#metrics-small {
  background-color: var(--shadow);
  padding: 4px;
  border-radius: 16px;
  margin-top: 4px;
}

#metrics-circle {
  color: var(--surface-bright);
  border: 3px solid var(--primary);
}

#metrics-circle.bat {
<<<<<<< HEAD
    border: 3px solid var(--primary);
=======
  border: 3px solid var(--green);
>>>>>>> 61ad1cf4
}

#metrics-circle.alert {
  border: 3px solid var(--red-dim);
}

#metrics-icon {
  font-size: 20px;
}

#metrics-icon.alert {
  color: var(--red-dim);
}

#metrics-level {
  font-weight: bold;
  margin: 0 4px;
}

#metrics-sep {
  min-width: 4px;
}
<|MERGE_RESOLUTION|>--- conflicted
+++ resolved
@@ -11,11 +11,7 @@
 }
 
 #metrics-circle.bat {
-<<<<<<< HEAD
     border: 3px solid var(--primary);
-=======
-  border: 3px solid var(--green);
->>>>>>> 61ad1cf4
 }
 
 #metrics-circle.alert {
@@ -37,4 +33,4 @@
 
 #metrics-sep {
   min-width: 4px;
-}
+}