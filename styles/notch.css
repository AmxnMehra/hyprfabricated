#notch-box {
  margin: 0 60px 10px 60px;
}

#notch-box.hidden {
  opacity: 0;
}

#notch-box.hideshow {
  opacity: 1;
  margin-top: 40px;
}

#notch-content {
  background-color: var(--shadow);
  min-height: 40px;
  min-width: 256px;
  border-radius: 0 0 20px 20px;
  transition: all 0.3s cubic-bezier(0.4, 0, 0.2, 1);
}

#notch-content.launcher {
  padding: 16px;
  min-height: 220px;
  min-width: 480px;
  border-radius: 0 0 36px 36px;
}

#notch-content.dashboard {
  padding: 16px;
  min-height: 450px;
  min-width: 1070px;
  border-radius: 0 0 36px 36px;
}

#notch-content.overview {
  padding: 16px;
  @apply overview_width();
  @apply overview_height();
  border-radius: 0 0 36px 36px;
}

#notch-content.tools {
  min-height: 84px;
  min-width: 308px;
  border-radius: 0 0 36px 36px;
}
#notch-content.power {
  min-height: 84px;
  min-width: 308px;
  border-radius: 0 0 36px 36px;
}

#notch-content.bluetooth {
  padding: 16px;
  min-height: 400px;
  min-width: 512px;
  border-radius: 0 0 36px 36px;
}

#app-launcher,
#dashboard,
#notification,
#overview,
#power-menu,
#toolbox,
#bluetooth {
  opacity: 1;
  margin: -800px;
  transition: all 0.25s cubic-bezier(0.5, 0.25, 0, 1);
}

#app-launcher.open,
#dashboard.open,
#notification.open,
#overview.open,
#power-menu.open,
#toolbox.open,
#bluetooth.open {
  opacity: 1;
  margin: 0px;
}

#notch-compact {
  font-weight: bold;
  transition: all 0.5s cubic-bezier(0.5, 0.25, 0, 1.25);
  padding: 0 10px;
}

#notch-corner-left {
  margin-left: -16px;
}

#notch-corner-right {
  margin-right: -16px;
}

#compact-mpris-icon-label {
  color: var(--primary);
}

#compact-mpris-icon-label,
#compact-mpris-button-label {
  font-size: 20px;
}

#compact-mpris-icon,
#compact-mpris-button {
  margin: 0 10px;
}

#compact-mpris-icon:hover,
#compact-mpris-button:hover {
  background-color: var(--primary);
}

#compact-mpris-icon:active,
#compact-mpris-button:active {
  background-color: var(--primary);
}

#compact-mpris-icon:hover #compact-mpris-icon-label,
#compact-mpris-button:hover #compact-mpris-button-label {
  color: var(--background);
}

<<<<<<< HEAD
=======

>>>>>>> 384bb483
<|MERGE_RESOLUTION|>--- conflicted
+++ resolved
@@ -124,7 +124,3 @@
   color: var(--background);
 }
 
-<<<<<<< HEAD
-=======
-
->>>>>>> 384bb483
