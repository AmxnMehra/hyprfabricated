#notch-box {
  margin: 0 60px 10px 60px;
}

#notch-box.hidden {
  opacity: 0;
}

#notch-box.hideshow {
  opacity: 1;
  margin-top: 40px;
}

#notch-content {
  background-color: var(--shadow);
  min-height: 40px;
  min-width: 256px;
  border-radius: 0 0 20px 20px;
  transition: all 0.3s cubic-bezier(0.4, 0, 0.2, 1);
}

#notch-content.launcher {
  padding: 16px;
  min-height: 220px;
  min-width: 480px;
  border-radius: 0 0 36px 36px;
}

#notch-content.dashboard {
  padding: 16px;
  min-height: 450px;
  min-width: 1070px;
  border-radius: 0 0 36px 36px;
}

#notch-content.overview {
  padding: 16px;
  @apply overview_width();
  @apply overview_height();
  border-radius: 0 0 36px 36px;
}

#notch-content.tools {
  padding: 10px;
  min-height: 60px;
  min-width: 364px;
  border-radius: 0 0 36px 36px;
}

#notch-content.emoji {
  padding: 16px;
  min-height: 238px;
  min-width: 574px;
  border-radius: 0 0 36px 36px;
}

#notch-content.power {
  min-height: 84px;
  min-width: 308px;
  border-radius: 0 0 36px 36px;
}

#app-launcher,
#dashboard,
#notification,
#overview,
#emoji,
#power-menu,
#toolbox {
  opacity: 1;
  margin: -800px;
  transition: all 0.25s cubic-bezier(0.5, 0.25, 0, 1);
}

#app-launcher.open,
#dashboard.open,
#notification.open,
#overview.open,
#emoji.open,
#power-menu.open,
#toolbox.open,
#bluetooth.open {
  opacity: 1;
  margin: 0px;
}

#notch-compact {
  font-weight: bold;
  transition: all 0.5s cubic-bezier(0.5, 0.25, 0, 1.25);
  padding: 10px;
}

#notch-corner-left {
  margin-left: -16px;
}

#notch-corner-right {
  margin-right: -16px;
}

#compact-mpris-icon-label {
  color: var(--primary);
}

#compact-mpris-icon-label,
#compact-mpris-button-label {
  font-size: 20px;
}

#compact-mpris-icon,
#compact-mpris-button {
  margin: 0 10px;
}

#compact-mpris-icon:hover,
#compact-mpris-button:hover {
  background-color: var(--primary);
}

#compact-mpris-icon:active,
#compact-mpris-button:active {
  background-color: var(--primary);
}

#compact-mpris-icon:hover #compact-mpris-icon-label,
#compact-mpris-button:hover #compact-mpris-button-label {
  color: var(--background);
}

#hyprland-window label {
<<<<<<< HEAD
  margin-left: 3px;
  font-size: 12px;
}
#icon-label {
  font-size: 16px;
  padding-left: 5px;
=======
  margin: 0px 8px;
}

#active-window-box {
  margin: 10px;
>>>>>>> d09efc5c
}<|MERGE_RESOLUTION|>--- conflicted
+++ resolved
@@ -128,18 +128,9 @@
 }
 
 #hyprland-window label {
-<<<<<<< HEAD
-  margin-left: 3px;
-  font-size: 12px;
-}
-#icon-label {
-  font-size: 16px;
-  padding-left: 5px;
-=======
   margin: 0px 8px;
 }
 
 #active-window-box {
   margin: 10px;
->>>>>>> d09efc5c
 }