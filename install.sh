#!/bin/bash

set -e  # Exit immediately if a command fails
set -u  # Treat unset variables as errors
set -o pipefail  # Prevent errors in a pipeline from being masked

REPO_URL="https://github.com/tr1xem/hyprfabricated.git"
INSTALL_DIR="$HOME/.config/hyprfabricated"
PACKAGES=(
    acpi
<<<<<<< HEAD
=======
    auto-cpufreq
    brightnessctl
>>>>>>> a3dcc27a
    fabric-cli-git
    gnome-bluetooth-3.0
    grimblast
    hypridle
    hyprlock
    hyprpicker
    gammastep
    imagemagick
    libnotify
    matugen-bin
    playerctl
    python-fabric-git
    python-pillow
    python-setproctitle
    python-toml
    python-watchdog
    swww
    uwsm
    vte3
    wlinhibit
    cantarell-fonts-0.100
)

# Prevent running as root
if [ "$(id -u)" -eq 0 ]; then
    echo "Please do not run this script as root."
    exit 1
fi

wasYayInstalled=1

# Install yay-bin if not installed
if ! command -v yay &>/dev/null; then
    wasYayInstalled=0
    echo "Installing yay-bin..."
    tmpdir=$(mktemp -d)
    git clone https://aur.archlinux.org/yay-bin.git "$tmpdir/yay-bin"
    cd "$tmpdir/yay-bin"
    makepkg -si --noconfirm
    cd - > /dev/null
    rm -rf "$tmpdir"
fi

# Clone or update the repository
if [ -d "$INSTALL_DIR" ]; then
    echo "Updating hyprfabricated..."
    git -C "$INSTALL_DIR" pull
else
    echo "Cloning hyprfabricated..."
    git clone "$REPO_URL" "$INSTALL_DIR"
fi

echo "Installing gray-git..."
yes | yay -Syy --needed --noconfirm gray-git || true

# Install required packages using yay (only if missing)
echo "Installing required packages..."
yay -Syy --needed --noconfirm "${PACKAGES[@]}" || true

# Update outdated packages from the list
echo "Updating outdated required packages..."
# Get a list of outdated packages
outdated=$(yay -Qu | awk '{print $1}')
to_update=()
for pkg in "${PACKAGES[@]}"; do
    if echo "$outdated" | grep -q "^$pkg\$"; then
        to_update+=("$pkg")
    fi
done

if [ ${#to_update[@]} -gt 0 ]; then
    yay -S --noconfirm "${to_update[@]}" || true
else
    echo "All required packages are up-to-date."
fi

python "$INSTALL_DIR/config/config.py"
echo "Starting hyprfabricated..."
killall ax-shell 2>/dev/null || true
uwsm app -- python "$INSTALL_DIR/main.py" > /dev/null 2>&1 & disown

if [ "$wasYayInstalled" -eq 0 ]; then
    sudo pacman -Rns yay
fi

echo "Installation complete."<|MERGE_RESOLUTION|>--- conflicted
+++ resolved
@@ -8,11 +8,7 @@
 INSTALL_DIR="$HOME/.config/hyprfabricated"
 PACKAGES=(
     acpi
-<<<<<<< HEAD
-=======
-    auto-cpufreq
     brightnessctl
->>>>>>> a3dcc27a
     fabric-cli-git
     gnome-bluetooth-3.0
     grimblast
