--- conflicted
+++ resolved
@@ -3,7 +3,6 @@
 import json
 import sys
 from pathlib import Path
-<<<<<<< HEAD
 
 sys.path.insert(0, str(Path(__file__).resolve().parent.parent))
 import urllib.request
@@ -11,135 +10,65 @@
 from PIL import Image
 from fabric.utils.helpers import get_relative_path
 import subprocess
-=======
-import subprocess
-
-import toml
-from PIL import Image
->>>>>>> 9661b35d
 import gi
-from fabric.utils.helpers import get_relative_path
-from gi.repository import GdkPixbuf
-
-
-<<<<<<< HEAD
+
+
 gi.require_version("Gtk", "3.0")
 
 from gi.repository import Gtk  # noqa: E402
-from config.data import (
-    APP_NAME, APP_NAME_CAP, CONFIG_DIR, HOME_DIR, WALLPAPERS_DIR_DEFAULT,VERTICAL
-)
-=======
-gi.require_version('Gtk', '3.0')
-from gi.repository import Gtk, GdkPixbuf # Keep Gtk for Switch, FileChooserButton, Expander, Grid
-
-# Fabric Imports
-from fabric import Application
-from fabric.widgets.window import Window
-from fabric.widgets.box import Box
-from fabric.widgets.label import Label
-from fabric.widgets.button import Button
-from fabric.widgets.entry import Entry
-from fabric.widgets.scrolledwindow import ScrolledWindow
-from fabric.widgets.image import Image as FabricImage # Alias to avoid clash
-from fabric.widgets.stack import Stack
-from fabric.widgets.scale import Scale
-from fabric.utils.helpers import exec_shell_command, exec_shell_command_async
-
-# Assuming data.py exists in the same directory or is accessible via sys.path
-# If data.py is in ./config/data.py relative to this script's original location:
-try:
-    # Adjust path relative to the *original* location if needed
-    sys.path.insert(0, str(Path(__file__).resolve().parent / '../config'))
-    from data import (
-        APP_NAME, APP_NAME_CAP, CONFIG_DIR, HOME_DIR, WALLPAPERS_DIR_DEFAULT
-    )
-except ImportError as e:
-    print(f"Error importing data constants: {e}")
-    # Provide fallback defaults if import fails
-    APP_NAME = "ax-shell"
-    APP_NAME_CAP = "Ax-Shell"
-    CONFIG_DIR = "~/.config/Ax-Shell"
-    HOME_DIR = "~"
-    WALLPAPERS_DIR_DEFAULT = "~/Pictures/Wallpapers"
-
-
->>>>>>> 9661b35d
+from config.data import APP_NAME, APP_NAME_CAP, HOME_DIR, WALLPAPERS_DIR_DEFAULT
+
 SOURCE_STRING = f"""
 # {APP_NAME_CAP}
 source = ~/.config/{APP_NAME_CAP}/config/hypr/{APP_NAME}.conf
 """
 
+# Initialize bind_vars with default values
 DEFAULTS = {
-    'prefix_restart': "SUPER ALT",
-    'suffix_restart': "B",
-    'prefix_axmsg': "SUPER",
-    'suffix_axmsg': "A",
-    'prefix_dash': "SUPER",
-    'suffix_dash': "D",
-    'prefix_bluetooth': "SUPER",
-    'suffix_bluetooth': "B",
-    'prefix_pins': "SUPER",
-    'suffix_pins': "Q",
-    'prefix_kanban': "SUPER",
-    'suffix_kanban': "N",
-    'prefix_launcher': "SUPER",
-    'suffix_launcher': "R",
-    'prefix_tmux': "SUPER",
-    'suffix_tmux': "T",
-    'prefix_cliphist': "SUPER",
-    'suffix_cliphist': "V",
-    'prefix_toolbox': "SUPER",
-    'suffix_toolbox': "S",
-    'prefix_overview': "SUPER",
-    'suffix_overview': "TAB",
-    'prefix_wallpapers': "SUPER",
-    'suffix_wallpapers': "COMMA",
-    'prefix_emoji': "SUPER",
-    'suffix_emoji': "PERIOD",
-    'prefix_power': "SUPER",
-    'suffix_power': "ESCAPE",
-    'prefix_toggle': "SUPER CTRL",
-    'suffix_toggle': "B",
-    'prefix_css': "SUPER SHIFT",
-    'suffix_css': "B",
-    'wallpapers_dir': WALLPAPERS_DIR_DEFAULT,
-    'prefix_restart_inspector': "SUPER CTRL ALT",
-    'suffix_restart_inspector': "B",
-<<<<<<< HEAD
-    'vertical': False,  # New default for vertical layout
-    'centered_bar': False,  # New default for centered bar option
-    'terminal_command': "kitty -e",  # Default terminal command for tmux
-    'dock_enabled': True,  # Default value for dock visibility
-    'dock_icon_size': 28,  # Default dock icon size
+    "prefix_restart": "SUPER ALT",
+    "suffix_restart": "B",
+    "prefix_axmsg": "SUPER",
+    "suffix_axmsg": "A",
+    "prefix_dash": "SUPER",
+    "suffix_dash": "D",
+    "prefix_bluetooth": "SUPER",
+    "suffix_bluetooth": "B",
+    "prefix_pins": "SUPER",
+    "suffix_pins": "Q",
+    "prefix_kanban": "SUPER",
+    "suffix_kanban": "N",
+    "prefix_launcher": "SUPER",
+    "suffix_launcher": "R",
+    "prefix_tmux": "SUPER",
+    "suffix_tmux": "T",
+    "prefix_toolbox": "SUPER",
+    "suffix_toolbox": "S",
+    "prefix_overview": "SUPER",
+    "suffix_overview": "TAB",
+    "prefix_wallpapers": "SUPER",
+    "suffix_wallpapers": "COMMA",
+    "prefix_emoji": "SUPER",
+    "suffix_emoji": "PERIOD",
+    "prefix_power": "SUPER",
+    "suffix_power": "ESCAPE",
+    "prefix_toggle": "SUPER CTRL",
+    "suffix_toggle": "B",
+    "prefix_css": "SUPER SHIFT",
+    "suffix_css": "B",
+    "wallpapers_dir": WALLPAPERS_DIR_DEFAULT,
+    "prefix_restart_inspector": "SUPER CTRL ALT",
+    "suffix_restart_inspector": "B",
+    "vertical": False,  # New default for vertical layout
+    "centered_bar": False,  # New default for centered bar option
+    "terminal_command": "kitty -e",  # Default terminal command for tmux
+    "dock_enabled": True,  # Default value for dock visibility
+    "dock_icon_size": 28,  # Default dock icon size
     "prefix_config": "SUPER",
-    "suffix_config": "I"
-=======
-    'vertical': False,
-    'centered_bar': False,
-    'terminal_command': "kitty -e",
-    'dock_enabled': True,
-    'dock_icon_size': 28,
-    'dock_always_occluded': False, # Added default
-    # Defaults for bar components (assuming True initially)
-    'bar_button_apps_visible': True,
-    'bar_systray_visible': True,
-    'bar_control_visible': True,
-    'bar_network_visible': True,
-    'bar_button_tools_visible': True,
-    'bar_button_overview_visible': True,
-    'bar_ws_container_visible': True,
-    'bar_weather_visible': True,
-    'bar_battery_visible': True,
-    'bar_metrics_visible': True,
-    'bar_language_visible': True,
-    'bar_date_time_visible': True,
-    'bar_button_power_visible': True,
-    'corners_visible': True, # Added default for corners visibility
->>>>>>> 9661b35d
+    "suffix_config": "I",
 }
 
 bind_vars = DEFAULTS.copy()
+
 
 def deep_update(target: dict, update: dict) -> dict:
     """
@@ -151,6 +80,7 @@
         else:
             target[key] = value
     return target
+
 
 def ensure_matugen_config():
     """
@@ -218,18 +148,26 @@
 
     # Expand paths for checking
     current_wall = os.path.expanduser("~/.current.wall")
-    hypr_colors = os.path.expanduser(f"~/.config/{APP_NAME_CAP}/config/hypr/colors.conf")
+    hypr_colors = os.path.expanduser(
+        f"~/.config/{APP_NAME_CAP}/config/hypr/colors.conf"
+    )
     css_colors = os.path.expanduser(f"~/.config/{APP_NAME_CAP}/styles/colors.css")
 
     # Check if any of the required files are missing
-    if not os.path.exists(current_wall) or not os.path.exists(hypr_colors) or not os.path.exists(css_colors):
+    if (
+        not os.path.exists(current_wall)
+        or not os.path.exists(hypr_colors)
+        or not os.path.exists(css_colors)
+    ):
         # Ensure the directories exist
         os.makedirs(os.path.dirname(hypr_colors), exist_ok=True)
         os.makedirs(os.path.dirname(css_colors), exist_ok=True)
 
         # Use the example wallpaper if no current wallpaper
         if not os.path.exists(current_wall):
-            image_path = os.path.expanduser(f"~/.config/{APP_NAME_CAP}/assets/wallpapers_example/example-1.jpg")
+            image_path = os.path.expanduser(
+                f"~/.config/{APP_NAME_CAP}/assets/wallpapers_example/example-1.jpg"
+            )
             # Create symlink to the example wallpaper if it doesn't exist already
             if os.path.exists(image_path) and not os.path.exists(current_wall):
                 try:
@@ -239,7 +177,11 @@
                     os.symlink(image_path, current_wall)
         else:
             # Use the existing wallpaper
-            image_path = os.path.realpath(current_wall) if os.path.islink(current_wall) else current_wall
+            image_path = (
+                os.path.realpath(current_wall)
+                if os.path.islink(current_wall)
+                else current_wall
+            )
 
         # Run matugen to generate the color files
         print(f"Generating color theme from wallpaper: {image_path}")
@@ -256,9 +198,7 @@
     """
     Load saved key binding variables from JSON, if available.
     """
-    config_json = os.path.expanduser(
-        f"~/.config/{APP_NAME_CAP}/config/config.json"
-    )
+    config_json = os.path.expanduser(f"~/.config/{APP_NAME_CAP}/config/config.json")
     try:
         with open(config_json, "r") as f:
             saved_vars = json.load(f)
@@ -268,41 +208,11 @@
         pass
 
 
-def load_bind_vars():
-    """
-    Load saved key binding variables from JSON, if available.
-    """
-    config_json = os.path.expanduser(f'~/.config/{APP_NAME_CAP}/config/config.json')
-    if os.path.exists(config_json):
-        try:
-            with open(config_json, 'r') as f:
-                saved_vars = json.load(f)
-                # Update defaults with saved values, ensuring all keys exist
-                for key in DEFAULTS:
-                    if key in saved_vars:
-                        bind_vars[key] = saved_vars[key]
-                    else:
-                        bind_vars[key] = DEFAULTS[key] # Use default if missing in saved
-                # Add any new keys from DEFAULTS not present in saved_vars
-                for key in saved_vars:
-                    if key not in bind_vars:
-                         bind_vars[key] = saved_vars[key] # Keep saved if it's not in new defaults (less likely)
-        except json.JSONDecodeError:
-            print(f"Warning: Could not decode JSON from {config_json}. Using defaults.")
-            bind_vars.update(DEFAULTS) # Ensure defaults on error
-        except Exception as e:
-            print(f"Error loading config from {config_json}: {e}. Using defaults.")
-            bind_vars.update(DEFAULTS) # Ensure defaults on error
-    else:
-         # Ensure defaults are set if file doesn't exist
-         bind_vars.update(DEFAULTS)
-
-
 def generate_hyprconf() -> str:
     """
     Generate the Hypr configuration string using the current bind_vars.
     """
-    home = os.path.expanduser('~')
+    home = os.path.expanduser("~")
     return f"""exec-once = uwsm-app $(python {home}/.config/{APP_NAME_CAP}/main.py)
 exec = pgrep -x "hypridle" > /dev/null || uwsm app -- hypridle
 exec = uwsm app -- swww-daemon
@@ -318,7 +228,6 @@
 bind = {bind_vars['prefix_kanban']}, {bind_vars['suffix_kanban']}, exec, $fabricSend 'notch.open_notch("kanban")' # Kanban | Default: SUPER + N
 bind = {bind_vars['prefix_launcher']}, {bind_vars['suffix_launcher']}, exec, $fabricSend 'notch.open_notch("launcher")' # App Launcher | Default: SUPER + R
 bind = {bind_vars['prefix_tmux']}, {bind_vars['suffix_tmux']}, exec, $fabricSend 'notch.open_notch("tmux")' # App Launcher | Default: SUPER + T
-bind = {bind_vars['prefix_cliphist']}, {bind_vars['suffix_cliphist']}, exec, $fabricSend 'notch.open_notch("cliphist")' # App Launcher | Default: SUPER + V
 bind = {bind_vars['prefix_toolbox']}, {bind_vars['suffix_toolbox']}, exec, $fabricSend 'notch.open_notch("tools")' # Toolbox | Default: SUPER + S
 bind = {bind_vars['prefix_overview']}, {bind_vars['suffix_overview']}, exec, $fabricSend 'notch.open_notch("overview")' # Overview | Default: SUPER + TAB
 bind = {bind_vars['prefix_wallpapers']}, {bind_vars['suffix_wallpapers']}, exec, $fabricSend 'notch.open_notch("wallpapers")' # Wallpapers | Default: SUPER + COMMA
@@ -388,16 +297,13 @@
         f"~/.config/{APP_NAME_CAP}/assets/default.png"
     )
     if not os.path.exists(face_icon_path) and os.path.exists(default_icon_path):
-        try:
-            shutil.copy(default_icon_path, face_icon_path)
-        except Exception as e:
-            print(f"Error copying default face icon: {e}")
+        shutil.copy(default_icon_path, face_icon_path)
+
 
 def backup_and_replace(src: str, dest: str, config_name: str):
     """
     Backup the existing configuration file and replace it with a new one.
     """
-<<<<<<< HEAD
     if os.path.exists(dest):
         backup_path = dest + ".bak"
         shutil.copy(dest, backup_path)
@@ -411,34 +317,10 @@
         super().__init__(title="Configure Key Binds")
         self.set_border_width(20)
         self.set_default_size(500, 450)
-=======
-    try:
-        if os.path.exists(dest):
-            backup_path = dest + ".bak"
-            shutil.copy(dest, backup_path)
-            print(f"{config_name} config backed up to {backup_path}")
-        shutil.copy(src, dest)
-        print(f"{config_name} config replaced from {src}")
-    except Exception as e:
-        print(f"Error backing up/replacing {config_name} config: {e}")
-
-# --- Fabric GUI Class ---
-
-class HyprConfGUI(Window):
-    def __init__(self, show_lock_checkbox: bool, show_idle_checkbox: bool, **kwargs):
-        super().__init__(
-            title="Ax-Shell Settings",
-            name="axshell-settings-window",
-            size=(650, 550), # Adjusted size for vertical tabs
-            **kwargs,
-        )
-
->>>>>>> 9661b35d
         self.set_resizable(False)
 
         self.selected_face_icon = None
 
-<<<<<<< HEAD
         # Create a vertical box to hold the dropdown and the content area
         vbox = Gtk.Box(orientation=Gtk.Orientation.VERTICAL, spacing=10)
         self.add(vbox)
@@ -465,8 +347,6 @@
         self.general_grid = self.create_general_grid()
         self.stack.add_titled(self.general_grid, "general", "General Config")
 
-
-
         # Apply and Close buttons
         button_box = Gtk.Box(spacing=10)
         vbox.pack_start(button_box, False, False, 0)
@@ -482,7 +362,6 @@
         close_btn = Gtk.Button(label="Close")
         close_btn.connect("clicked", self.on_close)
         button_box.pack_start(close_btn, True, True, 0)
-
 
     def create_keybinds_grid(self, show_lock_checkbox, show_idle_checkbox):
         grid = Gtk.Grid(column_spacing=10, row_spacing=10)
@@ -495,120 +374,31 @@
         header = Gtk.Label(label="Configure Key Bindings")
         header.set_halign(Gtk.Align.CENTER)
         grid.attach(header, 0, 0, 4, 1)
-=======
-        # Overall vertical box to hold the main content and bottom buttons
-        root_box = Box(orientation="v", spacing=10, style="margin: 10px;")
-        self.add(root_box)
-
-        # Main horizontal box for switcher and stack
-        main_content_box = Box(orientation="h", spacing=6, v_expand=True, h_expand=True)
-        root_box.add(main_content_box)
-
-        # --- Tab Control ---
-        self.tab_stack = Stack(
-             transition_type="slide-up-down", # Change transition for vertical feel
-             transition_duration=250,
-             v_expand=True, h_expand=True
-        )
-
-        # Create tabs and add to stack
-        self.key_bindings_tab_content = self.create_key_bindings_tab()
-        self.appearance_tab_content = self.create_appearance_tab()
-        self.system_tab_content = self.create_system_tab()
-
-        self.tab_stack.add_titled(self.key_bindings_tab_content, "key_bindings", "Key Bindings")
-        self.tab_stack.add_titled(self.appearance_tab_content, "appearance", "Appearance")
-        self.tab_stack.add_titled(self.system_tab_content, "system", "System")
-
-        # Use Gtk.StackSwitcher vertically on the left
-        tab_switcher = Gtk.StackSwitcher()
-        tab_switcher.set_stack(self.tab_stack)
-        tab_switcher.set_orientation(Gtk.Orientation.VERTICAL) # Set vertical orientation
-        # Optional: Adjust alignment if needed
-        # tab_switcher.set_valign(Gtk.Align.START)
-
-        # Add switcher to the left of the main content box
-        main_content_box.add(tab_switcher)
-
-        # Add stack to the right of the main content box
-        main_content_box.add(self.tab_stack)
-
-
-        # --- Bottom Buttons ---
-        button_box = Box(orientation="h", spacing=10, h_align="end")
-
-        reset_btn = Button(label="Reset to Defaults", on_clicked=self.on_reset)
-        button_box.add(reset_btn)
-
-        # Add Close button back
-        close_btn = Button(label="Close", on_clicked=self.on_close)
-        button_box.add(close_btn)
-
-        accept_btn = Button(label="Apply & Reload", on_clicked=self.on_accept)
-        button_box.add(accept_btn)
-
-        # Add button box to the bottom of the root box
-        root_box.add(button_box)
-
-    def create_key_bindings_tab(self):
-        """Create tab for key bindings configuration using Fabric widgets and Gtk.Grid."""
-        scrolled_window = ScrolledWindow(
-            h_scrollbar_policy="never", 
-            v_scrollbar_policy="automatic",
-            h_expand=True,
-            v_expand=True
-        )
-        # Remove fixed height constraints to allow stack to fill space
-        scrolled_window.set_min_content_height(300)
-        scrolled_window.set_max_content_height(300)
-
-        # Main container with padding
-        main_vbox = Box(orientation="v", spacing=10, style="margin: 15px;")
-        scrolled_window.add(main_vbox)
-
-        # Create a grid for key bindings
-        keybind_grid = Gtk.Grid()
-        keybind_grid.set_column_spacing(10)
-        keybind_grid.set_row_spacing(8)
-        keybind_grid.set_margin_start(5)
-        keybind_grid.set_margin_end(5)
-        keybind_grid.set_margin_top(5)
-        keybind_grid.set_margin_bottom(5)
-        
-        # Header Row
-        action_label = Label(markup="<b>Action</b>", h_align="start", style="margin-bottom: 5px;")
-        modifier_label = Label(markup="<b>Modifier</b>", h_align="start", style="margin-bottom: 5px;")
-        separator_label = Label(label="+", h_align="center", style="margin-bottom: 5px;")
-        key_label = Label(markup="<b>Key</b>", h_align="start", style="margin-bottom: 5px;")
-
-        keybind_grid.attach(action_label, 0, 0, 1, 1)
-        keybind_grid.attach(modifier_label, 1, 0, 1, 1)
-        keybind_grid.attach(separator_label, 2, 0, 1, 1)
-        keybind_grid.attach(key_label, 3, 0, 1, 1)
->>>>>>> 9661b35d
 
         self.entries = []
         bindings = [
-            (f"Reload {APP_NAME_CAP}", 'prefix_restart', 'suffix_restart'),
-            ("Message", 'prefix_axmsg', 'suffix_axmsg'),
-            ("Dashboard", 'prefix_dash', 'suffix_dash'),
-            ("Bluetooth", 'prefix_bluetooth', 'suffix_bluetooth'),
-            ("Pins", 'prefix_pins', 'suffix_pins'),
-            ("Kanban", 'prefix_kanban', 'suffix_kanban'),
-            ("App Launcher", 'prefix_launcher', 'suffix_launcher'),
-            ("Tmux", 'prefix_tmux', 'suffix_tmux'),
-            ("Clipboard History", 'prefix_cliphist', 'suffix_cliphist'),
-            ("Toolbox", 'prefix_toolbox', 'suffix_toolbox'),
-            ("Overview", 'prefix_overview', 'suffix_overview'),
-            ("Wallpapers", 'prefix_wallpapers', 'suffix_wallpapers'),
-            ("Emoji Picker", 'prefix_emoji', 'suffix_emoji'),
-            ("Power Menu", 'prefix_power', 'suffix_power'),
-            ("Toggle Bar and Notch", 'prefix_toggle', 'suffix_toggle'),
-            ("Reload CSS", 'prefix_css', 'suffix_css'),
-            ("Restart with inspector", 'prefix_restart_inspector', 'suffix_restart_inspector'),
+            (f"Reload {APP_NAME_CAP}", "prefix_restart", "suffix_restart"),
+            ("Message", "prefix_axmsg", "suffix_axmsg"),
+            ("Dashboard", "prefix_dash", "suffix_dash"),
+            ("Bluetooth", "prefix_bluetooth", "suffix_bluetooth"),
+            ("Pins", "prefix_pins", "suffix_pins"),
+            ("Kanban", "prefix_kanban", "suffix_kanban"),
+            ("App Launcher", "prefix_launcher", "suffix_launcher"),
+            ("Tmux", "prefix_tmux", "suffix_tmux"),
+            ("Toolbox", "prefix_toolbox", "suffix_toolbox"),
+            ("Overview", "prefix_overview", "suffix_overview"),
+            ("Wallpapers", "prefix_wallpapers", "suffix_wallpapers"),
+            ("Emoji Picker", "prefix_emoji", "suffix_emoji"),
+            ("Power Menu", "prefix_power", "suffix_power"),
+            ("Toggle Bar and Notch", "prefix_toggle", "suffix_toggle"),
+            ("Reload CSS", "prefix_css", "suffix_css"),
+            (
+                "Restart with inspector",
+                "prefix_restart_inspector",
+                "suffix_restart_inspector",
+            ),
         ]
 
-<<<<<<< HEAD
         # Populate grid with key binding rows, starting at row 1
         row = 1
         for label_text, prefix_key, suffix_key in bindings:
@@ -617,79 +407,30 @@
             binding_label.set_halign(Gtk.Align.START)
             grid.attach(binding_label, 0, row, 1, 1)
 
-=======
-        # Populate the grid with entries
-        for i, (label_text, prefix_key, suffix_key) in enumerate(bindings):
-            row = i + 1  # Start at row 1 after headers
-            
-            # Action label
-            binding_label = Label(label=label_text, h_align="start")
-            keybind_grid.attach(binding_label, 0, row, 1, 1)
-            
->>>>>>> 9661b35d
             # Prefix entry
-            prefix_entry = Entry(text=bind_vars[prefix_key])
-            keybind_grid.attach(prefix_entry, 1, row, 1, 1)
-            
-            # Plus separator
-            plus_label = Label(label="+", h_align="center")
-            keybind_grid.attach(plus_label, 2, row, 1, 1)
-            
+            prefix_entry = Gtk.Entry()
+            prefix_entry.set_text(bind_vars[prefix_key])
+            grid.attach(prefix_entry, 1, row, 1, 1)
+
+            # Plus label between entries
+            plus_label = Gtk.Label(label=" + ")
+            grid.attach(plus_label, 2, row, 1, 1)
+
             # Suffix entry
-            suffix_entry = Entry(text=bind_vars[suffix_key])
-            keybind_grid.attach(suffix_entry, 3, row, 1, 1)
-            
+            suffix_entry = Gtk.Entry()
+            suffix_entry.set_text(bind_vars[suffix_key])
+            grid.attach(suffix_entry, 3, row, 1, 1)
+
             self.entries.append((prefix_key, suffix_key, prefix_entry, suffix_entry))
-
-<<<<<<< HEAD
+            row += 1
+
         # Row for Wallpapers Directory chooser
         wall_label = Gtk.Label(label="Wallpapers Directory")
         wall_label.set_halign(Gtk.Align.START)
         grid.attach(wall_label, 0, row, 1, 1)
-=======
-        main_vbox.add(keybind_grid)
-        return scrolled_window
-
-    def create_appearance_tab(self):
-        """Create tab for appearance settings using Fabric widgets and Gtk.Grid."""
-        scrolled_window = ScrolledWindow(
-            h_scrollbar_policy="never", 
-            v_scrollbar_policy="automatic",
-            h_expand=True,
-            v_expand=True
-        )
-        # Remove fixed height constraints
-        scrolled_window.set_min_content_height(300)
-        scrolled_window.set_max_content_height(300)
-
-        # Main container with padding
-        vbox = Box(orientation="v", spacing=15, style="margin: 15px;")
-        scrolled_window.add(vbox)
-
-        # --- Top Row: Wallpapers & Profile Icon ---
-        top_grid = Gtk.Grid()
-        top_grid.set_column_spacing(20)
-        top_grid.set_row_spacing(5)
-        top_grid.set_margin_bottom(10)
-        vbox.add(top_grid)
-
-        # === WALLPAPERS SECTION ===
-        wall_header = Label(markup="<b>Wallpapers</b>", h_align="start")
-        top_grid.attach(wall_header, 0, 0, 1, 1)
-        
-        wall_label = Label(label="Directory:", h_align="start", v_align="center")
-        top_grid.attach(wall_label, 0, 1, 1, 1)
-        
-        # Create a container for the file chooser to prevent stretching
-        chooser_container = Gtk.Box(orientation=Gtk.Orientation.HORIZONTAL)
-        chooser_container.set_halign(Gtk.Align.START)
-        chooser_container.set_valign(Gtk.Align.CENTER)
-        
->>>>>>> 9661b35d
         self.wall_dir_chooser = Gtk.FileChooserButton(
             title="Select a folder", action=Gtk.FileChooserAction.SELECT_FOLDER
         )
-<<<<<<< HEAD
         self.wall_dir_chooser.set_filename(bind_vars["wallpapers_dir"])
         grid.attach(self.wall_dir_chooser, 1, row, 3, 1)
         row += 1
@@ -758,7 +499,7 @@
                 # Check for a tooltip in the tooltips section
                 comment = tooltips.get(f"{key}_tooltip", "")
 
-                option_label = Gtk.Label(label=key.replace("_"," ").capitalize())
+                option_label = Gtk.Label(label=key.replace("_", " ").capitalize())
                 option_label.set_halign(Gtk.Align.START)
                 if comment:
                     option_label.set_tooltip_text(comment)
@@ -814,9 +555,7 @@
         # Update wallpaper directory
         bind_vars["wallpapers_dir"] = self.wall_dir_chooser.get_filename()
 
-        config_json = os.path.expanduser(
-            f"~/.config/{APP_NAME_CAP}/config/config.json"
-        )
+        config_json = os.path.expanduser(f"~/.config/{APP_NAME_CAP}/config/config.json")
         os.makedirs(os.path.dirname(config_json), exist_ok=True)
         try:
             with open(config_json, "w") as f:
@@ -878,349 +617,24 @@
             print("Hyprfabricated process restarted.")
         except Exception as e:
             print(f"Error restarting Hyprfabricated process: {e}")
-=======
-        self.wall_dir_chooser.set_tooltip_text("Select the directory containing your wallpaper images")
-        self.wall_dir_chooser.set_filename(bind_vars['wallpapers_dir'])
-        # Set a minimum width for the file chooser to have adequate space
-        self.wall_dir_chooser.set_size_request(180, -1)
-        
-        chooser_container.add(self.wall_dir_chooser)
-        top_grid.attach(chooser_container, 1, 1, 1, 1)
-
-        # === PROFILE ICON SECTION ===
-        face_header = Label(markup="<b>Profile Icon</b>", h_align="start")
-        top_grid.attach(face_header, 2, 0, 2, 1)
-        
-        # Current icon display
-        current_face = os.path.expanduser("~/.face.icon")
-        face_image_container = Box(style_classes=["image-frame"], 
-                                  h_align="center", v_align="center")
-        self.face_image = FabricImage(size=64)
-        try:
-            if os.path.exists(current_face):
-                pixbuf = GdkPixbuf.Pixbuf.new_from_file_at_size(current_face, 64, 64)
-                self.face_image.set_from_pixbuf(pixbuf)
-            else:
-                 self.face_image.set_from_icon_name("user-info", 64)
-        except Exception as e:
-            print(f"Error loading face icon: {e}")
-            self.face_image.set_from_icon_name("image-missing", 64)
-
-        face_image_container.add(self.face_image)
-        top_grid.attach(face_image_container, 2, 1, 1, 1)
-        
-        # Container for button to prevent stretching
-        browse_btn_container = Gtk.Box(orientation=Gtk.Orientation.HORIZONTAL)
-        browse_btn_container.set_halign(Gtk.Align.START)
-        browse_btn_container.set_valign(Gtk.Align.CENTER)
-        
-        face_btn = Button(label="Browse...",
-                          tooltip_text="Select a square image for your profile icon",
-                          on_clicked=self.on_select_face_icon)
-        
-        browse_btn_container.add(face_btn)
-        top_grid.attach(browse_btn_container, 3, 1, 1, 1)
-        
-        self.face_status_label = Label(label="", h_align="start")
-        top_grid.attach(self.face_status_label, 2, 2, 2, 1)
-
-        # --- Separator ---
-        separator1 = Box(style="min-height: 1px; background-color: alpha(@fg_color, 0.2); margin: 5px 0px;",
-                         h_expand=True)
-        vbox.add(separator1)
-
-        # --- Layout Options ---
-        layout_header = Label(markup="<b>Layout Options</b>", h_align="start")
-        vbox.add(layout_header)
-
-        layout_grid = Gtk.Grid()
-        layout_grid.set_column_spacing(20)
-        layout_grid.set_row_spacing(10)
-        layout_grid.set_margin_start(10)
-        layout_grid.set_margin_top(5)
-        vbox.add(layout_grid)
-
-        # Vertical Layout
-        vertical_label = Label(label="Vertical Layout", h_align="start", v_align="center")
-        layout_grid.attach(vertical_label, 0, 0, 1, 1)
-        
-        # Container for switch to prevent stretching
-        vertical_switch_container = Gtk.Box(orientation=Gtk.Orientation.HORIZONTAL)
-        vertical_switch_container.set_halign(Gtk.Align.START)
-        vertical_switch_container.set_valign(Gtk.Align.CENTER)
-        
-        self.vertical_switch = Gtk.Switch()
-        self.vertical_switch.set_active(bind_vars.get('vertical', False))
-        self.vertical_switch.connect("notify::active", self.on_vertical_changed)
-        vertical_switch_container.add(self.vertical_switch)
-        
-        layout_grid.attach(vertical_switch_container, 1, 0, 1, 1)
-
-        # Centered Bar
-        centered_label = Label(label="Centered Bar (Vertical Only)", h_align="start", v_align="center")
-        layout_grid.attach(centered_label, 2, 0, 1, 1)
-        
-        # Container for switch to prevent stretching
-        centered_switch_container = Gtk.Box(orientation=Gtk.Orientation.HORIZONTAL)
-        centered_switch_container.set_halign(Gtk.Align.START)
-        centered_switch_container.set_valign(Gtk.Align.CENTER)
-        
-        self.centered_switch = Gtk.Switch()
-        self.centered_switch.set_active(bind_vars.get('centered_bar', False))
-        self.centered_switch.set_sensitive(self.vertical_switch.get_active())
-        centered_switch_container.add(self.centered_switch)
-        
-        layout_grid.attach(centered_switch_container, 3, 0, 1, 1)
-
-        # Dock Options
-        dock_label = Label(label="Show Dock", h_align="start", v_align="center")
-        layout_grid.attach(dock_label, 0, 1, 1, 1)
-        
-        # Container for switch to prevent stretching
-        dock_switch_container = Gtk.Box(orientation=Gtk.Orientation.HORIZONTAL)
-        dock_switch_container.set_halign(Gtk.Align.START)
-        dock_switch_container.set_valign(Gtk.Align.CENTER)
-        
-        self.dock_switch = Gtk.Switch()
-        self.dock_switch.set_active(bind_vars.get('dock_enabled', True))
-        self.dock_switch.connect("notify::active", self.on_dock_enabled_changed)
-        dock_switch_container.add(self.dock_switch)
-        
-        layout_grid.attach(dock_switch_container, 1, 1, 1, 1)
-
-        # Dock Hover
-        dock_hover_label = Label(label="Show Dock Only on Hover", h_align="start", v_align="center")
-        layout_grid.attach(dock_hover_label, 2, 1, 1, 1)
-        
-        # Container for switch to prevent stretching
-        dock_hover_switch_container = Gtk.Box(orientation=Gtk.Orientation.HORIZONTAL)
-        dock_hover_switch_container.set_halign(Gtk.Align.START)
-        dock_hover_switch_container.set_valign(Gtk.Align.CENTER)
-        
-        self.dock_hover_switch = Gtk.Switch()
-        self.dock_hover_switch.set_active(bind_vars.get('dock_always_occluded', False))
-        self.dock_hover_switch.set_sensitive(self.dock_switch.get_active())
-        dock_hover_switch_container.add(self.dock_hover_switch)
-        
-        layout_grid.attach(dock_hover_switch_container, 3, 1, 1, 1)
-
-        # Dock Icon Size
-        dock_size_label = Label(label="Dock Icon Size", h_align="start", v_align="center")
-        layout_grid.attach(dock_size_label, 0, 2, 1, 1)
-
-        self.dock_size_scale = Scale(
-            min_value=16, max_value=48, value=bind_vars.get('dock_icon_size', 28),
-            increments=(2, 4), draw_value=True, value_position="right", digits=0,
-            h_expand=True
-        )
-        layout_grid.attach(self.dock_size_scale, 1, 2, 3, 1)
-
-        # --- Separator ---
-        separator2 = Box(style="min-height: 1px; background-color: alpha(@fg_color, 0.2); margin: 5px 0px;",
-                         h_expand=True)
-        vbox.add(separator2)
-
-        # --- Modules (renamed from Bar Components) ---
-        components_header = Label(markup="<b>Modules</b>", h_align="start")
-        vbox.add(components_header)
-
-        # Create a grid for bar components and other modules
-        components_grid = Gtk.Grid()
-        components_grid.set_column_spacing(15)
-        components_grid.set_row_spacing(8)
-        components_grid.set_margin_start(10)
-        components_grid.set_margin_top(5)
-        vbox.add(components_grid)
-
-        self.component_switches = {}
-        component_display_names = {
-            'button_apps': "App Launcher Button", 'systray': "System Tray", 'control': "Control Panel",
-            'network': "Network Applet", 'button_tools': "Toolbox Button", 'button_overview': "Overview Button",
-            'ws_container': "Workspaces", 'weather': "Weather Widget", 'battery': "Battery Indicator",
-            'metrics': "System Metrics", 'language': "Language Indicator", 'date_time': "Date & Time",
-            'button_power': "Power Button",
-        }
-
-        # Add corners visibility switch
-        self.corners_switch = Gtk.Switch()
-        self.corners_switch.set_active(bind_vars.get('corners_visible', True))
-        
-        # Calculate number of rows needed (we'll use 2 columns)
-        num_components = len(component_display_names) + 1  # +1 for corners
-        rows_per_column = (num_components + 1) // 2  # Ceiling division
-        
-        # First add corners to the top of first column
-        corners_label = Label(label="Rounded Corners", h_align="start", v_align="center")
-        components_grid.attach(corners_label, 0, 0, 1, 1)
-        
-        switch_container = Gtk.Box(orientation=Gtk.Orientation.HORIZONTAL)
-        switch_container.set_halign(Gtk.Align.START)
-        switch_container.set_valign(Gtk.Align.CENTER)
-        switch_container.add(self.corners_switch)
-        components_grid.attach(switch_container, 1, 0, 1, 1)
-        
-        # Add components to grid in two columns
-        for i, (component_name, display_name) in enumerate(component_display_names.items()):
-            # Determine position: first half in column 0, second half in column 2
-            # Start at row 1 to account for corners at row 0
-            row = (i + 1) % rows_per_column  # +1 to start after corners
-            col = 0 if i < (rows_per_column - 1) else 2  # Adjust column calculation
-            
-            component_label = Label(label=display_name, h_align="start", v_align="center")
-            components_grid.attach(component_label, col, row, 1, 1)
-            
-            # Container for switch to prevent stretching
-            switch_container = Gtk.Box(orientation=Gtk.Orientation.HORIZONTAL)
-            switch_container.set_halign(Gtk.Align.START)
-            switch_container.set_valign(Gtk.Align.CENTER)
-            
-            component_switch = Gtk.Switch()
-            config_key = f'bar_{component_name}_visible'
-            component_switch.set_active(bind_vars.get(config_key, True))
-            switch_container.add(component_switch)
-            
-            components_grid.attach(switch_container, col + 1, row, 1, 1)
-            
-            self.component_switches[component_name] = component_switch
-
-        return scrolled_window
-
-    def create_system_tab(self):
-        """Create tab for system configurations using Fabric widgets and Gtk.Grid."""
-        scrolled_window = ScrolledWindow(
-            h_scrollbar_policy="never", 
-            v_scrollbar_policy="automatic",
-            h_expand=True,
-            v_expand=True
-        )
-        # Remove fixed height constraints
-        scrolled_window.set_min_content_height(300)
-        scrolled_window.set_max_content_height(300)
-
-        # Main container with padding
-        vbox = Box(orientation="v", spacing=15, style="margin: 15px;")
-        scrolled_window.add(vbox)
-
-        # Create a grid for system settings
-        system_grid = Gtk.Grid()
-        system_grid.set_column_spacing(20)
-        system_grid.set_row_spacing(10)
-        system_grid.set_margin_bottom(15)
-        vbox.add(system_grid)
-
-        # === TERMINAL SETTINGS ===
-        terminal_header = Label(markup="<b>Terminal Settings</b>", h_align="start")
-        system_grid.attach(terminal_header, 0, 0, 2, 1)
-        
-        terminal_label = Label(label="Command:", h_align="start", v_align="center")
-        system_grid.attach(terminal_label, 0, 1, 1, 1)
-        
-        self.terminal_entry = Entry(
-            text=bind_vars['terminal_command'],
-            tooltip_text="Command used to launch terminal apps (e.g., 'kitty -e')",
-            h_expand=True
-        )
-        system_grid.attach(self.terminal_entry, 1, 1, 1, 1)
-        
-        hint_label = Label(markup="<small>Examples: 'kitty -e', 'alacritty -e', 'foot -e'</small>",
-                           h_align="start")
-        system_grid.attach(hint_label, 0, 2, 2, 1)
-
-        # === HYPRLAND INTEGRATION ===
-        hypr_header = Label(markup="<b>Hyprland Integration</b>", h_align="start")
-        system_grid.attach(hypr_header, 2, 0, 2, 1)
-
-        row = 1
-        
-        # Hyprland locks and idle settings
-        self.lock_switch = None
-        if self.show_lock_checkbox:
-            lock_label = Label(label="Replace Hyprlock config", h_align="start", v_align="center")
-            system_grid.attach(lock_label, 2, row, 1, 1)
-            
-            # Container for switch to prevent stretching
-            lock_switch_container = Gtk.Box(orientation=Gtk.Orientation.HORIZONTAL)
-            lock_switch_container.set_halign(Gtk.Align.START)
-            lock_switch_container.set_valign(Gtk.Align.CENTER)
-            
-            self.lock_switch = Gtk.Switch()
-            self.lock_switch.set_tooltip_text("Replace Hyprlock configuration with Ax-Shell's custom config")
-            lock_switch_container.add(self.lock_switch)
-            
-            system_grid.attach(lock_switch_container, 3, row, 1, 1)
-            row += 1
-
-        self.idle_switch = None
-        if self.show_idle_checkbox:
-            idle_label = Label(label="Replace Hypridle config", h_align="start", v_align="center")
-            system_grid.attach(idle_label, 2, row, 1, 1)
-            
-            # Container for switch to prevent stretching
-            idle_switch_container = Gtk.Box(orientation=Gtk.Orientation.HORIZONTAL)
-            idle_switch_container.set_halign(Gtk.Align.START)
-            idle_switch_container.set_valign(Gtk.Align.CENTER)
-            
-            self.idle_switch = Gtk.Switch()
-            self.idle_switch.set_tooltip_text("Replace Hypridle configuration with Ax-Shell's custom config")
-            idle_switch_container.add(self.idle_switch)
-            
-            system_grid.attach(idle_switch_container, 3, row, 1, 1)
-            row += 1
-
-        if self.show_lock_checkbox or self.show_idle_checkbox:
-            note_label = Label(markup="<small>Existing configs will be backed up</small>",
-                               h_align="start")
-            system_grid.attach(note_label, 2, row, 2, 1)
-
-        # === SUPPORT INFO ===
-        support_box = Box(orientation="h", spacing=10, style="margin-top: 15px;", h_align="start")
-        support_icon = FabricImage(icon_name="help-about-symbolic", icon_size=Gtk.IconSize.MENU)
-        support_label = Label(markup="<small>For help or to report issues, visit the <a href='https://github.com/Axenide/Ax-Shell'>GitHub repository</a></small>")
-        support_box.add(support_icon)
-        support_box.add(support_label)
-        vbox.add(support_box)
-
-        return scrolled_window
-
-    def on_vertical_changed(self, switch, gparam):
-        """Callback for vertical switch."""
-        is_active = switch.get_active()
-        self.centered_switch.set_sensitive(is_active)
-        if not is_active:
-            self.centered_switch.set_active(False)
-
-    def on_dock_enabled_changed(self, switch, gparam):
-        """Callback for dock enabled switch."""
-        is_active = switch.get_active()
-        self.dock_hover_switch.set_sensitive(is_active)
-        if not is_active:
-            self.dock_hover_switch.set_active(False)
->>>>>>> 9661b35d
 
     def on_select_face_icon(self, widget):
         """
         Open a file chooser dialog for selecting a new face icon image.
-        Uses Gtk.FileChooserDialog as Fabric doesn't provide one.
         """
         dialog = Gtk.FileChooserDialog(
             title="Select Face Icon",
-            transient_for=self.get_toplevel(), # Get parent window
+            parent=self,
             action=Gtk.FileChooserAction.OPEN,
-<<<<<<< HEAD
             buttons=(
                 Gtk.STOCK_CANCEL,
                 Gtk.ResponseType.CANCEL,
                 Gtk.STOCK_OPEN,
                 Gtk.ResponseType.OK,
             ),
-=======
         )
-        dialog.add_buttons(
-             Gtk.STOCK_CANCEL, Gtk.ResponseType.CANCEL,
-             Gtk.STOCK_OPEN, Gtk.ResponseType.OK
->>>>>>> 9661b35d
-        )
-
+
+        # Filter to allow image files only
         image_filter = Gtk.FileFilter()
         image_filter.set_name("Image files")
         image_filter.add_mime_type("image/png")
@@ -1230,148 +644,69 @@
         image_filter.add_pattern("*.jpeg")
         dialog.add_filter(image_filter)
 
-        response = dialog.run()
-        if response == Gtk.ResponseType.OK:
+        if dialog.run() == Gtk.ResponseType.OK:
             self.selected_face_icon = dialog.get_filename()
-<<<<<<< HEAD
             print(f"Face icon selected: {self.selected_face_icon}")
-=======
-            self.face_status_label.label = f"Selected: {os.path.basename(self.selected_face_icon)}"
-            try:
-                pixbuf = GdkPixbuf.Pixbuf.new_from_file_at_size(self.selected_face_icon, 64, 64)
-                self.face_image.set_from_pixbuf(pixbuf)
-            except Exception as e:
-                 print(f"Error loading selected face icon preview: {e}")
-                 self.face_image.set_from_icon_name("image-missing", 64)
-
->>>>>>> 9661b35d
         dialog.destroy()
 
     def on_accept(self, widget):
         """
         Save the configuration and update the necessary files without closing the window.
         """
+        # Update bind_vars from user inputs
         for prefix_key, suffix_key, prefix_entry, suffix_entry in self.entries:
             bind_vars[prefix_key] = prefix_entry.get_text()
             bind_vars[suffix_key] = suffix_entry.get_text()
 
-<<<<<<< HEAD
         # Update wallpaper directory
         bind_vars["wallpapers_dir"] = self.wall_dir_chooser.get_filename()
 
         # Save the updated bind_vars to a JSON file
-        config_json = os.path.expanduser(
-            f"~/.config/{APP_NAME_CAP}/config/config.json"
-        )
+        config_json = os.path.expanduser(f"~/.config/{APP_NAME_CAP}/config/config.json")
         os.makedirs(os.path.dirname(config_json), exist_ok=True)
         with open(config_json, "w") as f:
             json.dump(bind_vars, f)
-=======
-        bind_vars['wallpapers_dir'] = self.wall_dir_chooser.get_filename()
-        bind_vars['vertical'] = self.vertical_switch.get_active()
-        bind_vars['centered_bar'] = self.centered_switch.get_active()
-        bind_vars['dock_enabled'] = self.dock_switch.get_active()
-        bind_vars['dock_always_occluded'] = self.dock_hover_switch.get_active()
-        bind_vars['dock_icon_size'] = int(self.dock_size_scale.value)
-        bind_vars['terminal_command'] = self.terminal_entry.get_text()
-        bind_vars['corners_visible'] = self.corners_switch.get_active()
-
-        for component_name, switch in self.component_switches.items():
-            config_key = f'bar_{component_name}_visible'
-            bind_vars[config_key] = switch.get_active()
-
-        config_json = os.path.expanduser(f'~/.config/{APP_NAME_CAP}/config/config.json')
-        os.makedirs(os.path.dirname(config_json), exist_ok=True)
-        try:
-            with open(config_json, 'w') as f:
-                json.dump(bind_vars, f, indent=4)
-        except Exception as e:
-            print(f"Error saving config.json: {e}")
->>>>>>> 9661b35d
-
+
+        # Process face icon if one was selected
         if self.selected_face_icon:
             try:
                 img = Image.open(self.selected_face_icon)
                 side = min(img.size)
-<<<<<<< HEAD
                 left = (img.width - side) / 2
                 top = (img.height - side) / 2
                 cropped_img = img.crop((left, top, left + side, top + side))
                 cropped_img.save(os.path.expanduser("~/.face.icon"), format="PNG")
                 print("Face icon saved.")
-=======
-                left = (img.width - side) // 2
-                top = (img.height - side) // 2
-                right = left + side
-                bottom = top + side
-                cropped_img = img.crop((left, top, right, bottom))
-                face_icon_dest = os.path.expanduser("~/.face.icon")
-                cropped_img.save(face_icon_dest, format='PNG')
-                print(f"Face icon saved to {face_icon_dest}")
-                pixbuf = GdkPixbuf.Pixbuf.new_from_file_at_size(face_icon_dest, 64, 64)
-                self.face_image.set_from_pixbuf(pixbuf)
-
->>>>>>> 9661b35d
             except Exception as e:
-                print(f"Error processing face icon: {e}")
-            finally:
-                self.selected_face_icon = None
-                self.face_status_label.label = ""
-
-<<<<<<< HEAD
+                print("Error processing face icon:", e)
+
         # Replace hyprlock config if requested
         if hasattr(self, "lock_checkbox") and self.lock_checkbox.get_active():
             src_lock = os.path.expanduser(
                 f"~/.config/{APP_NAME_CAP}/config/hypr/hyprlock.conf"
             )
-=======
-        if self.lock_switch and self.lock_switch.get_active():
-            src_lock = os.path.expanduser(f"~/.config/{APP_NAME_CAP}/config/hypr/hyprlock.conf")
->>>>>>> 9661b35d
             dest_lock = os.path.expanduser("~/.config/hypr/hyprlock.conf")
-            if os.path.exists(src_lock):
-                backup_and_replace(src_lock, dest_lock, "Hyprlock")
-            else:
-                print(f"Warning: Source hyprlock config not found at {src_lock}")
-
-<<<<<<< HEAD
+            backup_and_replace(src_lock, dest_lock, "Hyprlock")
+
         # Replace hypridle config if requested
         if hasattr(self, "idle_checkbox") and self.idle_checkbox.get_active():
             src_idle = os.path.expanduser(
                 f"~/.config/{APP_NAME_CAP}/config/hypr/hypridle.conf"
             )
-=======
-        if self.idle_switch and self.idle_switch.get_active():
-            src_idle = os.path.expanduser(f"~/.config/{APP_NAME_CAP}/config/hypr/hypridle.conf")
->>>>>>> 9661b35d
             dest_idle = os.path.expanduser("~/.config/hypr/hypridle.conf")
-            if os.path.exists(src_idle):
-                 backup_and_replace(src_idle, dest_idle, "Hypridle")
-            else:
-                print(f"Warning: Source hypridle config not found at {src_idle}")
-
+            backup_and_replace(src_idle, dest_idle, "Hypridle")
+
+        # Append the source string to the Hyprland config if not present
         hyprland_config_path = os.path.expanduser("~/.config/hypr/hyprland.conf")
-        try:
-            needs_append = True
-            if os.path.exists(hyprland_config_path):
-                with open(hyprland_config_path, "r") as f:
-                    content = f.read()
-                    if SOURCE_STRING.strip() in content:
-                        needs_append = False
-            else:
-                 os.makedirs(os.path.dirname(hyprland_config_path), exist_ok=True)
-
-            if needs_append:
-                with open(hyprland_config_path, "a") as f:
-                    f.write("\n" + SOURCE_STRING)
-                print(f"Appended source string to {hyprland_config_path}")
-
-        except Exception as e:
-             print(f"Error updating {hyprland_config_path}: {e}")
-
+        with open(hyprland_config_path, "r") as f:
+            content = f.read()
+        if SOURCE_STRING not in content:
+            with open(hyprland_config_path, "a") as f:
+                f.write(SOURCE_STRING)
+
+        # Update configuration
         start_config()
 
-<<<<<<< HEAD
         # First prepare the restart command to be executed in background
         restart_script = f"""#!/bin/bash
 killall {APP_NAME} 2>/dev/null
@@ -1386,47 +721,35 @@
         os.chmod(restart_path, 0o755)
 
         # Start the script in the background
-        subprocess.Popen(["/bin/bash", restart_path],
-                        stdout=subprocess.DEVNULL,
-                        stderr=subprocess.DEVNULL,
-                        start_new_session=True)
+        subprocess.Popen(
+            ["/bin/bash", restart_path],
+            stdout=subprocess.DEVNULL,
+            stderr=subprocess.DEVNULL,
+            start_new_session=True,
+        )
 
         # Removed confirmation dialog to make the interface cleaner
 
         # The window remains open - don't call Gtk.main_quit()
-=======
-        # Restart Ax-Shell using fabric's async command executor
-        main_script_path = os.path.expanduser(f"~/.config/{APP_NAME_CAP}/main.py")
-        kill_cmd = f"killall {APP_NAME}"
-        start_cmd = f"uwsm app -- python {main_script_path}"
-        
-        try:
-            # Use fabric's helper to run the command asynchronously
-            exec_shell_command(kill_cmd)
-            exec_shell_command_async(start_cmd)
-            print(f"{APP_NAME_CAP} restart initiated.")
-        except Exception as e:
-            print(f"Error restarting {APP_NAME_CAP}: {e}")
-
-        print("Configuration applied and reload initiated.")
->>>>>>> 9661b35d
 
     def on_reset(self, widget):
         """
-        Reset all settings to default values. Uses Gtk.MessageDialog.
+        Reset all settings to default values.
         """
+        # Ask for confirmation
         dialog = Gtk.MessageDialog(
-            transient_for=self.get_toplevel(),
+            transient_for=self,
             flags=0,
             message_type=Gtk.MessageType.QUESTION,
             buttons=Gtk.ButtonsType.YES_NO,
-            text="Reset all settings to defaults?"
+            text="Reset all settings to defaults?",
         )
-        dialog.format_secondary_text("This will reset all keybindings and appearance settings to their default values.")
+        dialog.format_secondary_text(
+            "This will reset all keybindings and other settings to their default values."
+        )
         response = dialog.run()
         dialog.destroy()
 
-<<<<<<< HEAD
         FILE_URL = "https://raw.githubusercontent.com/tr1xem/hyprfabricated/refs/heads/main/config.json"
         DESTINATION_FILE = get_relative_path("../config.json")
         TEMP_FILE = "/tmp/temp_config.json"
@@ -1448,66 +771,19 @@
 
             # Update UI elements
             # Update key binding entries
-=======
-        if response == Gtk.ResponseType.YES:
-            global bind_vars
-            bind_vars = DEFAULTS.copy()
-
->>>>>>> 9661b35d
             for prefix_key, suffix_key, prefix_entry, suffix_entry in self.entries:
                 prefix_entry.set_text(bind_vars[prefix_key])
                 suffix_entry.set_text(bind_vars[suffix_key])
 
-<<<<<<< HEAD
             # Update wallpaper directory chooser
-            self.wall_dir_chooser.set_filename(bind_vars['wallpapers_dir'])
+            self.wall_dir_chooser.set_filename(bind_vars["wallpapers_dir"])
 
             # Clear face icon selection status
             self.selected_face_icon = None
 
     def on_close(self, widget):
         self.destroy()
-=======
-            self.wall_dir_chooser.set_filename(bind_vars['wallpapers_dir'])
-            self.vertical_switch.set_active(bind_vars.get('vertical', False))
-            self.centered_switch.set_active(bind_vars.get('centered_bar', False))
-            self.centered_switch.set_sensitive(self.vertical_switch.get_active())
-            self.dock_switch.set_active(bind_vars.get('dock_enabled', True))
-            self.dock_hover_switch.set_active(bind_vars.get('dock_always_occluded', False))
-            self.dock_hover_switch.set_sensitive(self.dock_switch.get_active())
-            self.dock_size_scale.value = bind_vars.get('dock_icon_size', 28)
-            self.terminal_entry.set_text(bind_vars['terminal_command'])
-
-            for component_name, switch in self.component_switches.items():
-                 config_key = f'bar_{component_name}_visible'
-                 switch.set_active(bind_vars.get(config_key, True))
-            
-            self.corners_switch.set_active(bind_vars.get('corners_visible', True))
->>>>>>> 9661b35d
-
-            self.selected_face_icon = None
-            self.face_status_label.label = ""
-            current_face = os.path.expanduser("~/.face.icon")
-            try:
-                 if os.path.exists(current_face):
-                      pixbuf = GdkPixbuf.Pixbuf.new_from_file_at_size(current_face, 64, 64)
-                      self.face_image.set_from_pixbuf(pixbuf)
-                 else:
-                      self.face_image.set_from_icon_name("user-info", 64)
-            except Exception:
-                 self.face_image.set_from_icon_name("image-missing", 64)
-
-            if self.lock_switch: self.lock_switch.set_active(False)
-            if self.idle_switch: self.idle_switch.set_active(False)
-
-            print("Settings reset to defaults.")
-
-    def on_close(self, widget):
-        """Close the settings window."""
-        if self.application:
-             self.application.quit()
-        else:
-            self.destroy()
+
 
 def start_config():
     """
@@ -1516,79 +792,45 @@
     ensure_matugen_config()
     ensure_face_icon()
 
+    # Write the generated hypr configuration to file
     hypr_config_dir = os.path.expanduser(f"~/.config/{APP_NAME_CAP}/config/hypr/")
     os.makedirs(hypr_config_dir, exist_ok=True)
     hypr_conf_path = os.path.join(hypr_config_dir, f"{APP_NAME}.conf")
-    try:
-        with open(hypr_conf_path, "w") as f:
-            f.write(generate_hyprconf())
-        print(f"Generated Hyprland config at {hypr_conf_path}")
-    except Exception as e:
-        print(f"Error writing Hyprland config: {e}")
-
-    try:
-        subprocess.run(["hyprctl", "reload"], check=True, capture_output=True)
-        print("Hyprland configuration reloaded.")
-    except subprocess.CalledProcessError as e:
-         print(f"Error reloading Hyprland: {e}\nstderr: {e.stderr.decode()}")
-    except FileNotFoundError:
-         print("Error: hyprctl command not found. Cannot reload Hyprland.")
-    except Exception as e:
-         print(f"An unexpected error occurred during hyprctl reload: {e}")
+    with open(hypr_conf_path, "w") as f:
+        f.write(generate_hyprconf())
+
+    # Reload Hyprland configuration using subprocess.run instead of os.system
+    subprocess.run(["hyprctl", "reload"])
 
 
 def open_config():
     """
-    Entry point for opening the configuration GUI using Fabric Application.
+    Entry point for opening the configuration GUI.
     """
     load_bind_vars()
 
+    # Check and copy hyprlock config if needed
     dest_lock = os.path.expanduser("~/.config/hypr/hyprlock.conf")
-<<<<<<< HEAD
-    src_lock = os.path.expanduser(
-        f"~/.config/{APP_NAME_CAP}/config/hypr/hyprlock.conf"
-    )
+    src_lock = os.path.expanduser(f"~/.config/{APP_NAME_CAP}/config/hypr/hyprlock.conf")
     os.makedirs(os.path.dirname(dest_lock), exist_ok=True)
-=======
-    src_lock = os.path.expanduser(f"~/.config/{APP_NAME_CAP}/config/hypr/hyprlock.conf")
->>>>>>> 9661b35d
     show_lock_checkbox = True
-    if not os.path.exists(dest_lock) and os.path.exists(src_lock):
-        try:
-             os.makedirs(os.path.dirname(dest_lock), exist_ok=True)
-             shutil.copy(src_lock, dest_lock)
-             show_lock_checkbox = False
-             print(f"Copied default hyprlock config to {dest_lock}")
-        except Exception as e:
-             print(f"Error copying default hyprlock config: {e}")
-             show_lock_checkbox = os.path.exists(src_lock)
-
+    if not os.path.exists(dest_lock):
+        shutil.copy(src_lock, dest_lock)
+        show_lock_checkbox = False
+
+    # Check and copy hypridle config if needed
     dest_idle = os.path.expanduser("~/.config/hypr/hypridle.conf")
-    src_idle = os.path.expanduser(
-        f"~/.config/{APP_NAME_CAP}/config/hypr/hypridle.conf"
-    )
+    src_idle = os.path.expanduser(f"~/.config/{APP_NAME_CAP}/config/hypr/hypridle.conf")
     show_idle_checkbox = True
-    if not os.path.exists(dest_idle) and os.path.exists(src_idle):
-         try:
-             os.makedirs(os.path.dirname(dest_idle), exist_ok=True)
-             shutil.copy(src_idle, dest_idle)
-             show_idle_checkbox = False
-             print(f"Copied default hypridle config to {dest_idle}")
-         except Exception as e:
-             print(f"Error copying default hypridle config: {e}")
-             show_idle_checkbox = os.path.exists(src_idle)
-
-    app = Application(f"{APP_NAME}-settings")
-    window = HyprConfGUI(
-        show_lock_checkbox=show_lock_checkbox,
-        show_idle_checkbox=show_idle_checkbox,
-        application=app,
-        on_destroy=lambda *_: app.quit()
-    )
-    app.add_window(window)
-
+    if not os.path.exists(dest_idle):
+        shutil.copy(src_idle, dest_idle)
+        show_idle_checkbox = False
+
+    # Create and run the GUI
+    window = HyprConfGUI(show_lock_checkbox, show_idle_checkbox)
+    window.connect("destroy", Gtk.main_quit)
     window.show_all()
-    app.run()
+    Gtk.main()
 
 
 if __name__ == "__main__":
