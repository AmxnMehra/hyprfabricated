import os
import shutil
import json
import sys
from pathlib import Path

sys.path.insert(0, str(Path(__file__).resolve().parent.parent))

import toml
from PIL import Image
from fabric.utils.helpers import get_relative_path
import subprocess
import gi
from fabric.utils.helpers import get_relative_path
from gi.repository import GdkPixbuf


gi.require_version("Gtk", "3.0")

from gi.repository import Gtk  # noqa: E402
from config.data import (
    APP_NAME, APP_NAME_CAP, CONFIG_DIR, HOME_DIR, WALLPAPERS_DIR_DEFAULT,VERTICAL
)
SOURCE_STRING = f"""
# {APP_NAME_CAP}
source = ~/.config/{APP_NAME_CAP}/config/hypr/{APP_NAME}.conf
"""

<<<<<<< HEAD
# Default key binding values
bind_vars = {
    "prefix_restart": "SUPER ALT",
    "suffix_restart": "B",
    "prefix_axmsg": "SUPER",
    "suffix_axmsg": "A",
    "prefix_dash": "SUPER",
    "suffix_dash": "D",
    "prefix_bluetooth": "SUPER",
    "suffix_bluetooth": "B",
    "prefix_launcher": "SUPER",
    "suffix_launcher": "R",
    "prefix_toolbox": "SUPER",
    "suffix_toolbox": "S",
    "prefix_overview": "SUPER",
    "suffix_overview": "TAB",
    "prefix_emoji": "SUPER",
    "suffix_emoji": "PERIOD",
    "prefix_config": "SUPER",
    "suffix_config": "I",
    "prefix_power": "SUPER",
    "suffix_power": "ESCAPE",
    "prefix_toggle": "SUPER CTRL",
    "suffix_toggle": "B",
    "prefix_css": "SUPER SHIFT",
    "suffix_css": "B",
    "wallpapers_dir": WALLPAPERS_DIR_DEFAULT,
    "prefix_restart_inspector": "SUPER CTRL ALT",
    "suffix_restart_inspector": "B",
    "vertical": VERTICAL,  # New default for vertical layout
=======
# Initialize bind_vars with default values
DEFAULT_KEYBINDINGS = {
    'prefix_restart': "SUPER ALT",
    'suffix_restart': "B",
    'prefix_axmsg': "SUPER",
    'suffix_axmsg': "A",
    'prefix_dash': "SUPER",
    'suffix_dash': "D",
    'prefix_bluetooth': "SUPER",
    'suffix_bluetooth': "B",
    'prefix_pins': "SUPER",
    'suffix_pins': "Q",
    'prefix_kanban': "SUPER",
    'suffix_kanban': "N",
    'prefix_launcher': "SUPER",
    'suffix_launcher': "R",
    'prefix_tmux': "SUPER",
    'suffix_tmux': "T",
    'prefix_toolbox': "SUPER",
    'suffix_toolbox': "S",
    'prefix_overview': "SUPER",
    'suffix_overview': "TAB",
    'prefix_wallpapers': "SUPER",
    'suffix_wallpapers': "COMMA",
    'prefix_emoji': "SUPER",
    'suffix_emoji': "PERIOD",
    'prefix_power': "SUPER",
    'suffix_power': "ESCAPE",
    'prefix_toggle': "SUPER CTRL",
    'suffix_toggle': "B",
    'prefix_css': "SUPER SHIFT",
    'suffix_css': "B",
    'wallpapers_dir': WALLPAPERS_DIR_DEFAULT,
    'prefix_restart_inspector': "SUPER CTRL ALT",
    'suffix_restart_inspector': "B",
    'vertical': False,  # New default for vertical layout
    'centered_bar': False,  # New default for centered bar option
    'terminal_command': "kitty -e",  # Default terminal command for tmux
    'dock_enabled': True,  # Default value for dock visibility
    'dock_icon_size': 28,  # Default dock icon size
>>>>>>> e55d3437
}


def deep_update(target: dict, update: dict) -> dict:
    """
    Recursively update a nested dictionary with values from another dictionary.
    """
    for key, value in update.items():
        if isinstance(value, dict):
            target[key] = deep_update(target.get(key, {}), value)
        else:
            target[key] = value
    return target


def ensure_matugen_config():
    """
    Ensure that the matugen configuration file exists and is updated
    with the expected settings.
    """
    expected_config = {
        "config": {
            "reload_apps": True,
            "wallpaper": {
                "command": "swww",
                "arguments": [
                    "img",
                    "-t",
                    "outer",
                    "--transition-duration",
                    "1.5",
                    "--transition-step",
                    "255",
                    "--transition-fps",
                    "60",
                    "-f",
                    "Nearest",
                ],
                "set": True,
            },
            "custom_colors": {
                "red": {"color": "#FF0000", "blend": True},
                "green": {"color": "#00FF00", "blend": True},
                "yellow": {"color": "#FFFF00", "blend": True},
                "blue": {"color": "#0000FF", "blend": True},
                "magenta": {"color": "#FF00FF", "blend": True},
                "cyan": {"color": "#00FFFF", "blend": True},
                "white": {"color": "#FFFFFF", "blend": True},
            },
        },
        "templates": {
            "hyprland": {
                "input_path": f"~/.config/{APP_NAME_CAP}/config/matugen/templates/hyprland-colors.conf",
                "output_path": f"~/.config/{APP_NAME_CAP}/config/hypr/colors.conf",
            },
            f"{APP_NAME}": {
                "input_path": f"~/.config/{APP_NAME_CAP}/config/matugen/templates/{APP_NAME}.css",
                "output_path": f"~/.config/{APP_NAME_CAP}/styles/colors.css",
                "post_hook": f"fabric-cli exec {APP_NAME} 'app.set_css()' &",
            },
        },
    }

    config_path = os.path.expanduser("~/.config/matugen/config.toml")
    os.makedirs(os.path.dirname(config_path), exist_ok=True)

    # Load any existing configuration
    existing_config = {}
    if os.path.exists(config_path):
        with open(config_path, "r") as f:
            existing_config = toml.load(f)
        # Backup existing configuration
        shutil.copyfile(config_path, config_path + ".bak")

    # Merge configurations
    merged_config = deep_update(existing_config, expected_config)
    with open(config_path, "w") as f:
        toml.dump(merged_config, f)

    # Expand paths for checking
    current_wall = os.path.expanduser("~/.current.wall")
    hypr_colors = os.path.expanduser(f"~/.config/{APP_NAME_CAP}/config/hypr/colors.conf")
    css_colors = os.path.expanduser(f"~/.config/{APP_NAME_CAP}/styles/colors.css")
    
    # Check if any of the required files are missing
    if not os.path.exists(current_wall) or not os.path.exists(hypr_colors) or not os.path.exists(css_colors):
        # Ensure the directories exist
        os.makedirs(os.path.dirname(hypr_colors), exist_ok=True)
        os.makedirs(os.path.dirname(css_colors), exist_ok=True)
        
        # Use the example wallpaper if no current wallpaper
        if not os.path.exists(current_wall):
            image_path = os.path.expanduser(f"~/.config/{APP_NAME_CAP}/assets/wallpapers_example/example-1.jpg")
            # Create symlink to the example wallpaper if it doesn't exist already
            if os.path.exists(image_path) and not os.path.exists(current_wall):
                try:
                    os.symlink(image_path, current_wall)
                except FileExistsError:
                    os.remove(current_wall)
                    os.symlink(image_path, current_wall)
        else:
            # Use the existing wallpaper
            image_path = os.path.realpath(current_wall) if os.path.islink(current_wall) else current_wall
        
        # Run matugen to generate the color files
        print(f"Generating color theme from wallpaper: {image_path}")
        try:
            subprocess.run(["matugen", "image", image_path], check=True)
            print("Color theme generated successfully")
        except subprocess.CalledProcessError as e:
            print(f"Error generating color theme: {e}")
        except FileNotFoundError:
            print("Error: matugen command not found. Please install matugen.")


def load_bind_vars():
    """
    Load saved key binding variables from JSON, if available.
    """
    config_json = os.path.expanduser(
        f"~/.config/{APP_NAME_CAP}/config/config.json"
    )
    try:
        with open(config_json, "r") as f:
            saved_vars = json.load(f)
            bind_vars.update(saved_vars)
    except FileNotFoundError:
        # Use default values if no saved config exists
        pass


def generate_hyprconf() -> str:
    """
    Generate the Hypr configuration string using the current bind_vars.
    """
<<<<<<< HEAD
    home = os.path.expanduser("~")
    return f"""exec-once = uwsm app -- python {home}/.config/{APP_NAME_CAP}/main.py
exec = pgrep -x "hypridle" > /dev/null || uwsm app -- hypridle
exec = uwsm app -- swww-daemon

$fabricSend = fabric-cli exec {APP_NAME}
$axMessage = notify-send "Axenide" "What are you doing?" -i f"{home}/.config/{APP_NAME_CAP}/assets/ax.png" -a "Source Code" -A "Be patient. 🍙"

bind = {bind_vars["prefix_restart"]}, {bind_vars["suffix_restart"]}, exec, killall {APP_NAME}; uwsm app -- python {home}/.config/{APP_NAME_CAP}/main.py # Reload {APP_NAME_CAP} | Default: SUPER ALT + B
bind = {bind_vars["prefix_axmsg"]}, {bind_vars["suffix_axmsg"]}, exec, $axMessage # Message | Default: SUPER + A
bind = {bind_vars["prefix_dash"]}, {bind_vars["suffix_dash"]}, exec, $fabricSend 'notch.open_notch("dashboard")' # Dashboard | Default: SUPER + D
bind = {bind_vars["prefix_bluetooth"]}, {bind_vars["suffix_bluetooth"]}, exec, $fabricSend 'notch.open_notch("bluetooth")' # Bluetooth | Default: SUPER + B
bind = {bind_vars["prefix_launcher"]}, {bind_vars["suffix_launcher"]}, exec, $fabricSend 'notch.open_notch("launcher")' # App Launcher | Default: SUPER + R
bind = {bind_vars["prefix_toolbox"]}, {bind_vars["suffix_toolbox"]}, exec, $fabricSend 'notch.open_notch("tools")' # Toolbox | Default: SUPER + S
bind = {bind_vars["prefix_overview"]}, {bind_vars["suffix_overview"]}, exec, $fabricSend 'notch.open_notch("overview")' # Overview | Default: SUPER + TAB
bind = {bind_vars["prefix_emoji"]}, {bind_vars["suffix_emoji"]}, exec, $fabricSend 'notch.open_notch("emoji")' # Emoji | Default: SUPER + PERIOD
bind = {bind_vars["prefix_power"]}, {bind_vars["suffix_power"]}, exec, $fabricSend 'notch.open_notch("power")' # Power Menu | Default: SUPER + ESCAPE
bind = {bind_vars["prefix_toggle"]}, {bind_vars["suffix_toggle"]}, exec, $fabricSend 'bar.toggle_hidden()' # Toggle Bar | Default: SUPER CTRL + B
bind = {bind_vars["prefix_toggle"]}, {bind_vars["suffix_toggle"]}, exec, $fabricSend 'notch.toggle_hidden()' # Toggle Notch | Default: SUPER CTRL + B
bind = {bind_vars["prefix_css"]}, {bind_vars["suffix_css"]}, exec, $fabricSend 'app.set_css()' # Reload CSS | Default: SUPER SHIFT + B
bind = {bind_vars["prefix_restart_inspector"]}, {bind_vars["suffix_restart_inspector"]}, exec, killall {APP_NAME}; GTK_DEBUG=interactive uwsm app -- python {home}/.config/{APP_NAME_CAP}/main.py # Restart with inspector | Default: SUPER CTRL ALT + B
bind = {bind_vars["prefix_config"]}, {bind_vars["suffix_config"]}, exec,uwsm app -- python {home}/.config/{APP_NAME_CAP}/config/config.py # restart with inspector | default: super ctrl alt + b

# Wallpapers directory: {bind_vars["wallpapers_dir"]}
=======
    home = os.path.expanduser('~')
    return f"""exec-once = uwsm-app $(python {home}/.config/{APP_NAME_CAP}/main.py)
exec = pgrep -x "hypridle" > /dev/null || uwsm-app hypridle
exec = uwsm-app swww-daemon

$fabricSend = fabric-cli exec {APP_NAME}
$axMessage = notify-send "Axenide" "What are you doing?" -i "{home}/.config/{APP_NAME_CAP}/assets/ax.png" -a "Source Code" -A "Be patient. 🍙"

bind = {bind_vars['prefix_restart']}, {bind_vars['suffix_restart']}, exec, killall {APP_NAME}; uwsm-app $(python {home}/.config/{APP_NAME_CAP}/main.py) # Reload {APP_NAME_CAP} | Default: SUPER ALT + B
bind = {bind_vars['prefix_axmsg']}, {bind_vars['suffix_axmsg']}, exec, $axMessage # Message | Default: SUPER + A
bind = {bind_vars['prefix_dash']}, {bind_vars['suffix_dash']}, exec, $fabricSend 'notch.open_notch("dashboard")' # Dashboard | Default: SUPER + D
bind = {bind_vars['prefix_bluetooth']}, {bind_vars['suffix_bluetooth']}, exec, $fabricSend 'notch.open_notch("bluetooth")' # Bluetooth | Default: SUPER + B
bind = {bind_vars['prefix_pins']}, {bind_vars['suffix_pins']}, exec, $fabricSend 'notch.open_notch("pins")' # Pins | Default: SUPER + Q
bind = {bind_vars['prefix_kanban']}, {bind_vars['suffix_kanban']}, exec, $fabricSend 'notch.open_notch("kanban")' # Kanban | Default: SUPER + N
bind = {bind_vars['prefix_launcher']}, {bind_vars['suffix_launcher']}, exec, $fabricSend 'notch.open_notch("launcher")' # App Launcher | Default: SUPER + R
bind = {bind_vars['prefix_tmux']}, {bind_vars['suffix_tmux']}, exec, $fabricSend 'notch.open_notch("tmux")' # App Launcher | Default: SUPER + T
bind = {bind_vars['prefix_toolbox']}, {bind_vars['suffix_toolbox']}, exec, $fabricSend 'notch.open_notch("tools")' # Toolbox | Default: SUPER + S
bind = {bind_vars['prefix_overview']}, {bind_vars['suffix_overview']}, exec, $fabricSend 'notch.open_notch("overview")' # Overview | Default: SUPER + TAB
bind = {bind_vars['prefix_wallpapers']}, {bind_vars['suffix_wallpapers']}, exec, $fabricSend 'notch.open_notch("wallpapers")' # Wallpapers | Default: SUPER + COMMA
bind = {bind_vars['prefix_emoji']}, {bind_vars['suffix_emoji']}, exec, $fabricSend 'notch.open_notch("emoji")' # Emoji | Default: SUPER + PERIOD
bind = {bind_vars['prefix_power']}, {bind_vars['suffix_power']}, exec, $fabricSend 'notch.open_notch("power")' # Power Menu | Default: SUPER + ESCAPE
bind = {bind_vars['prefix_toggle']}, {bind_vars['suffix_toggle']}, exec, $fabricSend 'bar.toggle_hidden()' # Toggle Bar | Default: SUPER CTRL + B
bind = {bind_vars['prefix_toggle']}, {bind_vars['suffix_toggle']}, exec, $fabricSend 'notch.toggle_hidden()' # Toggle Notch | Default: SUPER CTRL + B
bind = {bind_vars['prefix_css']}, {bind_vars['suffix_css']}, exec, $fabricSend 'app.set_css()' # Reload CSS | Default: SUPER SHIFT + B
bind = {bind_vars['prefix_restart_inspector']}, {bind_vars['suffix_restart_inspector']}, exec, killall {APP_NAME}; uwsm-app $(GTK_DEBUG=interactive python {home}/.config/{APP_NAME_CAP}/main.py) # Restart with inspector | Default: SUPER CTRL ALT + B

# Wallpapers directory: {bind_vars['wallpapers_dir']}
>>>>>>> e55d3437

source = {home}/.config/{APP_NAME_CAP}/config/hypr/colors.conf

layerrule = noanim, fabric

exec = cp $wallpaper ~/.current.wall

general {{
    col.active_border = 0xff$primary
    col.inactive_border = 0xff$surface
    gaps_in = 2
    gaps_out = 4
    border_size = 2
    layout = dwindle
}}

cursor {{
  no_warps=true
}}

decoration {{
    blur {{
        enabled = yes
        size = 8
        passes = 3
        new_optimizations = yes
        contrast = 1
        brightness = 1
    }}
    rounding = 14
    shadow {{
      enabled = true
      range = 10
      render_power = 2
      color = rgba(0, 0, 0, 0.25)
    }}
}}

animations {{
    enabled = yes
    bezier = myBezier, 0.4, 0, 0.2, 1
    animation = windows, 1, 2.5, myBezier, popin 80%
    animation = border, 1, 2.5, myBezier
    animation = fade, 1, 2.5, myBezier
    animation = workspaces, 1, 2.5, myBezier, {'slidefadevert' if bind_vars['vertical'] else 'slidefade'} 20%
}}
"""


def ensure_face_icon():
    """
    Ensure the face icon exists. If not, copy the default icon.
    """
    face_icon_path = os.path.expanduser("~/.face.icon")
    default_icon_path = os.path.expanduser(
        f"~/.config/{APP_NAME_CAP}/assets/default.png"
    )
    if not os.path.exists(face_icon_path) and os.path.exists(default_icon_path):
        shutil.copy(default_icon_path, face_icon_path)


def backup_and_replace(src: str, dest: str, config_name: str):
    """
    Backup the existing configuration file and replace it with a new one.
    """
    if os.path.exists(dest):
        backup_path = dest + ".bak"
        shutil.copy(dest, backup_path)
        print(f"{config_name} config backed up to {backup_path}")
    shutil.copy(src, dest)
    print(f"{config_name} config replaced from {src}")


class HyprConfGUI(Gtk.Window):
    def __init__(self, show_lock_checkbox: bool, show_idle_checkbox: bool):
        super().__init__(title="Configure Key Binds")
        self.set_border_width(20)
        self.set_default_size(500, 450)
        self.set_resizable(False)

        self.selected_face_icon = None

<<<<<<< HEAD
        # Create a vertical box to hold the dropdown and the content area
        vbox = Gtk.Box(orientation=Gtk.Orientation.VERTICAL, spacing=10)
        self.add(vbox)

        # Dropdown menu for selecting config type
        self.config_selector = Gtk.ComboBoxText()
        self.config_selector.append_text("Keybinds Config")
        self.config_selector.append_text("General Config")
        self.config_selector.set_active(0)
        self.config_selector.connect("changed", self.on_config_selected)
        vbox.pack_start(self.config_selector, False, False, 0)

        # Stack to switch between different config views
        self.stack = Gtk.Stack()
        vbox.pack_start(self.stack, True, True, 0)

        # Keybinds Config UI
        self.keybinds_grid = self.create_keybinds_grid(
            show_lock_checkbox, show_idle_checkbox
        )
        self.stack.add_titled(self.keybinds_grid, "keybinds", "Keybinds Config")

        # General Config UI
        self.general_grid = self.create_general_grid()
        self.stack.add_titled(self.general_grid, "general", "General Config")
=======
        system_tab = self.create_system_tab()
        notebook.append_page(system_tab, Gtk.Label(label="System"))

        # Button box for Close and Accept buttons
        button_box = Gtk.Box(orientation=Gtk.Orientation.HORIZONTAL, spacing=10)
        button_box.set_halign(Gtk.Align.END)

        reset_btn = Gtk.Button(label="Reset to Defaults")
        reset_btn.connect("clicked", self.on_reset)
        button_box.pack_start(reset_btn, False, False, 0)

        cancel_btn = Gtk.Button(label="Close")
        cancel_btn.connect("clicked", self.on_cancel)
        button_box.pack_start(cancel_btn, False, False, 0)
>>>>>>> e55d3437

        # Apply and Close buttons
        button_box = Gtk.Box(spacing=10)
        vbox.pack_start(button_box, False, False, 0)

        apply_btn = Gtk.Button(label="Apply")
        apply_btn.connect("clicked", self.on_apply)
        button_box.pack_start(apply_btn, True, True, 0)

        close_btn = Gtk.Button(label="Close")
        close_btn.connect("clicked", self.on_close)
        button_box.pack_start(close_btn, True, True, 0)

    def create_keybinds_grid(self, show_lock_checkbox, show_idle_checkbox):
        grid = Gtk.Grid(column_spacing=10, row_spacing=10)
        grid.set_margin_top(10)
        grid.set_margin_bottom(10)
        grid.set_margin_start(10)
        grid.set_margin_end(10)

        # Header label spanning across columns
        header = Gtk.Label(label="Configure Key Bindings")
        header.set_halign(Gtk.Align.CENTER)
        grid.attach(header, 0, 0, 4, 1)

        self.entries = []
        bindings = [
<<<<<<< HEAD
            (f"Reload {APP_NAME_CAP}", "prefix_restart", "suffix_restart"),
            ("Message", "prefix_axmsg", "suffix_axmsg"),
            ("Dashboard", "prefix_dash", "suffix_dash"),
            ("Bluetooth", "prefix_bluetooth", "suffix_bluetooth"),
            ("App Launcher", "prefix_launcher", "suffix_launcher"),
            ("Toolbox", "prefix_toolbox", "suffix_toolbox"),
            ("Overview", "prefix_overview", "suffix_overview"),
            ("Emoji Picker", "prefix_emoji", "suffix_emoji"),
            ("Power Menu", "prefix_power", "suffix_power"),
            ("Toggle Bar and Notch", "prefix_toggle", "suffix_toggle"),
            ("Reload CSS", "prefix_css", "suffix_css"),
            ("Open Config", "prefix_config", "suffix_config"),
            (
                "Restart with inspector",
                "prefix_restart_inspector",
                "suffix_restart_inspector",
            ),
=======
            (f"Reload {APP_NAME_CAP}", 'prefix_restart', 'suffix_restart'),
            ("Message", 'prefix_axmsg', 'suffix_axmsg'),
            ("Dashboard", 'prefix_dash', 'suffix_dash'),
            ("Bluetooth", 'prefix_bluetooth', 'suffix_bluetooth'),
            ("Pins", 'prefix_pins', 'suffix_pins'),
            ("Kanban", 'prefix_kanban', 'suffix_kanban'),
            ("App Launcher", 'prefix_launcher', 'suffix_launcher'),
            ("Tmux", 'prefix_tmux', 'suffix_tmux'),
            ("Toolbox", 'prefix_toolbox', 'suffix_toolbox'),
            ("Overview", 'prefix_overview', 'suffix_overview'),
            ("Wallpapers", 'prefix_wallpapers', 'suffix_wallpapers'),
            ("Emoji Picker", 'prefix_emoji', 'suffix_emoji'),
            ("Power Menu", 'prefix_power', 'suffix_power'),
            ("Toggle Bar and Notch", 'prefix_toggle', 'suffix_toggle'),
            ("Reload CSS", 'prefix_css', 'suffix_css'),
            ("Restart with inspector", 'prefix_restart_inspector', 'suffix_restart_inspector'),
>>>>>>> e55d3437
        ]

        # Populate grid with key binding rows, starting at row 1
        row = 1
        for label_text, prefix_key, suffix_key in bindings:
            # Binding description
            binding_label = Gtk.Label(label=label_text)
            binding_label.set_halign(Gtk.Align.START)
            grid.attach(binding_label, 0, row, 1, 1)

            # Prefix entry
            prefix_entry = Gtk.Entry()
            prefix_entry.set_text(bind_vars[prefix_key])
            grid.attach(prefix_entry, 1, row, 1, 1)

            # Plus label between entries
            plus_label = Gtk.Label(label=" + ")
            grid.attach(plus_label, 2, row, 1, 1)

            # Suffix entry
            suffix_entry = Gtk.Entry()
            suffix_entry.set_text(bind_vars[suffix_key])
            grid.attach(suffix_entry, 3, row, 1, 1)

            self.entries.append((prefix_key, suffix_key, prefix_entry, suffix_entry))
            row += 1

<<<<<<< HEAD
        # Row for Wallpapers Directory chooser
        wall_label = Gtk.Label(label="Wallpapers Directory")
=======
        return scrolled_window

    def create_appearance_tab(self):
        """Create tab for appearance settings with a compact grid layout."""
        # Create a scrolled window container
        scrolled_window = Gtk.ScrolledWindow()
        scrolled_window.set_policy(Gtk.PolicyType.NEVER, Gtk.PolicyType.AUTOMATIC)
        
        # Create a grid for more efficient space usage
        grid = Gtk.Grid()
        grid.set_column_spacing(20)
        grid.set_row_spacing(15)
        grid.set_margin_top(15)
        grid.set_margin_bottom(15)
        grid.set_margin_start(15)
        grid.set_margin_end(15)
        
        # Current row for positioning
        row = 0
        
        # === WALLPAPERS SECTION (LEFT COLUMN) ===
        wall_header = Gtk.Label()
        wall_header.set_markup("<b>Wallpapers</b>")
        wall_header.set_halign(Gtk.Align.START)
        grid.attach(wall_header, 0, row, 1, 1)
        
        # === PROFILE ICON SECTION (RIGHT COLUMN) ===
        face_header = Gtk.Label()
        face_header.set_markup("<b>Profile Icon</b>")
        face_header.set_halign(Gtk.Align.START)
        grid.attach(face_header, 1, row, 1, 1)
        row += 1
        
        # Wallpaper directory selection
        wall_box = Gtk.Box(orientation=Gtk.Orientation.VERTICAL, spacing=5)
        wall_box.set_margin_start(10)
        wall_box.set_margin_top(5)
        
        wall_hbox = Gtk.Box(orientation=Gtk.Orientation.HORIZONTAL, spacing=10)
        wall_label = Gtk.Label(label="Directory:")
>>>>>>> e55d3437
        wall_label.set_halign(Gtk.Align.START)
        grid.attach(wall_label, 0, row, 1, 1)
        self.wall_dir_chooser = Gtk.FileChooserButton(
            title="Select a folder", action=Gtk.FileChooserAction.SELECT_FOLDER
        )
<<<<<<< HEAD
        self.wall_dir_chooser.set_filename(bind_vars["wallpapers_dir"])
        grid.attach(self.wall_dir_chooser, 1, row, 3, 1)
        row += 1

        # Row for Profile Icon selection
        face_label = Gtk.Label(label="Profile Icon")
        face_label.set_halign(Gtk.Align.START)
        grid.attach(face_label, 0, row, 1, 1)
        face_btn = Gtk.Button(label="Select Image")
        face_btn.connect("clicked", self.on_select_face_icon)
        grid.attach(face_btn, 1, row, 3, 1)
        row += 1

        # Row for optional checkboxes
        if show_lock_checkbox:
            self.lock_checkbox = Gtk.CheckButton(label="Replace Hyprlock config")
            self.lock_checkbox.set_active(False)
            grid.attach(self.lock_checkbox, 0, row, 2, 1)
        if show_idle_checkbox:
            self.idle_checkbox = Gtk.CheckButton(label="Replace Hypridle config")
            self.idle_checkbox.set_active(False)
            grid.attach(self.idle_checkbox, 2, row, 2, 1)
        row += 1
        return grid

    def create_general_grid(self):
        scrolled_window = Gtk.ScrolledWindow()
        scrolled_window.set_policy(Gtk.PolicyType.AUTOMATIC, Gtk.PolicyType.AUTOMATIC)
        grid = Gtk.Grid(column_spacing=10, row_spacing=10)
        grid.set_margin_top(10)
        grid.set_margin_bottom(10)
        grid.set_margin_start(10)
        grid.set_margin_end(10)
        scrolled_window.add(grid)

        self.general_entries = []

        # Load general config from JSON
        config_json = get_relative_path("../config.json")
        with open(config_json, "r") as f:
            self.general_config = json.load(f)

        self.add_config_to_grid(grid, self.general_config, 0)

        return scrolled_window

    def add_config_to_grid(self, grid, config, row, parent_key="", tooltips=None):
        if tooltips is None:
            tooltips = config.get("tooltip", {})

        for key, value in config.items():
            if key == "tooltip":
                continue  # Skip the tooltip section

            full_key = f"{parent_key}.{key}" if parent_key else key
            if isinstance(value, dict):
                section_label = Gtk.Label()
                section_label.set_markup(f"<b>{key.upper()}</b>")
                section_label.set_halign(Gtk.Align.START)
                section_label.set_margin_top(10)
                section_label.set_margin_bottom(5)
                grid.attach(section_label, 0, row, 2, 1)
                row += 1
                row = self.add_config_to_grid(grid, value, row, full_key, tooltips)
            else:
                # Check for a tooltip in the tooltips section
                comment = tooltips.get(f"{key}_tooltip", "")

                option_label = Gtk.Label(label=key.capitalize())
                option_label.set_halign(Gtk.Align.START)
                if comment:
                    option_label.set_tooltip_text(comment)
                grid.attach(option_label, 0, row, 1, 1)

                if isinstance(value, bool):
                    option_widget = Gtk.Switch()
                    option_widget.set_active(value)
                    option_widget.set_size_request(
                        60, 20
                    )  # Set width request to a smaller value
                else:
                    option_widget = Gtk.Entry()
                    option_widget.set_text(str(value))
                    option_widget.set_width_chars(20)  # Set a fixed width for the entry

                if comment:
                    option_widget.set_tooltip_text(comment)

                # Use a Gtk.Box to contain the widget and control its expansion
                box = Gtk.Box()
                box.pack_start(option_widget, False, False, 0)
                grid.attach(box, 1, row, 1, 1)

                self.general_entries.append((full_key, option_widget))
                row += 1
        return row

    def on_config_selected(self, widget):
        active_text = widget.get_active_text()
        if active_text == "Keybinds Config":
            self.stack.set_visible_child(self.keybinds_grid)
        elif active_text == "General Config":
            self.stack.set_visible_child(self.general_grid)

    def on_apply(self, widget):
        active_text = self.config_selector.get_active_text()
        print(f"Applying configuration for: {active_text}")
        if active_text == "Keybinds Config":
            self.save_keybinds_config()
        elif active_text == "General Config":
            self.save_general_config()

    def save_keybinds_config(self):
        print("Saving keybinds configuration...")
        for prefix_key, suffix_key, prefix_entry, suffix_entry in self.entries:
            bind_vars[prefix_key] = prefix_entry.get_text()
            bind_vars[suffix_key] = suffix_entry.get_text()
            print(
                f"Updated {prefix_key}: {bind_vars[prefix_key]}, {suffix_key}: {bind_vars[suffix_key]}"
            )

        # Update wallpaper directory
        bind_vars["wallpapers_dir"] = self.wall_dir_chooser.get_filename()

        config_json = os.path.expanduser(
            f"~/.config/{APP_NAME_CAP}/config/config.json"
        )
        os.makedirs(os.path.dirname(config_json), exist_ok=True)
        try:
            with open(config_json, "w") as f:
                json.dump(bind_vars, f, indent=4)
            print(f"Keybinds configuration saved to {config_json}")
        except Exception as e:
            print(f"Error saving keybinds configuration: {e}")

        # Update the Hyprland configuration file
        hyprland_config_path = os.path.expanduser("~/.config/hypr/hyprland.conf")
        try:
            with open(hyprland_config_path, "r") as f:
                content = f.read()
            if SOURCE_STRING not in content:
                with open(hyprland_config_path, "a") as f:
                    f.write(SOURCE_STRING)
            print(f"Hyprland configuration updated at {hyprland_config_path}")
        except Exception as e:
            print(f"Error updating Hyprland configuration: {e}")
        start_config()

        try:
            subprocess.Popen(
                f"killall {APP_NAME}; uwsm app -- python {HOME_DIR}/.config/{APP_NAME_CAP}/main.py",
                shell=True,
                start_new_session=True,
            )
            print("Hyprfabricated process restarted.")
        except Exception as e:
            print(f"Error restarting Hyprfabricated process: {e}")

    def save_general_config(self):
        print("Saving general configuration...")
        for full_key, widget in self.general_entries:
            keys = full_key.split(".")
            config_section = self.general_config
            for key in keys[:-1]:
                config_section = config_section[key]
            if isinstance(widget, Gtk.Switch):
                config_section[keys[-1]] = widget.get_active()
            else:
                config_section[keys[-1]] = widget.get_text()
            print(f"Updated {full_key}: {config_section[keys[-1]]}")

        config_json = os.path.expanduser(f"~/.config/{APP_NAME_CAP}/config.json")
        try:
            with open(config_json, "w") as f:
                json.dump(self.general_config, f, indent=4)
            print(f"General configuration saved to {config_json}")
        except Exception as e:
            print(f"Error saving general configuration: {e}")

        try:
            subprocess.Popen(
                f"killall {APP_NAME}; uwsm app -- python {HOME_DIR}/.config/{APP_NAME_CAP}/main.py",
                shell=True,
                start_new_session=True,
            )
            print("Hyprfabricated process restarted.")
        except Exception as e:
            print(f"Error restarting Hyprfabricated process: {e}")

=======
        self.wall_dir_chooser.set_tooltip_text("Select the directory containing your wallpaper images")
        self.wall_dir_chooser.set_filename(bind_vars['wallpapers_dir'])
        wall_hbox.pack_start(wall_label, False, False, 0)
        wall_hbox.pack_start(self.wall_dir_chooser, True, True, 0)
        wall_box.pack_start(wall_hbox, False, False, 0)
        
        grid.attach(wall_box, 0, row, 1, 1)
        
        # Profile icon selection
        face_box = Gtk.Box(orientation=Gtk.Orientation.VERTICAL, spacing=5)
        face_box.set_margin_start(10)
        face_box.set_margin_top(5)
        
        # Current icon display and selection in horizontal layout
        face_hbox = Gtk.Box(orientation=Gtk.Orientation.HORIZONTAL, spacing=10)
        
        # Current icon display
        current_face = os.path.expanduser("~/.face.icon")
        face_image_frame = Gtk.Frame()
        face_image_frame.set_shadow_type(Gtk.ShadowType.ETCHED_IN)
        face_image = Gtk.Image()
        try:
            if (os.path.exists(current_face)):
                pixbuf = GdkPixbuf.Pixbuf.new_from_file(current_face)
                pixbuf = pixbuf.scale_simple(64, 64, GdkPixbuf.InterpType.BILINEAR)  # Smaller icon
            else:
                pixbuf = Gtk.IconTheme.get_default().load_icon("user-info", 64, 0)  # Smaller icon
            face_image.set_from_pixbuf(pixbuf)
        except Exception:
            face_image.set_from_icon_name("user-info", Gtk.IconSize.DIALOG)
        
        face_image_frame.add(face_image)
        face_hbox.pack_start(face_image_frame, False, False, 0)
        
        # Selection button alongside the image
        face_controls = Gtk.Box(orientation=Gtk.Orientation.VERTICAL, spacing=5)
        face_btn = Gtk.Button(label="Browse...")
        face_btn.set_tooltip_text("Select a square image for your profile icon")
        face_btn.connect("clicked", self.on_select_face_icon)
        face_controls.pack_start(face_btn, False, False, 0)
        
        self.face_status_label = Gtk.Label(label="")
        self.face_status_label.set_halign(Gtk.Align.START)
        face_controls.pack_start(self.face_status_label, False, False, 0)
        
        face_hbox.pack_start(face_controls, True, True, 10)
        face_box.pack_start(face_hbox, False, False, 0)
        
        grid.attach(face_box, 1, row, 1, 1)
        row += 1
        
        # === LAYOUT OPTIONS SECTION ===
        separator = Gtk.Separator(orientation=Gtk.Orientation.HORIZONTAL)
        separator.set_margin_top(5)
        separator.set_margin_bottom(5)
        grid.attach(separator, 0, row, 2, 1)  # Span both columns
        row += 1
        
        layout_header = Gtk.Label()
        layout_header.set_markup("<b>Layout Options</b>")
        layout_header.set_halign(Gtk.Align.START)
        grid.attach(layout_header, 0, row, 2, 1)  # Span both columns
        row += 1
        
        # Create a 2-column grid for the layout options
        layout_grid = Gtk.Grid()
        layout_grid.set_column_spacing(20)
        layout_grid.set_row_spacing(10)
        layout_grid.set_margin_start(10)
        
        # Vertical layout (left column)
        vertical_box = Gtk.Box(orientation=Gtk.Orientation.HORIZONTAL, spacing=10)
        vertical_label = Gtk.Label(label="Vertical Layout")
        vertical_label.set_halign(Gtk.Align.START)
        self.vertical_switch = Gtk.Switch()
        self.vertical_switch.set_active(bind_vars.get('vertical', False))
        self.vertical_switch.connect("notify::active", self.on_vertical_changed)
        vertical_box.pack_start(vertical_label, True, True, 0)
        vertical_box.pack_end(self.vertical_switch, False, False, 0)
        layout_grid.attach(vertical_box, 0, 0, 1, 1)
        
        # Centered bar (right column)
        centered_box = Gtk.Box(orientation=Gtk.Orientation.HORIZONTAL, spacing=10)
        centered_label = Gtk.Label(label="Centered Bar (Vertical Only)")
        centered_label.set_halign(Gtk.Align.START)
        self.centered_switch = Gtk.Switch()
        self.centered_switch.set_active(bind_vars.get('centered_bar', False))
        self.centered_switch.set_sensitive(self.vertical_switch.get_active())
        centered_box.pack_start(centered_label, True, True, 0)
        centered_box.pack_end(self.centered_switch, False, False, 0)
        layout_grid.attach(centered_box, 1, 0, 1, 1)
        
        # Show dock (left column, second row)
        dock_box = Gtk.Box(orientation=Gtk.Orientation.HORIZONTAL, spacing=10)
        dock_label = Gtk.Label(label="Show Dock")
        dock_label.set_halign(Gtk.Align.START)
        self.dock_switch = Gtk.Switch()
        self.dock_switch.set_active(bind_vars.get('dock_enabled', True))
        self.dock_switch.connect("notify::active", self.on_dock_enabled_changed)
        dock_box.pack_start(dock_label, True, True, 0)
        dock_box.pack_end(self.dock_switch, False, False, 0)
        layout_grid.attach(dock_box, 0, 1, 1, 1)
        
        # Dock always occluded (show on hover only) (right column, second row)
        dock_hover_box = Gtk.Box(orientation=Gtk.Orientation.HORIZONTAL, spacing=10)
        dock_hover_label = Gtk.Label(label="Show Dock Only on Hover")
        dock_hover_label.set_halign(Gtk.Align.START)
        self.dock_hover_switch = Gtk.Switch()
        self.dock_hover_switch.set_active(bind_vars.get('dock_always_occluded', False))
        self.dock_hover_switch.set_sensitive(self.dock_switch.get_active())
        dock_hover_box.pack_start(dock_hover_label, True, True, 0)
        dock_hover_box.pack_end(self.dock_hover_switch, False, False, 0)
        layout_grid.attach(dock_hover_box, 1, 1, 1, 1)
        
        # Add dock icon size slider (new)
        dock_size_box = Gtk.Box(orientation=Gtk.Orientation.HORIZONTAL, spacing=10)
        dock_size_label = Gtk.Label(label="Dock Icon Size")
        dock_size_label.set_halign(Gtk.Align.START)
        
        # Create a scale/slider for icon size
        self.dock_size_scale = Gtk.Scale.new_with_range(Gtk.Orientation.HORIZONTAL, 16, 48, 2)
        self.dock_size_scale.set_value(bind_vars.get('dock_icon_size', 28))
        self.dock_size_scale.set_draw_value(True)
        self.dock_size_scale.set_value_pos(Gtk.PositionType.RIGHT)
        self.dock_size_scale.set_size_request(100, -1)
        
        dock_size_box.pack_start(dock_size_label, True, True, 0)
        dock_size_box.pack_end(self.dock_size_scale, True, True, 0)
        layout_grid.attach(dock_size_box, 0, 2, 2, 1)  # Span both columns
        
        grid.attach(layout_grid, 0, row, 2, 1)  # Span both columns
        row += 1
        
        # === BAR COMPONENTS SECTION ===
        separator2 = Gtk.Separator(orientation=Gtk.Orientation.HORIZONTAL)
        separator2.set_margin_top(5)
        separator2.set_margin_bottom(5)
        grid.attach(separator2, 0, row, 2, 1)  # Span both columns
        row += 1
        
        # Use an expander to save vertical space
        components_expander = Gtk.Expander(label="Bar Components")
        components_expander.set_expanded(False)  # Collapsed by default
        
        components_box = Gtk.Box(orientation=Gtk.Orientation.VERTICAL, spacing=5)
        components_box.set_margin_start(10)
        components_box.set_margin_top(5)
        
        # Create switches for each component using a grid to save space
        self.component_switches = {}
        component_display_names = {
            'button_apps': "App Launcher Button",
            'systray': "System Tray",
            'control': "Control Panel",
            'network': "Network Applet",
            'button_tools': "Toolbox Button",
            'button_overview': "Overview Button",
            'ws_container': "Workspaces",
            'weather': "Weather Widget",
            'battery': "Battery Indicator",
            'metrics': "System Metrics",
            'language': "Language Indicator",
            'date_time': "Date & Time",
            'button_power': "Power Button",
        }
        
        # Create a grid for component switches - 2 columns
        comp_grid = Gtk.Grid()
        comp_grid.set_column_spacing(20)
        comp_grid.set_row_spacing(8)
        
        # Split the components into left and right columns
        components_list = list(component_display_names.items())
        left_components = components_list[:len(components_list)//2 + len(components_list)%2]
        right_components = components_list[len(components_list)//2 + len(components_list)%2:]
        
        # Add components to left column
        for i, (component_name, display_name) in enumerate(left_components):
            component_box = Gtk.Box(orientation=Gtk.Orientation.HORIZONTAL, spacing=10)
            component_label = Gtk.Label(label=display_name)
            component_label.set_halign(Gtk.Align.START)
            component_switch = Gtk.Switch()
            config_key = f'bar_{component_name}_visible'
            component_switch.set_active(bind_vars.get(config_key, True))
            component_box.pack_start(component_label, True, True, 0)
            component_box.pack_end(component_switch, False, False, 0)
            comp_grid.attach(component_box, 0, i, 1, 1)
            self.component_switches[component_name] = component_switch
            
        # Add components to right column
        for i, (component_name, display_name) in enumerate(right_components):
            component_box = Gtk.Box(orientation=Gtk.Orientation.HORIZONTAL, spacing=10)
            component_label = Gtk.Label(label=display_name)
            component_label.set_halign(Gtk.Align.START)
            component_switch = Gtk.Switch()
            config_key = f'bar_{component_name}_visible'
            component_switch.set_active(bind_vars.get(config_key, True))
            component_box.pack_start(component_label, True, True, 0)
            component_box.pack_end(component_switch, False, False, 0)
            comp_grid.attach(component_box, 1, i, 1, 1)
            self.component_switches[component_name] = component_switch
        
        components_box.pack_start(comp_grid, True, True, 0)
        components_expander.add(components_box)
        grid.attach(components_expander, 0, row, 2, 1)  # Span both columns
        
        scrolled_window.add(grid)
        return scrolled_window

    def on_vertical_changed(self, switch, gparam):
        """Update centered_bar sensitivity based on vertical mode"""
        self.centered_switch.set_sensitive(switch.get_active())
        if not switch.get_active():
            self.centered_switch.set_active(False)  # Turn off centered_bar if vertical is disabled

    def on_dock_enabled_changed(self, switch, gparam):
        """Update dock hover switch sensitivity based on dock enabled state"""
        self.dock_hover_switch.set_sensitive(switch.get_active())
        if not switch.get_active():
            self.dock_hover_switch.set_active(False)  # Turn off hover-only if dock is disabled

    def create_system_tab(self):
        """Create tab for system configurations with a more compact layout."""
        # Create a grid layout instead of vertical box
        grid = Gtk.Grid()
        grid.set_column_spacing(20)
        grid.set_row_spacing(15)
        grid.set_margin_top(15)
        grid.set_margin_bottom(15)
        grid.set_margin_start(15)
        grid.set_margin_end(15)
        
        # Current row for positioning
        row = 0
        
        # === TERMINAL SETTINGS (LEFT COLUMN) ===
        terminal_header = Gtk.Label()
        terminal_header.set_markup("<b>Terminal Settings</b>")
        terminal_header.set_halign(Gtk.Align.START)
        grid.attach(terminal_header, 0, row, 1, 1)
        row += 1
        
        terminal_box = Gtk.Box(orientation=Gtk.Orientation.VERTICAL, spacing=5)
        terminal_box.set_margin_start(10)
        terminal_box.set_margin_top(5)
        
        terminal_hbox = Gtk.Box(orientation=Gtk.Orientation.HORIZONTAL, spacing=10)
        terminal_label = Gtk.Label(label="Command:")
        terminal_label.set_halign(Gtk.Align.START)
        self.terminal_entry = Gtk.Entry()
        self.terminal_entry.set_text(bind_vars['terminal_command'])
        self.terminal_entry.set_tooltip_text("Command used to launch terminal apps (e.g., 'kitty -e')")
        terminal_hbox.pack_start(terminal_label, False, False, 0)
        terminal_hbox.pack_start(self.terminal_entry, True, True, 0)
        terminal_box.pack_start(terminal_hbox, False, False, 0)
        
        hint_label = Gtk.Label()
        hint_label.set_markup("<small>Examples: 'kitty -e', 'alacritty -e', 'foot -e'</small>")
        hint_label.set_halign(Gtk.Align.START)
        terminal_box.pack_start(hint_label, False, False, 5)
        
        grid.attach(terminal_box, 0, row, 1, 1)
        
        # === HYPRLAND INTEGRATION (RIGHT COLUMN) ===
        hypr_header = Gtk.Label()
        hypr_header.set_markup("<b>Hyprland Integration</b>")
        hypr_header.set_halign(Gtk.Align.START)
        grid.attach(hypr_header, 1, row - 1, 1, 1)  # Same row as Terminal header
        
        hypr_box = Gtk.Box(orientation=Gtk.Orientation.VERTICAL, spacing=10)
        hypr_box.set_margin_start(10)
        hypr_box.set_margin_top(5)
        
        # Hyprland locks and idle settings
        if self.show_lock_checkbox:
            lock_box = Gtk.Box(orientation=Gtk.Orientation.HORIZONTAL, spacing=10)
            lock_label = Gtk.Label(label="Replace Hyprlock config")
            lock_label.set_halign(Gtk.Align.START)
            self.lock_switch = Gtk.Switch()
            self.lock_switch.set_tooltip_text("Replace Hyprlock configuration with Ax-Shell's custom config")
            lock_box.pack_start(lock_label, True, True, 0)
            lock_box.pack_end(self.lock_switch, False, False, 0)
            hypr_box.pack_start(lock_box, False, False, 0)
        else:
            self.lock_switch = None

        if self.show_idle_checkbox:
            idle_box = Gtk.Box(orientation=Gtk.Orientation.HORIZONTAL, spacing=10)
            idle_label = Gtk.Label(label="Replace Hypridle config")
            idle_label.set_halign(Gtk.Align.START)
            self.idle_switch = Gtk.Switch()
            self.idle_switch.set_tooltip_text("Replace Hypridle configuration with Ax-Shell's custom config")
            idle_box.pack_start(idle_label, True, True, 0)
            idle_box.pack_end(self.idle_switch, False, False, 0)
            hypr_box.pack_start(idle_box, False, False, 0)
        else:
            self.idle_switch = None
            
        # Add note about config replacement if applicable
        if self.show_lock_checkbox or self.show_idle_checkbox:
            note_label = Gtk.Label()
            note_label.set_markup("<small>Existing configs will be backed up</small>")
            note_label.set_halign(Gtk.Align.START)
            hypr_box.pack_start(note_label, False, False, 0)

        grid.attach(hypr_box, 1, row, 1, 1)
        row += 1
        
        # === SUPPORT INFO ===
        support_box = Gtk.Box(orientation=Gtk.Orientation.HORIZONTAL, spacing=10)
        support_box.set_margin_top(15)
        
        support_icon = Gtk.Image.new_from_icon_name("help-about", Gtk.IconSize.MENU)
        support_label = Gtk.Label()
        support_label.set_markup("<small>For help or to report issues, visit the <a href='https://github.com/Axenide/Ax-Shell'>GitHub repository</a></small>")
        support_box.pack_start(support_icon, False, False, 0)
        support_box.pack_start(support_label, False, False, 0)
        
        grid.attach(support_box, 0, row, 2, 1)  # Span both columns
        
        # Create a scrolled window to contain the grid
        scrolled_window = Gtk.ScrolledWindow()
        scrolled_window.set_policy(Gtk.PolicyType.NEVER, Gtk.PolicyType.AUTOMATIC)
        scrolled_window.add(grid)
        
        return scrolled_window
    
>>>>>>> e55d3437
    def on_select_face_icon(self, widget):
        """
        Open a file chooser dialog for selecting a new face icon image.
        """
        dialog = Gtk.FileChooserDialog(
            title="Select Face Icon",
            parent=self,
            action=Gtk.FileChooserAction.OPEN,
            buttons=(
                Gtk.STOCK_CANCEL,
                Gtk.ResponseType.CANCEL,
                Gtk.STOCK_OPEN,
                Gtk.ResponseType.OK,
            ),
        )

        # Filter to allow image files only
        image_filter = Gtk.FileFilter()
        image_filter.set_name("Image files")
        image_filter.add_mime_type("image/png")
        image_filter.add_mime_type("image/jpeg")
        image_filter.add_pattern("*.png")
        image_filter.add_pattern("*.jpg")
        image_filter.add_pattern("*.jpeg")
        dialog.add_filter(image_filter)

        if dialog.run() == Gtk.ResponseType.OK:
            self.selected_face_icon = dialog.get_filename()
            print(f"Face icon selected: {self.selected_face_icon}")
        dialog.destroy()

    def on_accept(self, widget):
        """
        Save the configuration and update the necessary files without closing the window.
        """
        # Update bind_vars from user inputs
        for prefix_key, suffix_key, prefix_entry, suffix_entry in self.entries:
            bind_vars[prefix_key] = prefix_entry.get_text()
            bind_vars[suffix_key] = suffix_entry.get_text()

        # Update wallpaper directory
        bind_vars["wallpapers_dir"] = self.wall_dir_chooser.get_filename()

        # Update vertical setting from the new switch
        bind_vars['vertical'] = self.vertical_switch.get_active()
        bind_vars['centered_bar'] = self.centered_switch.get_active()
        bind_vars['dock_enabled'] = self.dock_switch.get_active()
        bind_vars['dock_always_occluded'] = self.dock_hover_switch.get_active()
        bind_vars['dock_icon_size'] = int(self.dock_size_scale.get_value())
        
        # Update terminal command
        bind_vars['terminal_command'] = self.terminal_entry.get_text()
        
        # Update component visibility settings
        for component_name, switch in self.component_switches.items():
            config_key = f'bar_{component_name}_visible'
            bind_vars[config_key] = switch.get_active()

        # Save the updated bind_vars to a JSON file
        config_json = os.path.expanduser(
            f"~/.config/{APP_NAME_CAP}/config/config.json"
        )
        os.makedirs(os.path.dirname(config_json), exist_ok=True)
        with open(config_json, "w") as f:
            json.dump(bind_vars, f)

        # Process face icon if one was selected
        if self.selected_face_icon:
            try:
                img = Image.open(self.selected_face_icon)
                side = min(img.size)
                left = (img.width - side) / 2
                top = (img.height - side) / 2
                cropped_img = img.crop((left, top, left + side, top + side))
                cropped_img.save(os.path.expanduser("~/.face.icon"), format="PNG")
                print("Face icon saved.")
            except Exception as e:
                print("Error processing face icon:", e)

        # Replace hyprlock config if requested
        if hasattr(self, "lock_checkbox") and self.lock_checkbox.get_active():
            src_lock = os.path.expanduser(
                f"~/.config/{APP_NAME_CAP}/config/hypr/hyprlock.conf"
            )
            dest_lock = os.path.expanduser("~/.config/hypr/hyprlock.conf")
            backup_and_replace(src_lock, dest_lock, "Hyprlock")

        # Replace hypridle config if requested
        if hasattr(self, "idle_checkbox") and self.idle_checkbox.get_active():
            src_idle = os.path.expanduser(
                f"~/.config/{APP_NAME_CAP}/config/hypr/hypridle.conf"
            )
            dest_idle = os.path.expanduser("~/.config/hypr/hypridle.conf")
            backup_and_replace(src_idle, dest_idle, "Hypridle")

        # Append the source string to the Hyprland config if not present
        hyprland_config_path = os.path.expanduser("~/.config/hypr/hyprland.conf")
        with open(hyprland_config_path, "r") as f:
            content = f.read()
        if (SOURCE_STRING not in content):
            with open(hyprland_config_path, "a") as f:
                f.write(SOURCE_STRING)

        # Update configuration
        start_config()
        
        # First prepare the restart command to be executed in background
        restart_script = f"""#!/bin/bash
killall {APP_NAME} 2>/dev/null
python_output=$(python {os.path.expanduser(f"~/.config/{APP_NAME_CAP}/main.py")})
uwsm-app "$python_output" &
"""
        
        # Create a temporary script file
        restart_path = "/tmp/ax_shell_restart.sh"
        with open(restart_path, "w") as f:
            f.write(restart_script)
        os.chmod(restart_path, 0o755)
        
        # Start the script in the background
        subprocess.Popen(["/bin/bash", restart_path], 
                        stdout=subprocess.DEVNULL,
                        stderr=subprocess.DEVNULL,
                        start_new_session=True)
        
        # Removed confirmation dialog to make the interface cleaner
        
        # The window remains open - don't call Gtk.main_quit()

    def on_reset(self, widget):
        """
        Reset all settings to default values.
        """
        # Ask for confirmation
        dialog = Gtk.MessageDialog(
            transient_for=self,
            flags=0,
            message_type=Gtk.MessageType.QUESTION,
            buttons=Gtk.ButtonsType.YES_NO,
            text="Reset all settings to defaults?"
        )
        dialog.format_secondary_text("This will reset all keybindings and other settings to their default values.")
        response = dialog.run()
        dialog.destroy()
        
        if response == Gtk.ResponseType.YES:
            # Reset bind_vars to default values
            global bind_vars
            bind_vars = DEFAULT_KEYBINDINGS.copy()
            
            # Update UI elements
            # Update key binding entries
            for prefix_key, suffix_key, prefix_entry, suffix_entry in self.entries:
                prefix_entry.set_text(bind_vars[prefix_key])
                suffix_entry.set_text(bind_vars[suffix_key])
            
            # Update wallpaper directory chooser
            self.wall_dir_chooser.set_filename(bind_vars['wallpapers_dir'])
            
            # Update vertical switch
            self.vertical_switch.set_active(bind_vars.get('vertical', False))
            self.centered_switch.set_active(bind_vars.get('centered_bar', False))
            self.centered_switch.set_sensitive(self.vertical_switch.get_active())
            self.dock_switch.set_active(bind_vars.get('dock_enabled', True))
            self.dock_hover_switch.set_active(bind_vars.get('dock_always_occluded', False))
            self.dock_hover_switch.set_sensitive(self.dock_switch.get_active())
            self.dock_size_scale.set_value(bind_vars.get('dock_icon_size', 28))
            
            # Update terminal command entry
            self.terminal_entry.set_text(bind_vars['terminal_command'])
            
            # Clear face icon selection status
            self.selected_face_icon = None
            self.face_status_label.set_text("")

    def on_close(self, widget):
        self.destroy()


def start_config():
    """
    Run final configuration steps: ensure necessary configs, write the hyprconf, and reload.
    """
    ensure_matugen_config()
    ensure_face_icon()

    # Write the generated hypr configuration to file
    hypr_config_dir = os.path.expanduser(f"~/.config/{APP_NAME_CAP}/config/hypr/")
    os.makedirs(hypr_config_dir, exist_ok=True)
    hypr_conf_path = os.path.join(hypr_config_dir, f"{APP_NAME}.conf")
    with open(hypr_conf_path, "w") as f:
        f.write(generate_hyprconf())

    # Reload Hyprland configuration using subprocess.run instead of os.system
    subprocess.run(["hyprctl", "reload"])


def open_config():
    """
    Entry point for opening the configuration GUI.
    """
    load_bind_vars()

    # Check and copy hyprlock config if needed
    dest_lock = os.path.expanduser("~/.config/hypr/hyprlock.conf")
    src_lock = os.path.expanduser(
        f"~/.config/{APP_NAME_CAP}/config/hypr/hyprlock.conf"
    )
    os.makedirs(os.path.dirname(dest_lock), exist_ok=True)
    show_lock_checkbox = True
    if not os.path.exists(dest_lock):
        shutil.copy(src_lock, dest_lock)
        show_lock_checkbox = False

    # Check and copy hypridle config if needed
    dest_idle = os.path.expanduser("~/.config/hypr/hypridle.conf")
    src_idle = os.path.expanduser(
        f"~/.config/{APP_NAME_CAP}/config/hypr/hypridle.conf"
    )
    show_idle_checkbox = True
    if not os.path.exists(dest_idle):
        shutil.copy(src_idle, dest_idle)
        show_idle_checkbox = False

    # Create and run the GUI
    window = HyprConfGUI(show_lock_checkbox, show_idle_checkbox)
    window.connect("destroy", Gtk.main_quit)
    window.show_all()
    Gtk.main()


if __name__ == "__main__":
    open_config()<|MERGE_RESOLUTION|>--- conflicted
+++ resolved
@@ -26,38 +26,6 @@
 source = ~/.config/{APP_NAME_CAP}/config/hypr/{APP_NAME}.conf
 """
 
-<<<<<<< HEAD
-# Default key binding values
-bind_vars = {
-    "prefix_restart": "SUPER ALT",
-    "suffix_restart": "B",
-    "prefix_axmsg": "SUPER",
-    "suffix_axmsg": "A",
-    "prefix_dash": "SUPER",
-    "suffix_dash": "D",
-    "prefix_bluetooth": "SUPER",
-    "suffix_bluetooth": "B",
-    "prefix_launcher": "SUPER",
-    "suffix_launcher": "R",
-    "prefix_toolbox": "SUPER",
-    "suffix_toolbox": "S",
-    "prefix_overview": "SUPER",
-    "suffix_overview": "TAB",
-    "prefix_emoji": "SUPER",
-    "suffix_emoji": "PERIOD",
-    "prefix_config": "SUPER",
-    "suffix_config": "I",
-    "prefix_power": "SUPER",
-    "suffix_power": "ESCAPE",
-    "prefix_toggle": "SUPER CTRL",
-    "suffix_toggle": "B",
-    "prefix_css": "SUPER SHIFT",
-    "suffix_css": "B",
-    "wallpapers_dir": WALLPAPERS_DIR_DEFAULT,
-    "prefix_restart_inspector": "SUPER CTRL ALT",
-    "suffix_restart_inspector": "B",
-    "vertical": VERTICAL,  # New default for vertical layout
-=======
 # Initialize bind_vars with default values
 DEFAULT_KEYBINDINGS = {
     'prefix_restart': "SUPER ALT",
@@ -98,7 +66,6 @@
     'terminal_command': "kitty -e",  # Default terminal command for tmux
     'dock_enabled': True,  # Default value for dock visibility
     'dock_icon_size': 28,  # Default dock icon size
->>>>>>> e55d3437
 }
 
 
@@ -182,13 +149,13 @@
     current_wall = os.path.expanduser("~/.current.wall")
     hypr_colors = os.path.expanduser(f"~/.config/{APP_NAME_CAP}/config/hypr/colors.conf")
     css_colors = os.path.expanduser(f"~/.config/{APP_NAME_CAP}/styles/colors.css")
-    
+
     # Check if any of the required files are missing
     if not os.path.exists(current_wall) or not os.path.exists(hypr_colors) or not os.path.exists(css_colors):
         # Ensure the directories exist
         os.makedirs(os.path.dirname(hypr_colors), exist_ok=True)
         os.makedirs(os.path.dirname(css_colors), exist_ok=True)
-        
+
         # Use the example wallpaper if no current wallpaper
         if not os.path.exists(current_wall):
             image_path = os.path.expanduser(f"~/.config/{APP_NAME_CAP}/assets/wallpapers_example/example-1.jpg")
@@ -202,7 +169,7 @@
         else:
             # Use the existing wallpaper
             image_path = os.path.realpath(current_wall) if os.path.islink(current_wall) else current_wall
-        
+
         # Run matugen to generate the color files
         print(f"Generating color theme from wallpaper: {image_path}")
         try:
@@ -218,6 +185,7 @@
     """
     Load saved key binding variables from JSON, if available.
     """
+    bind_vars = DEFAULT_KEYBINDINGS.copy()
     config_json = os.path.expanduser(
         f"~/.config/{APP_NAME_CAP}/config/config.json"
     )
@@ -234,39 +202,13 @@
     """
     Generate the Hypr configuration string using the current bind_vars.
     """
-<<<<<<< HEAD
-    home = os.path.expanduser("~")
-    return f"""exec-once = uwsm app -- python {home}/.config/{APP_NAME_CAP}/main.py
-exec = pgrep -x "hypridle" > /dev/null || uwsm app -- hypridle
-exec = uwsm app -- swww-daemon
-
-$fabricSend = fabric-cli exec {APP_NAME}
-$axMessage = notify-send "Axenide" "What are you doing?" -i f"{home}/.config/{APP_NAME_CAP}/assets/ax.png" -a "Source Code" -A "Be patient. 🍙"
-
-bind = {bind_vars["prefix_restart"]}, {bind_vars["suffix_restart"]}, exec, killall {APP_NAME}; uwsm app -- python {home}/.config/{APP_NAME_CAP}/main.py # Reload {APP_NAME_CAP} | Default: SUPER ALT + B
-bind = {bind_vars["prefix_axmsg"]}, {bind_vars["suffix_axmsg"]}, exec, $axMessage # Message | Default: SUPER + A
-bind = {bind_vars["prefix_dash"]}, {bind_vars["suffix_dash"]}, exec, $fabricSend 'notch.open_notch("dashboard")' # Dashboard | Default: SUPER + D
-bind = {bind_vars["prefix_bluetooth"]}, {bind_vars["suffix_bluetooth"]}, exec, $fabricSend 'notch.open_notch("bluetooth")' # Bluetooth | Default: SUPER + B
-bind = {bind_vars["prefix_launcher"]}, {bind_vars["suffix_launcher"]}, exec, $fabricSend 'notch.open_notch("launcher")' # App Launcher | Default: SUPER + R
-bind = {bind_vars["prefix_toolbox"]}, {bind_vars["suffix_toolbox"]}, exec, $fabricSend 'notch.open_notch("tools")' # Toolbox | Default: SUPER + S
-bind = {bind_vars["prefix_overview"]}, {bind_vars["suffix_overview"]}, exec, $fabricSend 'notch.open_notch("overview")' # Overview | Default: SUPER + TAB
-bind = {bind_vars["prefix_emoji"]}, {bind_vars["suffix_emoji"]}, exec, $fabricSend 'notch.open_notch("emoji")' # Emoji | Default: SUPER + PERIOD
-bind = {bind_vars["prefix_power"]}, {bind_vars["suffix_power"]}, exec, $fabricSend 'notch.open_notch("power")' # Power Menu | Default: SUPER + ESCAPE
-bind = {bind_vars["prefix_toggle"]}, {bind_vars["suffix_toggle"]}, exec, $fabricSend 'bar.toggle_hidden()' # Toggle Bar | Default: SUPER CTRL + B
-bind = {bind_vars["prefix_toggle"]}, {bind_vars["suffix_toggle"]}, exec, $fabricSend 'notch.toggle_hidden()' # Toggle Notch | Default: SUPER CTRL + B
-bind = {bind_vars["prefix_css"]}, {bind_vars["suffix_css"]}, exec, $fabricSend 'app.set_css()' # Reload CSS | Default: SUPER SHIFT + B
-bind = {bind_vars["prefix_restart_inspector"]}, {bind_vars["suffix_restart_inspector"]}, exec, killall {APP_NAME}; GTK_DEBUG=interactive uwsm app -- python {home}/.config/{APP_NAME_CAP}/main.py # Restart with inspector | Default: SUPER CTRL ALT + B
-bind = {bind_vars["prefix_config"]}, {bind_vars["suffix_config"]}, exec,uwsm app -- python {home}/.config/{APP_NAME_CAP}/config/config.py # restart with inspector | default: super ctrl alt + b
-
-# Wallpapers directory: {bind_vars["wallpapers_dir"]}
-=======
     home = os.path.expanduser('~')
     return f"""exec-once = uwsm-app $(python {home}/.config/{APP_NAME_CAP}/main.py)
 exec = pgrep -x "hypridle" > /dev/null || uwsm-app hypridle
 exec = uwsm-app swww-daemon
 
 $fabricSend = fabric-cli exec {APP_NAME}
-$axMessage = notify-send "Axenide" "What are you doing?" -i "{home}/.config/{APP_NAME_CAP}/assets/ax.png" -a "Source Code" -A "Be patient. 🍙"
+$axMessage = notify-send "Axenide" "What are you doing?" -i f"{home}/.config/{APP_NAME_CAP}/assets/ax.png" -a "Source Code" -A "Be patient. 🍙"
 
 bind = {bind_vars['prefix_restart']}, {bind_vars['suffix_restart']}, exec, killall {APP_NAME}; uwsm-app $(python {home}/.config/{APP_NAME_CAP}/main.py) # Reload {APP_NAME_CAP} | Default: SUPER ALT + B
 bind = {bind_vars['prefix_axmsg']}, {bind_vars['suffix_axmsg']}, exec, $axMessage # Message | Default: SUPER + A
@@ -286,8 +228,7 @@
 bind = {bind_vars['prefix_css']}, {bind_vars['suffix_css']}, exec, $fabricSend 'app.set_css()' # Reload CSS | Default: SUPER SHIFT + B
 bind = {bind_vars['prefix_restart_inspector']}, {bind_vars['suffix_restart_inspector']}, exec, killall {APP_NAME}; uwsm-app $(GTK_DEBUG=interactive python {home}/.config/{APP_NAME_CAP}/main.py) # Restart with inspector | Default: SUPER CTRL ALT + B
 
-# Wallpapers directory: {bind_vars['wallpapers_dir']}
->>>>>>> e55d3437
+# Wallpapers directory: {bind_vars["wallpapers_dir"]}
 
 source = {home}/.config/{APP_NAME_CAP}/config/hypr/colors.conf
 
@@ -370,7 +311,6 @@
 
         self.selected_face_icon = None
 
-<<<<<<< HEAD
         # Create a vertical box to hold the dropdown and the content area
         vbox = Gtk.Box(orientation=Gtk.Orientation.VERTICAL, spacing=10)
         self.add(vbox)
@@ -396,22 +336,8 @@
         # General Config UI
         self.general_grid = self.create_general_grid()
         self.stack.add_titled(self.general_grid, "general", "General Config")
-=======
-        system_tab = self.create_system_tab()
-        notebook.append_page(system_tab, Gtk.Label(label="System"))
-
-        # Button box for Close and Accept buttons
-        button_box = Gtk.Box(orientation=Gtk.Orientation.HORIZONTAL, spacing=10)
-        button_box.set_halign(Gtk.Align.END)
-
-        reset_btn = Gtk.Button(label="Reset to Defaults")
-        reset_btn.connect("clicked", self.on_reset)
-        button_box.pack_start(reset_btn, False, False, 0)
-
-        cancel_btn = Gtk.Button(label="Close")
-        cancel_btn.connect("clicked", self.on_cancel)
-        button_box.pack_start(cancel_btn, False, False, 0)
->>>>>>> e55d3437
+
+
 
         # Apply and Close buttons
         button_box = Gtk.Box(spacing=10)
@@ -421,11 +347,17 @@
         apply_btn.connect("clicked", self.on_apply)
         button_box.pack_start(apply_btn, True, True, 0)
 
+        reset_btn = Gtk.Button(label="Reset to Defaults")
+        reset_btn.connect("clicked", self.on_reset)
+        button_box.pack_start(reset_btn, True, True, 0)
+
         close_btn = Gtk.Button(label="Close")
         close_btn.connect("clicked", self.on_close)
         button_box.pack_start(close_btn, True, True, 0)
 
+
     def create_keybinds_grid(self, show_lock_checkbox, show_idle_checkbox):
+        bind_vars = DEFAULT_KEYBINDINGS.copy()
         grid = Gtk.Grid(column_spacing=10, row_spacing=10)
         grid.set_margin_top(10)
         grid.set_margin_bottom(10)
@@ -439,25 +371,6 @@
 
         self.entries = []
         bindings = [
-<<<<<<< HEAD
-            (f"Reload {APP_NAME_CAP}", "prefix_restart", "suffix_restart"),
-            ("Message", "prefix_axmsg", "suffix_axmsg"),
-            ("Dashboard", "prefix_dash", "suffix_dash"),
-            ("Bluetooth", "prefix_bluetooth", "suffix_bluetooth"),
-            ("App Launcher", "prefix_launcher", "suffix_launcher"),
-            ("Toolbox", "prefix_toolbox", "suffix_toolbox"),
-            ("Overview", "prefix_overview", "suffix_overview"),
-            ("Emoji Picker", "prefix_emoji", "suffix_emoji"),
-            ("Power Menu", "prefix_power", "suffix_power"),
-            ("Toggle Bar and Notch", "prefix_toggle", "suffix_toggle"),
-            ("Reload CSS", "prefix_css", "suffix_css"),
-            ("Open Config", "prefix_config", "suffix_config"),
-            (
-                "Restart with inspector",
-                "prefix_restart_inspector",
-                "suffix_restart_inspector",
-            ),
-=======
             (f"Reload {APP_NAME_CAP}", 'prefix_restart', 'suffix_restart'),
             ("Message", 'prefix_axmsg', 'suffix_axmsg'),
             ("Dashboard", 'prefix_dash', 'suffix_dash'),
@@ -474,7 +387,6 @@
             ("Toggle Bar and Notch", 'prefix_toggle', 'suffix_toggle'),
             ("Reload CSS", 'prefix_css', 'suffix_css'),
             ("Restart with inspector", 'prefix_restart_inspector', 'suffix_restart_inspector'),
->>>>>>> e55d3437
         ]
 
         # Populate grid with key binding rows, starting at row 1
@@ -502,57 +414,13 @@
             self.entries.append((prefix_key, suffix_key, prefix_entry, suffix_entry))
             row += 1
 
-<<<<<<< HEAD
         # Row for Wallpapers Directory chooser
         wall_label = Gtk.Label(label="Wallpapers Directory")
-=======
-        return scrolled_window
-
-    def create_appearance_tab(self):
-        """Create tab for appearance settings with a compact grid layout."""
-        # Create a scrolled window container
-        scrolled_window = Gtk.ScrolledWindow()
-        scrolled_window.set_policy(Gtk.PolicyType.NEVER, Gtk.PolicyType.AUTOMATIC)
-        
-        # Create a grid for more efficient space usage
-        grid = Gtk.Grid()
-        grid.set_column_spacing(20)
-        grid.set_row_spacing(15)
-        grid.set_margin_top(15)
-        grid.set_margin_bottom(15)
-        grid.set_margin_start(15)
-        grid.set_margin_end(15)
-        
-        # Current row for positioning
-        row = 0
-        
-        # === WALLPAPERS SECTION (LEFT COLUMN) ===
-        wall_header = Gtk.Label()
-        wall_header.set_markup("<b>Wallpapers</b>")
-        wall_header.set_halign(Gtk.Align.START)
-        grid.attach(wall_header, 0, row, 1, 1)
-        
-        # === PROFILE ICON SECTION (RIGHT COLUMN) ===
-        face_header = Gtk.Label()
-        face_header.set_markup("<b>Profile Icon</b>")
-        face_header.set_halign(Gtk.Align.START)
-        grid.attach(face_header, 1, row, 1, 1)
-        row += 1
-        
-        # Wallpaper directory selection
-        wall_box = Gtk.Box(orientation=Gtk.Orientation.VERTICAL, spacing=5)
-        wall_box.set_margin_start(10)
-        wall_box.set_margin_top(5)
-        
-        wall_hbox = Gtk.Box(orientation=Gtk.Orientation.HORIZONTAL, spacing=10)
-        wall_label = Gtk.Label(label="Directory:")
->>>>>>> e55d3437
         wall_label.set_halign(Gtk.Align.START)
         grid.attach(wall_label, 0, row, 1, 1)
         self.wall_dir_chooser = Gtk.FileChooserButton(
             title="Select a folder", action=Gtk.FileChooserAction.SELECT_FOLDER
         )
-<<<<<<< HEAD
         self.wall_dir_chooser.set_filename(bind_vars["wallpapers_dir"])
         grid.attach(self.wall_dir_chooser, 1, row, 3, 1)
         row += 1
@@ -742,335 +610,6 @@
         except Exception as e:
             print(f"Error restarting Hyprfabricated process: {e}")
 
-=======
-        self.wall_dir_chooser.set_tooltip_text("Select the directory containing your wallpaper images")
-        self.wall_dir_chooser.set_filename(bind_vars['wallpapers_dir'])
-        wall_hbox.pack_start(wall_label, False, False, 0)
-        wall_hbox.pack_start(self.wall_dir_chooser, True, True, 0)
-        wall_box.pack_start(wall_hbox, False, False, 0)
-        
-        grid.attach(wall_box, 0, row, 1, 1)
-        
-        # Profile icon selection
-        face_box = Gtk.Box(orientation=Gtk.Orientation.VERTICAL, spacing=5)
-        face_box.set_margin_start(10)
-        face_box.set_margin_top(5)
-        
-        # Current icon display and selection in horizontal layout
-        face_hbox = Gtk.Box(orientation=Gtk.Orientation.HORIZONTAL, spacing=10)
-        
-        # Current icon display
-        current_face = os.path.expanduser("~/.face.icon")
-        face_image_frame = Gtk.Frame()
-        face_image_frame.set_shadow_type(Gtk.ShadowType.ETCHED_IN)
-        face_image = Gtk.Image()
-        try:
-            if (os.path.exists(current_face)):
-                pixbuf = GdkPixbuf.Pixbuf.new_from_file(current_face)
-                pixbuf = pixbuf.scale_simple(64, 64, GdkPixbuf.InterpType.BILINEAR)  # Smaller icon
-            else:
-                pixbuf = Gtk.IconTheme.get_default().load_icon("user-info", 64, 0)  # Smaller icon
-            face_image.set_from_pixbuf(pixbuf)
-        except Exception:
-            face_image.set_from_icon_name("user-info", Gtk.IconSize.DIALOG)
-        
-        face_image_frame.add(face_image)
-        face_hbox.pack_start(face_image_frame, False, False, 0)
-        
-        # Selection button alongside the image
-        face_controls = Gtk.Box(orientation=Gtk.Orientation.VERTICAL, spacing=5)
-        face_btn = Gtk.Button(label="Browse...")
-        face_btn.set_tooltip_text("Select a square image for your profile icon")
-        face_btn.connect("clicked", self.on_select_face_icon)
-        face_controls.pack_start(face_btn, False, False, 0)
-        
-        self.face_status_label = Gtk.Label(label="")
-        self.face_status_label.set_halign(Gtk.Align.START)
-        face_controls.pack_start(self.face_status_label, False, False, 0)
-        
-        face_hbox.pack_start(face_controls, True, True, 10)
-        face_box.pack_start(face_hbox, False, False, 0)
-        
-        grid.attach(face_box, 1, row, 1, 1)
-        row += 1
-        
-        # === LAYOUT OPTIONS SECTION ===
-        separator = Gtk.Separator(orientation=Gtk.Orientation.HORIZONTAL)
-        separator.set_margin_top(5)
-        separator.set_margin_bottom(5)
-        grid.attach(separator, 0, row, 2, 1)  # Span both columns
-        row += 1
-        
-        layout_header = Gtk.Label()
-        layout_header.set_markup("<b>Layout Options</b>")
-        layout_header.set_halign(Gtk.Align.START)
-        grid.attach(layout_header, 0, row, 2, 1)  # Span both columns
-        row += 1
-        
-        # Create a 2-column grid for the layout options
-        layout_grid = Gtk.Grid()
-        layout_grid.set_column_spacing(20)
-        layout_grid.set_row_spacing(10)
-        layout_grid.set_margin_start(10)
-        
-        # Vertical layout (left column)
-        vertical_box = Gtk.Box(orientation=Gtk.Orientation.HORIZONTAL, spacing=10)
-        vertical_label = Gtk.Label(label="Vertical Layout")
-        vertical_label.set_halign(Gtk.Align.START)
-        self.vertical_switch = Gtk.Switch()
-        self.vertical_switch.set_active(bind_vars.get('vertical', False))
-        self.vertical_switch.connect("notify::active", self.on_vertical_changed)
-        vertical_box.pack_start(vertical_label, True, True, 0)
-        vertical_box.pack_end(self.vertical_switch, False, False, 0)
-        layout_grid.attach(vertical_box, 0, 0, 1, 1)
-        
-        # Centered bar (right column)
-        centered_box = Gtk.Box(orientation=Gtk.Orientation.HORIZONTAL, spacing=10)
-        centered_label = Gtk.Label(label="Centered Bar (Vertical Only)")
-        centered_label.set_halign(Gtk.Align.START)
-        self.centered_switch = Gtk.Switch()
-        self.centered_switch.set_active(bind_vars.get('centered_bar', False))
-        self.centered_switch.set_sensitive(self.vertical_switch.get_active())
-        centered_box.pack_start(centered_label, True, True, 0)
-        centered_box.pack_end(self.centered_switch, False, False, 0)
-        layout_grid.attach(centered_box, 1, 0, 1, 1)
-        
-        # Show dock (left column, second row)
-        dock_box = Gtk.Box(orientation=Gtk.Orientation.HORIZONTAL, spacing=10)
-        dock_label = Gtk.Label(label="Show Dock")
-        dock_label.set_halign(Gtk.Align.START)
-        self.dock_switch = Gtk.Switch()
-        self.dock_switch.set_active(bind_vars.get('dock_enabled', True))
-        self.dock_switch.connect("notify::active", self.on_dock_enabled_changed)
-        dock_box.pack_start(dock_label, True, True, 0)
-        dock_box.pack_end(self.dock_switch, False, False, 0)
-        layout_grid.attach(dock_box, 0, 1, 1, 1)
-        
-        # Dock always occluded (show on hover only) (right column, second row)
-        dock_hover_box = Gtk.Box(orientation=Gtk.Orientation.HORIZONTAL, spacing=10)
-        dock_hover_label = Gtk.Label(label="Show Dock Only on Hover")
-        dock_hover_label.set_halign(Gtk.Align.START)
-        self.dock_hover_switch = Gtk.Switch()
-        self.dock_hover_switch.set_active(bind_vars.get('dock_always_occluded', False))
-        self.dock_hover_switch.set_sensitive(self.dock_switch.get_active())
-        dock_hover_box.pack_start(dock_hover_label, True, True, 0)
-        dock_hover_box.pack_end(self.dock_hover_switch, False, False, 0)
-        layout_grid.attach(dock_hover_box, 1, 1, 1, 1)
-        
-        # Add dock icon size slider (new)
-        dock_size_box = Gtk.Box(orientation=Gtk.Orientation.HORIZONTAL, spacing=10)
-        dock_size_label = Gtk.Label(label="Dock Icon Size")
-        dock_size_label.set_halign(Gtk.Align.START)
-        
-        # Create a scale/slider for icon size
-        self.dock_size_scale = Gtk.Scale.new_with_range(Gtk.Orientation.HORIZONTAL, 16, 48, 2)
-        self.dock_size_scale.set_value(bind_vars.get('dock_icon_size', 28))
-        self.dock_size_scale.set_draw_value(True)
-        self.dock_size_scale.set_value_pos(Gtk.PositionType.RIGHT)
-        self.dock_size_scale.set_size_request(100, -1)
-        
-        dock_size_box.pack_start(dock_size_label, True, True, 0)
-        dock_size_box.pack_end(self.dock_size_scale, True, True, 0)
-        layout_grid.attach(dock_size_box, 0, 2, 2, 1)  # Span both columns
-        
-        grid.attach(layout_grid, 0, row, 2, 1)  # Span both columns
-        row += 1
-        
-        # === BAR COMPONENTS SECTION ===
-        separator2 = Gtk.Separator(orientation=Gtk.Orientation.HORIZONTAL)
-        separator2.set_margin_top(5)
-        separator2.set_margin_bottom(5)
-        grid.attach(separator2, 0, row, 2, 1)  # Span both columns
-        row += 1
-        
-        # Use an expander to save vertical space
-        components_expander = Gtk.Expander(label="Bar Components")
-        components_expander.set_expanded(False)  # Collapsed by default
-        
-        components_box = Gtk.Box(orientation=Gtk.Orientation.VERTICAL, spacing=5)
-        components_box.set_margin_start(10)
-        components_box.set_margin_top(5)
-        
-        # Create switches for each component using a grid to save space
-        self.component_switches = {}
-        component_display_names = {
-            'button_apps': "App Launcher Button",
-            'systray': "System Tray",
-            'control': "Control Panel",
-            'network': "Network Applet",
-            'button_tools': "Toolbox Button",
-            'button_overview': "Overview Button",
-            'ws_container': "Workspaces",
-            'weather': "Weather Widget",
-            'battery': "Battery Indicator",
-            'metrics': "System Metrics",
-            'language': "Language Indicator",
-            'date_time': "Date & Time",
-            'button_power': "Power Button",
-        }
-        
-        # Create a grid for component switches - 2 columns
-        comp_grid = Gtk.Grid()
-        comp_grid.set_column_spacing(20)
-        comp_grid.set_row_spacing(8)
-        
-        # Split the components into left and right columns
-        components_list = list(component_display_names.items())
-        left_components = components_list[:len(components_list)//2 + len(components_list)%2]
-        right_components = components_list[len(components_list)//2 + len(components_list)%2:]
-        
-        # Add components to left column
-        for i, (component_name, display_name) in enumerate(left_components):
-            component_box = Gtk.Box(orientation=Gtk.Orientation.HORIZONTAL, spacing=10)
-            component_label = Gtk.Label(label=display_name)
-            component_label.set_halign(Gtk.Align.START)
-            component_switch = Gtk.Switch()
-            config_key = f'bar_{component_name}_visible'
-            component_switch.set_active(bind_vars.get(config_key, True))
-            component_box.pack_start(component_label, True, True, 0)
-            component_box.pack_end(component_switch, False, False, 0)
-            comp_grid.attach(component_box, 0, i, 1, 1)
-            self.component_switches[component_name] = component_switch
-            
-        # Add components to right column
-        for i, (component_name, display_name) in enumerate(right_components):
-            component_box = Gtk.Box(orientation=Gtk.Orientation.HORIZONTAL, spacing=10)
-            component_label = Gtk.Label(label=display_name)
-            component_label.set_halign(Gtk.Align.START)
-            component_switch = Gtk.Switch()
-            config_key = f'bar_{component_name}_visible'
-            component_switch.set_active(bind_vars.get(config_key, True))
-            component_box.pack_start(component_label, True, True, 0)
-            component_box.pack_end(component_switch, False, False, 0)
-            comp_grid.attach(component_box, 1, i, 1, 1)
-            self.component_switches[component_name] = component_switch
-        
-        components_box.pack_start(comp_grid, True, True, 0)
-        components_expander.add(components_box)
-        grid.attach(components_expander, 0, row, 2, 1)  # Span both columns
-        
-        scrolled_window.add(grid)
-        return scrolled_window
-
-    def on_vertical_changed(self, switch, gparam):
-        """Update centered_bar sensitivity based on vertical mode"""
-        self.centered_switch.set_sensitive(switch.get_active())
-        if not switch.get_active():
-            self.centered_switch.set_active(False)  # Turn off centered_bar if vertical is disabled
-
-    def on_dock_enabled_changed(self, switch, gparam):
-        """Update dock hover switch sensitivity based on dock enabled state"""
-        self.dock_hover_switch.set_sensitive(switch.get_active())
-        if not switch.get_active():
-            self.dock_hover_switch.set_active(False)  # Turn off hover-only if dock is disabled
-
-    def create_system_tab(self):
-        """Create tab for system configurations with a more compact layout."""
-        # Create a grid layout instead of vertical box
-        grid = Gtk.Grid()
-        grid.set_column_spacing(20)
-        grid.set_row_spacing(15)
-        grid.set_margin_top(15)
-        grid.set_margin_bottom(15)
-        grid.set_margin_start(15)
-        grid.set_margin_end(15)
-        
-        # Current row for positioning
-        row = 0
-        
-        # === TERMINAL SETTINGS (LEFT COLUMN) ===
-        terminal_header = Gtk.Label()
-        terminal_header.set_markup("<b>Terminal Settings</b>")
-        terminal_header.set_halign(Gtk.Align.START)
-        grid.attach(terminal_header, 0, row, 1, 1)
-        row += 1
-        
-        terminal_box = Gtk.Box(orientation=Gtk.Orientation.VERTICAL, spacing=5)
-        terminal_box.set_margin_start(10)
-        terminal_box.set_margin_top(5)
-        
-        terminal_hbox = Gtk.Box(orientation=Gtk.Orientation.HORIZONTAL, spacing=10)
-        terminal_label = Gtk.Label(label="Command:")
-        terminal_label.set_halign(Gtk.Align.START)
-        self.terminal_entry = Gtk.Entry()
-        self.terminal_entry.set_text(bind_vars['terminal_command'])
-        self.terminal_entry.set_tooltip_text("Command used to launch terminal apps (e.g., 'kitty -e')")
-        terminal_hbox.pack_start(terminal_label, False, False, 0)
-        terminal_hbox.pack_start(self.terminal_entry, True, True, 0)
-        terminal_box.pack_start(terminal_hbox, False, False, 0)
-        
-        hint_label = Gtk.Label()
-        hint_label.set_markup("<small>Examples: 'kitty -e', 'alacritty -e', 'foot -e'</small>")
-        hint_label.set_halign(Gtk.Align.START)
-        terminal_box.pack_start(hint_label, False, False, 5)
-        
-        grid.attach(terminal_box, 0, row, 1, 1)
-        
-        # === HYPRLAND INTEGRATION (RIGHT COLUMN) ===
-        hypr_header = Gtk.Label()
-        hypr_header.set_markup("<b>Hyprland Integration</b>")
-        hypr_header.set_halign(Gtk.Align.START)
-        grid.attach(hypr_header, 1, row - 1, 1, 1)  # Same row as Terminal header
-        
-        hypr_box = Gtk.Box(orientation=Gtk.Orientation.VERTICAL, spacing=10)
-        hypr_box.set_margin_start(10)
-        hypr_box.set_margin_top(5)
-        
-        # Hyprland locks and idle settings
-        if self.show_lock_checkbox:
-            lock_box = Gtk.Box(orientation=Gtk.Orientation.HORIZONTAL, spacing=10)
-            lock_label = Gtk.Label(label="Replace Hyprlock config")
-            lock_label.set_halign(Gtk.Align.START)
-            self.lock_switch = Gtk.Switch()
-            self.lock_switch.set_tooltip_text("Replace Hyprlock configuration with Ax-Shell's custom config")
-            lock_box.pack_start(lock_label, True, True, 0)
-            lock_box.pack_end(self.lock_switch, False, False, 0)
-            hypr_box.pack_start(lock_box, False, False, 0)
-        else:
-            self.lock_switch = None
-
-        if self.show_idle_checkbox:
-            idle_box = Gtk.Box(orientation=Gtk.Orientation.HORIZONTAL, spacing=10)
-            idle_label = Gtk.Label(label="Replace Hypridle config")
-            idle_label.set_halign(Gtk.Align.START)
-            self.idle_switch = Gtk.Switch()
-            self.idle_switch.set_tooltip_text("Replace Hypridle configuration with Ax-Shell's custom config")
-            idle_box.pack_start(idle_label, True, True, 0)
-            idle_box.pack_end(self.idle_switch, False, False, 0)
-            hypr_box.pack_start(idle_box, False, False, 0)
-        else:
-            self.idle_switch = None
-            
-        # Add note about config replacement if applicable
-        if self.show_lock_checkbox or self.show_idle_checkbox:
-            note_label = Gtk.Label()
-            note_label.set_markup("<small>Existing configs will be backed up</small>")
-            note_label.set_halign(Gtk.Align.START)
-            hypr_box.pack_start(note_label, False, False, 0)
-
-        grid.attach(hypr_box, 1, row, 1, 1)
-        row += 1
-        
-        # === SUPPORT INFO ===
-        support_box = Gtk.Box(orientation=Gtk.Orientation.HORIZONTAL, spacing=10)
-        support_box.set_margin_top(15)
-        
-        support_icon = Gtk.Image.new_from_icon_name("help-about", Gtk.IconSize.MENU)
-        support_label = Gtk.Label()
-        support_label.set_markup("<small>For help or to report issues, visit the <a href='https://github.com/Axenide/Ax-Shell'>GitHub repository</a></small>")
-        support_box.pack_start(support_icon, False, False, 0)
-        support_box.pack_start(support_label, False, False, 0)
-        
-        grid.attach(support_box, 0, row, 2, 1)  # Span both columns
-        
-        # Create a scrolled window to contain the grid
-        scrolled_window = Gtk.ScrolledWindow()
-        scrolled_window.set_policy(Gtk.PolicyType.NEVER, Gtk.PolicyType.AUTOMATIC)
-        scrolled_window.add(grid)
-        
-        return scrolled_window
-    
->>>>>>> e55d3437
     def on_select_face_icon(self, widget):
         """
         Open a file chooser dialog for selecting a new face icon image.
@@ -1120,10 +659,10 @@
         bind_vars['dock_enabled'] = self.dock_switch.get_active()
         bind_vars['dock_always_occluded'] = self.dock_hover_switch.get_active()
         bind_vars['dock_icon_size'] = int(self.dock_size_scale.get_value())
-        
+
         # Update terminal command
         bind_vars['terminal_command'] = self.terminal_entry.get_text()
-        
+
         # Update component visibility settings
         for component_name, switch in self.component_switches.items():
             config_key = f'bar_{component_name}_visible'
@@ -1176,28 +715,28 @@
 
         # Update configuration
         start_config()
-        
+
         # First prepare the restart command to be executed in background
         restart_script = f"""#!/bin/bash
 killall {APP_NAME} 2>/dev/null
 python_output=$(python {os.path.expanduser(f"~/.config/{APP_NAME_CAP}/main.py")})
 uwsm-app "$python_output" &
 """
-        
+
         # Create a temporary script file
         restart_path = "/tmp/ax_shell_restart.sh"
         with open(restart_path, "w") as f:
             f.write(restart_script)
         os.chmod(restart_path, 0o755)
-        
+
         # Start the script in the background
-        subprocess.Popen(["/bin/bash", restart_path], 
+        subprocess.Popen(["/bin/bash", restart_path],
                         stdout=subprocess.DEVNULL,
                         stderr=subprocess.DEVNULL,
                         start_new_session=True)
-        
+
         # Removed confirmation dialog to make the interface cleaner
-        
+
         # The window remains open - don't call Gtk.main_quit()
 
     def on_reset(self, widget):
@@ -1215,36 +754,23 @@
         dialog.format_secondary_text("This will reset all keybindings and other settings to their default values.")
         response = dialog.run()
         dialog.destroy()
-        
+
         if response == Gtk.ResponseType.YES:
             # Reset bind_vars to default values
             global bind_vars
             bind_vars = DEFAULT_KEYBINDINGS.copy()
-            
+
             # Update UI elements
             # Update key binding entries
             for prefix_key, suffix_key, prefix_entry, suffix_entry in self.entries:
                 prefix_entry.set_text(bind_vars[prefix_key])
                 suffix_entry.set_text(bind_vars[suffix_key])
-            
+
             # Update wallpaper directory chooser
             self.wall_dir_chooser.set_filename(bind_vars['wallpapers_dir'])
-            
-            # Update vertical switch
-            self.vertical_switch.set_active(bind_vars.get('vertical', False))
-            self.centered_switch.set_active(bind_vars.get('centered_bar', False))
-            self.centered_switch.set_sensitive(self.vertical_switch.get_active())
-            self.dock_switch.set_active(bind_vars.get('dock_enabled', True))
-            self.dock_hover_switch.set_active(bind_vars.get('dock_always_occluded', False))
-            self.dock_hover_switch.set_sensitive(self.dock_switch.get_active())
-            self.dock_size_scale.set_value(bind_vars.get('dock_icon_size', 28))
-            
-            # Update terminal command entry
-            self.terminal_entry.set_text(bind_vars['terminal_command'])
-            
+
             # Clear face icon selection status
             self.selected_face_icon = None
-            self.face_status_label.set_text("")
 
     def on_close(self, widget):
         self.destroy()
