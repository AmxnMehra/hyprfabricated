import os
import json
import shutil
import gi

gi.require_version('Gtk', '3.0')
from gi.repository import Gtk
from PIL import Image
import toml

# Constants
SOURCE_STRING = """
# hyprfabricated
source = ~/.config/hyprfabricated/config/hypr/hyprfabricated.conf
"""

CONFIG_DIR = os.path.expanduser("~/.config/hyprfabricated")
WALLPAPERS_DIR_DEFAULT = os.path.expanduser("~/.config/hyprfabricated/assets/wallpapers_example")

# Default key binding values
bind_vars = {
    'prefix_restart': "SUPER ALT",
    'suffix_restart': "B",
    'prefix_axmsg': "SUPER",
    'suffix_axmsg': "A",
    'prefix_dash': "SUPER",
    'suffix_dash': "D",
    'prefix_bluetooth': "SUPER",
    'suffix_bluetooth': "B",
    'prefix_launcher': "SUPER",
    'suffix_launcher': "R",
    'prefix_overview': "SUPER",
    'suffix_overview': "TAB",
    'prefix_power': "SUPER",
    'suffix_power': "ESCAPE",
    'prefix_toggle': "SUPER CTRL",
    'suffix_toggle': "B",
    'prefix_css': "SUPER SHIFT",
    'suffix_css': "B",
    'wallpapers_dir': WALLPAPERS_DIR_DEFAULT,
    'prefix_restart_inspector': "SUPER CTRL ALT",
    'suffix_restart_inspector': "B",
}


def deep_update(target: dict, update: dict) -> dict:
    """
    Recursively update a nested dictionary with values from another dictionary.
    """
    for key, value in update.items():
        if isinstance(value, dict):
            target[key] = deep_update(target.get(key, {}), value)
        else:
            target[key] = value
    return target


def ensure_matugen_config():
    """
    Ensure that the matugen configuration file exists and is updated
    with the expected settings.
    """
    expected_config = {
        'config': {
            'reload_apps': True,
            'wallpaper': {
                'command': 'swww',
                'arguments': [
                    'img', '-t', 'outer',
                    '--transition-duration', '1.5',
                    '--transition-step', '255',
                    '--transition-fps', '60',
                    '-f', 'Nearest'
                ],
                'set': True
            },
            'custom_colors': {
                'red': {
                    'color': "#FF0000",
                    'blend': True
                },
                'green': {
                    'color': "#00FF00",
                    'blend': True
                },
                'yellow': {
                    'color': "#FFFF00",
                    'blend': True
                },
                'blue': {
                    'color': "#0000FF",
                    'blend': True
                },
                'magenta': {
                    'color': "#FF00FF",
                    'blend': True
                },
                'cyan': {
                    'color': "#00FFFF",
                    'blend': True
                },
                'white': {
                    'color': "#FFFFFF",
                    'blend': True
                }
            }
        },
        'templates': {
            'hyprland': {
                'input_path': '~/.config/hyprfabricated/config/matugen/templates/hyprland-colors.conf',
                'output_path': '~/.config/hyprfabricated/config/hypr/colors.conf'
            },
<<<<<<< HEAD
            'hyprfabricated': {
                'input_path': '~/.config/hyprfabricated/config/matugen/templates/hyprfabricated.css',
                'output_path': '~/.config/hyprfabricated/styles/colors.css',
                'post_hook': (
                    "fabric-cli exec hyprfabricated 'app.set_css()' &"
                )
=======
            'ax-shell': {
                'input_path': '~/.config/Ax-Shell/config/matugen/templates/ax-shell.css',
                'output_path': '~/.config/Ax-Shell/styles/colors.css',
                'post_hook': "fabric-cli exec ax-shell 'app.set_css()' &"
>>>>>>> 39bbe380
            }
        }
    }

    config_path = os.path.expanduser('~/.config/matugen/config.toml')
    os.makedirs(os.path.dirname(config_path), exist_ok=True)

    # Load any existing configuration
    existing_config = {}
    if os.path.exists(config_path):
        with open(config_path, 'r') as f:
            existing_config = toml.load(f)
        # Backup existing configuration
        shutil.copyfile(config_path, config_path + '.bak')

    # Merge configurations
    merged_config = deep_update(existing_config, expected_config)
    with open(config_path, 'w') as f:
        toml.dump(merged_config, f)

    # Trigger image generation if "~/.current.wall" does not exist
    current_wall = os.path.expanduser("~/.current.wall")
    if not os.path.exists(current_wall):
        image_path = os.path.expanduser("~/.config/hyprfabricated/assets/wallpapers_example/example-1.jpg")
        os.system(f"matugen image {image_path}")


def ensure_fonts():
    """
    Ensure that required fonts are installed.
    """
    fonts_to_copy = [
        ('~/.fonts/zed-sans/', '~/.config/hyprfabricated/assets/fonts/zed-sans/'),
        ('~/.fonts/tabler-icons/', '~/.config/hyprfabricated/assets/fonts/tabler-icons/')
    ]
    for dest_font, src_font in fonts_to_copy:
        dest_path = os.path.expanduser(dest_font)
        if not os.path.exists(dest_path):
            shutil.copytree(os.path.expanduser(src_font), dest_path)


def load_bind_vars():
    """
    Load saved key binding variables from JSON, if available.
    """
    config_json = os.path.expanduser('~/.config/hyprfabricated/config/config.json')
    try:
        with open(config_json, 'r') as f:
            saved_vars = json.load(f)
            bind_vars.update(saved_vars)
    except FileNotFoundError:
        # Use default values if no saved config exists
        pass


def generate_hyprconf() -> str:
    """
    Generate the Hypr configuration string using the current bind_vars.
    """
    home = os.path.expanduser('~')
    return f"""exec-once = uwsm app -- python {home}/.config/hyprfabricated/main.py
exec = pgrep -x "hypridle" > /dev/null || uwsm app -- hypridle
exec = uwsm app -- swww-daemon

$fabricSend = fabric-cli exec hyprfabricated
$axMessage = notify-send "tr1x_em" "What are you doing?" -i "{home}/.config/hyprfabricated/assets/ax.png" -a "Source Code" -A "Be patient. 🍙"

bind = {bind_vars['prefix_restart']}, {bind_vars['suffix_restart']}, exec, killall hyprfabricated cava; uwsm app -- python {home}/.config/hyprfabricated/main.py # Reload hyprfabricated | Default: SUPER ALT + B
bind = {bind_vars['prefix_axmsg']}, {bind_vars['suffix_axmsg']}, exec, $axMessage # Message | Default: SUPER + A
bind = {bind_vars['prefix_dash']}, {bind_vars['suffix_dash']}, exec, $fabricSend 'notch.open_notch("dashboard")' # Dashboard | Default: SUPER + D
bind = {bind_vars['prefix_bluetooth']}, {bind_vars['suffix_bluetooth']}, exec, $fabricSend 'notch.open_notch("bluetooth")' # Bluetooth | Default: SUPER + B
bind = {bind_vars['prefix_launcher']}, {bind_vars['suffix_launcher']}, exec, $fabricSend 'notch.open_notch("launcher")' # App Launcher | Default: SUPER + R
bind = {bind_vars['prefix_overview']}, {bind_vars['suffix_overview']}, exec, $fabricSend 'notch.open_notch("overview")' # Overview | Default: SUPER + TAB
bind = {bind_vars['prefix_power']}, {bind_vars['suffix_power']}, exec, $fabricSend 'notch.open_notch("power")' # Power Menu | Default: SUPER + ESCAPE
bind = {bind_vars['prefix_toggle']}, {bind_vars['suffix_toggle']}, exec, $fabricSend 'bar.toggle_hidden()' # Toggle Bar | Default: SUPER CTRL + B
bind = {bind_vars['prefix_toggle']}, {bind_vars['suffix_toggle']}, exec, $fabricSend 'notch.toggle_hidden()' # Toggle Notch | Default: SUPER CTRL + B
bind = {bind_vars['prefix_css']}, {bind_vars['suffix_css']}, exec, $fabricSend 'app.set_css()' # Reload CSS | Default: SUPER SHIFT + B
bind = {bind_vars['prefix_restart_inspector']}, {bind_vars['suffix_restart_inspector']}, exec, killall hyprfabricated; GTK_DEBUG=interactive uwsm app -- python {home}/.config/hyprfabricated/main.py # Restart with inspector | Default: SUPER CTRL ALT + B

# Wallpapers directory: {bind_vars['wallpapers_dir']}

source = {home}/.config/hyprfabricated/config/hypr/colors.conf

layerrule = noanim, fabric

exec = cp $wallpaper ~/.current.wall

general {{
    col.active_border = 0xff$primary
    col.inactive_border = 0xff$surface
    gaps_in = 2
    gaps_out = 4
    border_size = 2
    layout = dwindle
}}

decoration {{
    blur {{
        enabled = yes
        size = 8
        passes = 3
        new_optimizations = yes
        contrast = 1
        brightness = 1
    }}
    rounding = 14
    shadow {{
      enabled = true
      range = 10
      render_power = 2
      color = rgba(0, 0, 0, 0.25)
    }}
}}

animations {{
    enabled = yes
    bezier = myBezier, .5, .25, 0, 1
    animation = windows, 1, 2.5, myBezier, popin 80%
    animation = border, 1, 2.5, myBezier
    animation = fade, 1, 2.5, myBezier
    animation = workspaces, 1, 2.5, myBezier, slidefade 20%
}}
"""


def ensure_face_icon():
    """
    Ensure the face icon exists. If not, copy the default icon.
    """
    face_icon_path = os.path.expanduser("~/.face.icon")
    default_icon_path = os.path.expanduser("~/.config/hyprfabricated/assets/default.png")
    if not os.path.exists(face_icon_path) and os.path.exists(default_icon_path):
        shutil.copy(default_icon_path, face_icon_path)


def backup_and_replace(src: str, dest: str, config_name: str):
    """
    Backup the existing configuration file and replace it with a new one.
    """
    if os.path.exists(dest):
        backup_path = dest + ".bak"
        shutil.copy(dest, backup_path)
        print(f"{config_name} config backed up to {backup_path}")
    shutil.copy(src, dest)
    print(f"{config_name} config replaced from {src}")


class HyprConfGUI(Gtk.Window):
    def __init__(self, show_lock_checkbox: bool, show_idle_checkbox: bool):
        super().__init__(title="Configure Key Binds")
        self.set_border_width(20)
        self.set_default_size(500, 450)
        self.set_resizable(False)

        self.selected_face_icon = None

        # Use a grid for a more homogeneous layout
        grid = Gtk.Grid(column_spacing=10, row_spacing=10)
        grid.set_margin_top(10)
        grid.set_margin_bottom(10)
        grid.set_margin_start(10)
        grid.set_margin_end(10)
        self.add(grid)

        # Header label spanning across columns
        header = Gtk.Label(label="Configure Key Bindings")
        header.set_halign(Gtk.Align.CENTER)
        grid.attach(header, 0, 0, 4, 1)

        self.entries = []
        bindings = [
            ("Reload hyprfabricated", 'prefix_restart', 'suffix_restart'),
            ("Message", 'prefix_axmsg', 'suffix_axmsg'),
            ("Dashboard", 'prefix_dash', 'suffix_dash'),
            ("Bluetooth", 'prefix_bluetooth', 'suffix_bluetooth'),
            ("App Launcher", 'prefix_launcher', 'suffix_launcher'),
            ("Overview", 'prefix_overview', 'suffix_overview'),
            ("Power Menu", 'prefix_power', 'suffix_power'),
            ("Toggle Bar and Notch", 'prefix_toggle', 'suffix_toggle'),
            ("Reload CSS", 'prefix_css', 'suffix_css'),
            ("Restart with inspector", 'prefix_restart_inspector', 'suffix_restart_inspector'),
        ]

        # Populate grid with key binding rows, starting at row 1
        row = 1
        for label_text, prefix_key, suffix_key in bindings:
            # Binding description
            binding_label = Gtk.Label(label=label_text)
            binding_label.set_halign(Gtk.Align.START)
            grid.attach(binding_label, 0, row, 1, 1)

            # Prefix entry
            prefix_entry = Gtk.Entry()
            prefix_entry.set_text(bind_vars[prefix_key])
            grid.attach(prefix_entry, 1, row, 1, 1)

            # Plus label between entries
            plus_label = Gtk.Label(label=" + ")
            grid.attach(plus_label, 2, row, 1, 1)

            # Suffix entry
            suffix_entry = Gtk.Entry()
            suffix_entry.set_text(bind_vars[suffix_key])
            grid.attach(suffix_entry, 3, row, 1, 1)

            self.entries.append((prefix_key, suffix_key, prefix_entry, suffix_entry))
            row += 1

        # Row for Wallpapers Directory chooser
        wall_label = Gtk.Label(label="Wallpapers Directory")
        wall_label.set_halign(Gtk.Align.START)
        grid.attach(wall_label, 0, row, 1, 1)
        self.wall_dir_chooser = Gtk.FileChooserButton(
            title="Select a folder",
            action=Gtk.FileChooserAction.SELECT_FOLDER
        )
        self.wall_dir_chooser.set_filename(bind_vars['wallpapers_dir'])
        grid.attach(self.wall_dir_chooser, 1, row, 3, 1)
        row += 1

        # Row for Profile Icon selection
        face_label = Gtk.Label(label="Profile Icon")
        face_label.set_halign(Gtk.Align.START)
        grid.attach(face_label, 0, row, 1, 1)
        face_btn = Gtk.Button(label="Select Image")
        face_btn.connect("clicked", self.on_select_face_icon)
        grid.attach(face_btn, 1, row, 3, 1)
        row += 1

        # Row for optional checkboxes
        if show_lock_checkbox:
            self.lock_checkbox = Gtk.CheckButton(label="Replace Hyprlock config")
            self.lock_checkbox.set_active(False)
            grid.attach(self.lock_checkbox, 0, row, 2, 1)
        if show_idle_checkbox:
            self.idle_checkbox = Gtk.CheckButton(label="Replace Hypridle config")
            self.idle_checkbox.set_active(False)
            grid.attach(self.idle_checkbox, 2, row, 2, 1)
        row += 1

        # Row for Cancel and Accept buttons, aligned to the right
        cancel_btn = Gtk.Button(label="Cancel")
        cancel_btn.connect("clicked", self.on_cancel)
        accept_btn = Gtk.Button(label="Accept")
        accept_btn.connect("clicked", self.on_accept)
        grid.attach(cancel_btn, 2, row, 1, 1)
        grid.attach(accept_btn, 3, row, 1, 1)

    def on_select_face_icon(self, widget):
        """
        Open a file chooser dialog for selecting a new face icon image.
        """
        dialog = Gtk.FileChooserDialog(
            title="Select Face Icon",
            parent=self,
            action=Gtk.FileChooserAction.OPEN,
            buttons=(
                Gtk.STOCK_CANCEL, Gtk.ResponseType.CANCEL,
                Gtk.STOCK_OPEN, Gtk.ResponseType.OK
            )
        )

        # Filter to allow image files only
        image_filter = Gtk.FileFilter()
        image_filter.set_name("Image files")
        image_filter.add_mime_type("image/png")
        image_filter.add_mime_type("image/jpeg")
        image_filter.add_pattern("*.png")
        image_filter.add_pattern("*.jpg")
        image_filter.add_pattern("*.jpeg")
        dialog.add_filter(image_filter)

        if dialog.run() == Gtk.ResponseType.OK:
            self.selected_face_icon = dialog.get_filename()
            print(f"Face icon selected: {self.selected_face_icon}")
        dialog.destroy()

    def on_accept(self, widget):
        """
        Save the configuration and update the necessary files.
        """
        # Update bind_vars from user inputs
        for prefix_key, suffix_key, prefix_entry, suffix_entry in self.entries:
            bind_vars[prefix_key] = prefix_entry.get_text()
            bind_vars[suffix_key] = suffix_entry.get_text()

        # Update wallpaper directory
        bind_vars['wallpapers_dir'] = self.wall_dir_chooser.get_filename()

        # Save the updated bind_vars to a JSON file
        config_json = os.path.expanduser('~/.config/hyprfabricated/config/config.json')
        os.makedirs(os.path.dirname(config_json), exist_ok=True)
        with open(config_json, 'w') as f:
            json.dump(bind_vars, f)

        # Process face icon if one was selected
        if self.selected_face_icon:
            try:
                img = Image.open(self.selected_face_icon)
                side = min(img.size)
                left = (img.width - side) / 2
                top = (img.height - side) / 2
                cropped_img = img.crop((left, top, left + side, top + side))
                cropped_img.save(os.path.expanduser("~/.face.icon"), format='PNG')
                print("Face icon saved.")
            except Exception as e:
                print("Error processing face icon:", e)

        # Replace hyprlock config if requested
        if hasattr(self, "lock_checkbox") and self.lock_checkbox.get_active():
            src_lock = os.path.expanduser("~/.config/hyprfabricated/config/hypr/hyprlock.conf")
            dest_lock = os.path.expanduser("~/.config/hypr/hyprlock.conf")
            backup_and_replace(src_lock, dest_lock, "Hyprlock")

        # Replace hypridle config if requested
        if hasattr(self, "idle_checkbox") and self.idle_checkbox.get_active():
            src_idle = os.path.expanduser("~/.config/hyprfabricated/config/hypr/hypridle.conf")
            dest_idle = os.path.expanduser("~/.config/hypr/hypridle.conf")
            backup_and_replace(src_idle, dest_idle, "Hypridle")

        # Append the source string to the Hyprland config if not present
        hyprland_config_path = os.path.expanduser("~/.config/hypr/hyprland.conf")
        with open(hyprland_config_path, "r") as f:
            content = f.read()
        if SOURCE_STRING not in content:
            with open(hyprland_config_path, "a") as f:
                f.write(SOURCE_STRING)

        start_config()
        self.destroy()

    def on_cancel(self, widget):
        self.destroy()


def start_config():
    """
    Run final configuration steps: ensure necessary configs, write the hyprconf, and reload.
    """
    ensure_matugen_config()
    ensure_face_icon()

    # Write the generated hypr configuration to file
    hypr_config_dir = os.path.expanduser("~/.config/hyprfabricated/config/hypr/")
    os.makedirs(hypr_config_dir, exist_ok=True)
    hypr_conf_path = os.path.join(hypr_config_dir, "hyprfabricated.conf")
    with open(hypr_conf_path, "w") as f:
        f.write(generate_hyprconf())

    # Reload Hyprland configuration
    os.system("hyprctl reload")


def open_config():
    """
    Entry point for opening the configuration GUI.
    """
    ensure_fonts()
    load_bind_vars()

    # Check and copy hyprlock config if needed
    dest_lock = os.path.expanduser("~/.config/hypr/hyprlock.conf")
    src_lock = os.path.expanduser("~/.config/hyprfabricated/config/hypr/hyprlock.conf")
    os.makedirs(os.path.dirname(dest_lock), exist_ok=True)
    show_lock_checkbox = True
    if not os.path.exists(dest_lock):
        shutil.copy(src_lock, dest_lock)
        show_lock_checkbox = False

    # Check and copy hypridle config if needed
    dest_idle = os.path.expanduser("~/.config/hypr/hypridle.conf")
    src_idle = os.path.expanduser("~/.config/hyprfabricated/config/hypr/hypridle.conf")
    show_idle_checkbox = True
    if not os.path.exists(dest_idle):
        shutil.copy(src_idle, dest_idle)
        show_idle_checkbox = False

    # Create and run the GUI
    window = HyprConfGUI(show_lock_checkbox, show_idle_checkbox)
    window.connect("destroy", Gtk.main_quit)
    window.show_all()
    Gtk.main()


if __name__ == "__main__":
    open_config()<|MERGE_RESOLUTION|>--- conflicted
+++ resolved
@@ -110,19 +110,12 @@
                 'input_path': '~/.config/hyprfabricated/config/matugen/templates/hyprland-colors.conf',
                 'output_path': '~/.config/hyprfabricated/config/hypr/colors.conf'
             },
-<<<<<<< HEAD
             'hyprfabricated': {
                 'input_path': '~/.config/hyprfabricated/config/matugen/templates/hyprfabricated.css',
                 'output_path': '~/.config/hyprfabricated/styles/colors.css',
                 'post_hook': (
                     "fabric-cli exec hyprfabricated 'app.set_css()' &"
                 )
-=======
-            'ax-shell': {
-                'input_path': '~/.config/Ax-Shell/config/matugen/templates/ax-shell.css',
-                'output_path': '~/.config/Ax-Shell/styles/colors.css',
-                'post_hook': "fabric-cli exec ax-shell 'app.set_css()' &"
->>>>>>> 39bbe380
             }
         }
     }
