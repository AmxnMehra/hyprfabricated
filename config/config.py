--- conflicted
+++ resolved
@@ -3,20 +3,17 @@
 import json
 import sys
 from pathlib import Path
-import subprocess # Add subprocess
-import threading # Add threading
-import time # Add time for logging
+import subprocess  # Add subprocess
+import threading  # Add threading
+import time  # Add time for logging
 
 import toml
 from PIL import Image
 import gi
 
-<<<<<<< HEAD
-=======
-gi.require_version('Gtk', '3.0')
-from gi.repository import Gtk, GdkPixbuf, GLib # Add GLib
-
->>>>>>> 1c816c4f
+gi.require_version("Gtk", "3.0")
+from gi.repository import Gtk, GdkPixbuf, GLib  # Add GLib
+
 # Fabric Imports
 from fabric import Application
 from fabric.widgets.window import Window
@@ -28,22 +25,11 @@
 from fabric.widgets.image import Image as FabricImage  # Alias to avoid clash
 from fabric.widgets.stack import Stack
 from fabric.widgets.scale import Scale
-<<<<<<< HEAD
 from fabric.utils.helpers import (
-    exec_shell_command,
     exec_shell_command_async,
     get_relative_path,
 )
 
-gi.require_version("Gtk", "3.0")
-from gi.repository import (  # noqa: E402
-    Gtk,
-    GdkPixbuf,
-)  # Keep Gtk for Switch, FileChooserButton, Expander, Grid
-
-=======
-from fabric.utils.helpers import exec_shell_command, exec_shell_command_async # Ensure async helper is imported
->>>>>>> 1c816c4f
 
 # Assuming data.py exists in the same directory or is accessible via sys.path
 # If data.py is in ./config/data.py relative to this script's original location:
@@ -73,7 +59,6 @@
 """
 
 DEFAULTS = {
-<<<<<<< HEAD
     "prefix_restart": "SUPER ALT",
     "suffix_restart": "B",
     "prefix_hyfdmsg": "SUPER",
@@ -117,51 +102,8 @@
     "dock_enabled": True,
     "dock_icon_size": 28,
     "dock_always_occluded": False,  # Added default
-=======
-    'prefix_restart': "SUPER ALT",
-    'suffix_restart': "B",
-    'prefix_axmsg': "SUPER",
-    'suffix_axmsg': "A",
-    'prefix_dash': "SUPER",
-    'suffix_dash': "D",
-    'prefix_bluetooth': "SUPER",
-    'suffix_bluetooth': "B",
-    'prefix_pins': "SUPER",
-    'suffix_pins': "Q",
-    'prefix_kanban': "SUPER",
-    'suffix_kanban': "N",
-    'prefix_launcher': "SUPER",
-    'suffix_launcher': "R",
-    'prefix_tmux': "SUPER",
-    'suffix_tmux': "T",
-    'prefix_cliphist': "SUPER",
-    'suffix_cliphist': "V",
-    'prefix_toolbox': "SUPER",
-    'suffix_toolbox': "S",
-    'prefix_overview': "SUPER",
-    'suffix_overview': "TAB",
-    'prefix_wallpapers': "SUPER",
-    'suffix_wallpapers': "COMMA",
-    'prefix_emoji': "SUPER",
-    'suffix_emoji': "PERIOD",
-    'prefix_power': "SUPER",
-    'suffix_power': "ESCAPE",
-    'prefix_toggle': "SUPER CTRL",
-    'suffix_toggle': "B",
-    'prefix_css': "SUPER SHIFT",
-    'suffix_css': "B",
-    'wallpapers_dir': WALLPAPERS_DIR_DEFAULT,
-    'prefix_restart_inspector': "SUPER CTRL ALT",
-    'suffix_restart_inspector': "B",
-    'vertical': False,
-    'centered_bar': False,
-    'terminal_command': "kitty -e",
-    'dock_enabled': True,
-    'dock_icon_size': 28,
-    'dock_always_occluded': False, # Added default
-    'bar_workspace_show_number': False, # Added default for workspace number visibility
-    'bar_workspace_use_chinese_numerals': False, # Added default for Chinese numerals
->>>>>>> 1c816c4f
+    "bar_workspace_show_number": False,  # Added default for workspace number visibility
+    "bar_workspace_use_chinese_numerals": False,  # Added default for Chinese numerals
     # Defaults for bar components (assuming True initially)
     "bar_button_apps_visible": True,
     "bar_systray_visible": True,
@@ -867,8 +809,10 @@
         layout_grid.attach(self.dock_size_scale, 1, 2, 3, 1)
 
         # Workspace Number (Row 3)
-        ws_num_label = Label(label="Show Workspace Numbers", h_align="start", v_align="center")
-        layout_grid.attach(ws_num_label, 0, 3, 1, 1) # Attach to row 3, col 0
+        ws_num_label = Label(
+            label="Show Workspace Numbers", h_align="start", v_align="center"
+        )
+        layout_grid.attach(ws_num_label, 0, 3, 1, 1)  # Attach to row 3, col 0
 
         # Container for switch to prevent stretching
         ws_num_switch_container = Gtk.Box(orientation=Gtk.Orientation.HORIZONTAL)
@@ -876,15 +820,21 @@
         ws_num_switch_container.set_valign(Gtk.Align.CENTER)
 
         self.ws_num_switch = Gtk.Switch()
-        self.ws_num_switch.set_active(bind_vars.get('bar_workspace_show_number', False))
-        self.ws_num_switch.connect("notify::active", self.on_ws_num_changed) # Connect signal
+        self.ws_num_switch.set_active(bind_vars.get("bar_workspace_show_number", False))
+        self.ws_num_switch.connect(
+            "notify::active", self.on_ws_num_changed
+        )  # Connect signal
         ws_num_switch_container.add(self.ws_num_switch)
 
-        layout_grid.attach(ws_num_switch_container, 1, 3, 1, 1) # Attach to row 3, col 1
+        layout_grid.attach(
+            ws_num_switch_container, 1, 3, 1, 1
+        )  # Attach to row 3, col 1
 
         # Chinese Numerals (Row 3, Col 2-3) - Change attachment row and columns
-        ws_chinese_label = Label(label="Use Chinese Numerals", h_align="start", v_align="center")
-        layout_grid.attach(ws_chinese_label, 2, 3, 1, 1) # Attach to Row 3, Col 2
+        ws_chinese_label = Label(
+            label="Use Chinese Numerals", h_align="start", v_align="center"
+        )
+        layout_grid.attach(ws_chinese_label, 2, 3, 1, 1)  # Attach to Row 3, Col 2
 
         # Container for switch
         ws_chinese_switch_container = Gtk.Box(orientation=Gtk.Orientation.HORIZONTAL)
@@ -892,11 +842,17 @@
         ws_chinese_switch_container.set_valign(Gtk.Align.CENTER)
 
         self.ws_chinese_switch = Gtk.Switch()
-        self.ws_chinese_switch.set_active(bind_vars.get('bar_workspace_use_chinese_numerals', False))
-        self.ws_chinese_switch.set_sensitive(self.ws_num_switch.get_active()) # Initially sensitive based on number switch
+        self.ws_chinese_switch.set_active(
+            bind_vars.get("bar_workspace_use_chinese_numerals", False)
+        )
+        self.ws_chinese_switch.set_sensitive(
+            self.ws_num_switch.get_active()
+        )  # Initially sensitive based on number switch
         ws_chinese_switch_container.add(self.ws_chinese_switch)
 
-        layout_grid.attach(ws_chinese_switch_container, 3, 3, 1, 1) # Attach to Row 3, Col 3
+        layout_grid.attach(
+            ws_chinese_switch_container, 3, 3, 1, 1
+        )  # Attach to Row 3, Col 3
 
         # --- Separator ---
         separator2 = Box(
@@ -1424,7 +1380,9 @@
         is_active = switch.get_active()
         self.ws_chinese_switch.set_sensitive(is_active)
         if not is_active:
-            self.ws_chinese_switch.set_active(False) # Turn off Chinese if numbers are off
+            self.ws_chinese_switch.set_active(
+                False
+            )  # Turn off Chinese if numbers are off
 
     def on_vertical_changed(self, switch, gparam):
         """Callback for vertical switch."""
@@ -1488,11 +1446,10 @@
         Gather settings and start a background thread to save, configure, and reload.
         """
         # --- Step 1: Gather all settings synchronously ---
-        current_bind_vars = {} # Use a temporary dict to store gathered values
+        current_bind_vars = {}  # Use a temporary dict to store gathered values
         for prefix_key, suffix_key, prefix_entry, suffix_entry in self.entries:
-<<<<<<< HEAD
-            bind_vars[prefix_key] = prefix_entry.get_text()
-            bind_vars[suffix_key] = suffix_entry.get_text()
+            current_bind_vars[prefix_key] = prefix_entry.get_text()
+            current_bind_vars[suffix_key] = suffix_entry.get_text()
 
         bind_vars["wallpapers_dir"] = self.wall_dir_chooser.get_filename()
         bind_vars["vertical"] = self.vertical_switch.get_active()
@@ -1502,6 +1459,10 @@
         bind_vars["dock_icon_size"] = int(self.dock_size_scale.value)
         bind_vars["terminal_command"] = self.terminal_entry.get_text()
         bind_vars["corners_visible"] = self.corners_switch.get_active()
+        current_bind_vars["bar_workspace_show_number"] = self.ws_num_switch.get_active()
+        current_bind_vars["bar_workspace_use_chinese_numerals"] = (
+            self.ws_chinese_switch.get_active()
+        )
 
         for component_name, switch in self.component_switches.items():
             config_key = f"bar_{component_name}_visible"
@@ -1543,58 +1504,11 @@
                 json.dump(bind_vars, f, indent=4)
         except Exception as e:
             print(f"Error saving config.json: {e}")
-=======
-            current_bind_vars[prefix_key] = prefix_entry.get_text()
-            current_bind_vars[suffix_key] = suffix_entry.get_text()
-
-        current_bind_vars['wallpapers_dir'] = self.wall_dir_chooser.get_filename()
-        current_bind_vars['vertical'] = self.vertical_switch.get_active()
-        current_bind_vars['centered_bar'] = self.centered_switch.get_active()
-        current_bind_vars['dock_enabled'] = self.dock_switch.get_active()
-        current_bind_vars['dock_always_occluded'] = self.dock_hover_switch.get_active()
-        current_bind_vars['dock_icon_size'] = int(self.dock_size_scale.value)
-        current_bind_vars['terminal_command'] = self.terminal_entry.get_text()
-        current_bind_vars['corners_visible'] = self.corners_switch.get_active()
-        current_bind_vars['bar_workspace_show_number'] = self.ws_num_switch.get_active()
-        current_bind_vars['bar_workspace_use_chinese_numerals'] = self.ws_chinese_switch.get_active()
-
-        for component_name, switch in self.component_switches.items():
-            config_key = f'bar_{component_name}_visible'
-            current_bind_vars[config_key] = switch.get_active()
-
-        current_bind_vars['metrics_visible'] = {k: s.get_active() for k, s in self.metrics_switches.items()}
-        current_bind_vars['metrics_small_visible'] = {k: s.get_active() for k, s in self.metrics_small_switches.items()}
-
-        current_bind_vars['bar_metrics_disks'] = [
-            entry.children[0].get_text() for entry in self.disk_entries.children
-        ]
-
-        # Store state of lock/idle switches and selected icon path
-        selected_icon_path = self.selected_face_icon # Copy path for the thread
-        replace_lock = self.lock_switch and self.lock_switch.get_active()
-        replace_idle = self.idle_switch and self.idle_switch.get_active()
->>>>>>> 1c816c4f
 
         # Reset GUI state immediately (safe to do before starting thread)
         if self.selected_face_icon:
-<<<<<<< HEAD
-            try:
-                img = Image.open(self.selected_face_icon)
-                side = min(img.size)
-                left = (img.width - side) // 2
-                top = (img.height - side) // 2
-                right = left + side
-                bottom = top + side
-                cropped_img = img.crop((left, top, right, bottom))
-                face_icon_dest = os.path.expanduser("~/.face.icon")
-                cropped_img.save(face_icon_dest, format="PNG")
-                print(f"Face icon saved to {face_icon_dest}")
-                pixbuf = GdkPixbuf.Pixbuf.new_from_file_at_size(face_icon_dest, 64, 64)
-                self.face_image.set_from_pixbuf(pixbuf)
-=======
-             self.selected_face_icon = None # Clear the selection state
-             self.face_status_label.label = "" # Clear the status label
->>>>>>> 1c816c4f
+            self.selected_face_icon = None  # Clear the selection state
+            self.face_status_label.label = ""  # Clear the status label
 
         # --- Step 2: Define the background task ---
         def _apply_and_reload_task_thread():
@@ -1607,50 +1521,15 @@
             bind_vars = current_bind_vars
 
             # Save config.json
-            config_json = os.path.expanduser(f'~/.config/{APP_NAME_CAP}/config/config.json')
+            config_json = os.path.expanduser(
+                f"~/.config/{APP_NAME_CAP}/config/config.json"
+            )
             os.makedirs(os.path.dirname(config_json), exist_ok=True)
             try:
-                with open(config_json, 'w') as f:
+                with open(config_json, "w") as f:
                     json.dump(bind_vars, f, indent=4)
                 print(f"{time.time():.4f}: Saved config.json.")
             except Exception as e:
-<<<<<<< HEAD
-                print(f"Error processing face icon: {e}")
-            finally:
-                self.selected_face_icon = None
-                self.face_status_label.label = ""
-
-        if self.lock_switch and self.lock_switch.get_active():
-            src_lock = os.path.expanduser(
-                f"~/.config/{APP_NAME_CAP}/config/hypr/hyprlock.conf"
-            )
-            dest_lock = os.path.expanduser("~/.config/hypr/hyprlock.conf")
-            if os.path.exists(src_lock):
-                backup_and_replace(src_lock, dest_lock, "Hyprlock")
-            else:
-                print(f"Warning: Source hyprlock config not found at {src_lock}")
-
-        if self.idle_switch and self.idle_switch.get_active():
-            src_idle = os.path.expanduser(
-                f"~/.config/{APP_NAME_CAP}/config/hypr/hypridle.conf"
-            )
-            dest_idle = os.path.expanduser("~/.config/hypr/hypridle.conf")
-            if os.path.exists(src_idle):
-                backup_and_replace(src_idle, dest_idle, "Hypridle")
-            else:
-                print(f"Warning: Source hypridle config not found at {src_idle}")
-
-        hyprland_config_path = os.path.expanduser("~/.config/hypr/hyprland.conf")
-        try:
-            needs_append = True
-            if os.path.exists(hyprland_config_path):
-                with open(hyprland_config_path, "r") as f:
-                    content = f.read()
-                    if SOURCE_STRING.strip() in content:
-                        needs_append = False
-            else:
-                os.makedirs(os.path.dirname(hyprland_config_path), exist_ok=True)
-=======
                 print(f"Error saving config.json: {e}")
 
             # Process face icon if selected
@@ -1665,7 +1544,7 @@
                     bottom = top + side
                     cropped_img = img.crop((left, top, right, bottom))
                     face_icon_dest = os.path.expanduser("~/.face.icon")
-                    cropped_img.save(face_icon_dest, format='PNG')
+                    cropped_img.save(face_icon_dest, format="PNG")
                     print(f"{time.time():.4f}: Face icon saved to {face_icon_dest}")
                     # Schedule GUI update for the image widget back on the main thread
                     GLib.idle_add(self._update_face_image_widget, face_icon_dest)
@@ -1676,7 +1555,9 @@
             # Replace hyprlock/hypridle configs if requested (sync file I/O)
             if replace_lock:
                 print(f"{time.time():.4f}: Replacing hyprlock config...")
-                src_lock = os.path.expanduser(f"~/.config/{APP_NAME_CAP}/config/hypr/hyprlock.conf")
+                src_lock = os.path.expanduser(
+                    f"~/.config/{APP_NAME_CAP}/config/hypr/hyprlock.conf"
+                )
                 dest_lock = os.path.expanduser("~/.config/hypr/hyprlock.conf")
                 if os.path.exists(src_lock):
                     backup_and_replace(src_lock, dest_lock, "Hyprlock")
@@ -1686,16 +1567,20 @@
 
             if replace_idle:
                 print(f"{time.time():.4f}: Replacing hypridle config...")
-                src_idle = os.path.expanduser(f"~/.config/{APP_NAME_CAP}/config/hypr/hypridle.conf")
+                src_idle = os.path.expanduser(
+                    f"~/.config/{APP_NAME_CAP}/config/hypr/hypridle.conf"
+                )
                 dest_idle = os.path.expanduser("~/.config/hypr/hypridle.conf")
                 if os.path.exists(src_idle):
-                     backup_and_replace(src_idle, dest_idle, "Hypridle")
+                    backup_and_replace(src_idle, dest_idle, "Hypridle")
                 else:
                     print(f"Warning: Source hypridle config not found at {src_idle}")
                 print(f"{time.time():.4f}: Finished replacing hypridle config.")
 
             # Append source string to hyprland.conf if needed (sync file I/O)
-            print(f"{time.time():.4f}: Checking/Appending hyprland.conf source string...")
+            print(
+                f"{time.time():.4f}: Checking/Appending hyprland.conf source string..."
+            )
             hyprland_config_path = os.path.expanduser("~/.config/hypr/hyprland.conf")
             try:
                 needs_append = True
@@ -1705,16 +1590,17 @@
                         if SOURCE_STRING.strip() in content:
                             needs_append = False
                 else:
-                     os.makedirs(os.path.dirname(hyprland_config_path), exist_ok=True)
->>>>>>> 1c816c4f
+                    os.makedirs(os.path.dirname(hyprland_config_path), exist_ok=True)
 
                 if needs_append:
                     with open(hyprland_config_path, "a") as f:
                         f.write("\n" + SOURCE_STRING)
                     print(f"Appended source string to {hyprland_config_path}")
             except Exception as e:
-                 print(f"Error updating {hyprland_config_path}: {e}")
-            print(f"{time.time():.4f}: Finished checking/appending hyprland.conf source string.")
+                print(f"Error updating {hyprland_config_path}: {e}")
+            print(
+                f"{time.time():.4f}: Finished checking/appending hyprland.conf source string."
+            )
 
             # Run final config steps (includes async matugen/hyprctl reload)
             print(f"{time.time():.4f}: Running start_config()...")
@@ -1727,50 +1613,51 @@
             kill_cmd = f"killall {APP_NAME}"
             # Use shell=True carefully, but it's often needed for commands like killall
             # Redirect output to prevent blocking
-            start_cmd_list = ["uwsm", "app", "--", "python", main_script_path] # Use list form for Popen
-
-<<<<<<< HEAD
-        except Exception as e:
-            print(f"Error updating {hyprland_config_path}: {e}")
-=======
+            start_cmd_list = [
+                "uwsm",
+                "app",
+                "--",
+                "python",
+                main_script_path,
+            ]  # Use list form for Popen
+
             try:
                 # Kill existing process (wait briefly for it to finish)
                 print(f"{time.time():.4f}: Executing kill: {kill_cmd}")
-                kill_proc = subprocess.Popen(kill_cmd, shell=True, stdout=subprocess.DEVNULL, stderr=subprocess.DEVNULL)
-                kill_proc.wait(timeout=2) # Wait max 2 seconds for killall
+                kill_proc = subprocess.Popen(
+                    kill_cmd,
+                    shell=True,
+                    stdout=subprocess.DEVNULL,
+                    stderr=subprocess.DEVNULL,
+                )
+                kill_proc.wait(timeout=2)  # Wait max 2 seconds for killall
                 print(f"{time.time():.4f}: killall process finished (or timed out).")
 
                 # Start the new process, detached
                 print(f"{time.time():.4f}: Executing start: {' '.join(start_cmd_list)}")
                 subprocess.Popen(
                     start_cmd_list,
-                    stdout=subprocess.DEVNULL, # Redirect stdout
-                    stderr=subprocess.DEVNULL, # Redirect stderr
-                    start_new_session=True    # Crucial for detaching
+                    stdout=subprocess.DEVNULL,  # Redirect stdout
+                    stderr=subprocess.DEVNULL,  # Redirect stderr
+                    start_new_session=True,  # Crucial for detaching
                 )
                 print(f"{APP_NAME_CAP} restart initiated via Popen.")
             except subprocess.TimeoutExpired:
-                print(f"Warning: killall command timed out.")
+                print("Warning: killall command timed out.")
             except FileNotFoundError as e:
-                 print(f"Error restarting {APP_NAME_CAP}: Command not found ({e})")
+                print(f"Error restarting {APP_NAME_CAP}: Command not found ({e})")
             except Exception as e:
                 print(f"Error restarting {APP_NAME_CAP} via Popen: {e}")
             print(f"{time.time():.4f}: Ax-Shell restart commands issued via Popen.")
->>>>>>> 1c816c4f
 
             end_time = time.time()
-            print(f"{end_time:.4f}: Background configuration and reload task finished (Total time: {end_time - start_time:.4f}s).")
-
-<<<<<<< HEAD
-        # Restart Hyprfabricated using fabric's async command executor
-        main_script_path = os.path.expanduser(f"~/.config/{APP_NAME_CAP}/main.py")
-        kill_cmd = f"killall {APP_NAME}"
-        start_cmd = f"uwsm app -- python {main_script_path}"
-
-=======
+            print(
+                f"{end_time:.4f}: Background configuration and reload task finished (Total time: {end_time - start_time:.4f}s)."
+            )
+
         # --- Step 3: Start the thread ---
         thread = threading.Thread(target=_apply_and_reload_task_thread)
-        thread.daemon = True # Allow application to exit even if thread is running
+        thread.daemon = True  # Allow application to exit even if thread is running
         thread.start()
 
         print("Configuration apply/reload task started in background.")
@@ -1778,7 +1665,6 @@
     # Add helper method to update face image widget from the background thread
     def _update_face_image_widget(self, icon_path):
         """Safely update the face image widget from the main GTK thread."""
->>>>>>> 1c816c4f
         try:
             # Check if the widget still exists before updating
             if self.face_image and self.face_image.get_window():
@@ -1788,7 +1674,7 @@
             print(f"Error reloading face icon preview: {e}")
             if self.face_image and self.face_image.get_window():
                 self.face_image.set_from_icon_name("image-missing", 64)
-        return False # Return False to ensure GLib.idle_add runs the callback only once
+        return False  # Return False to ensure GLib.idle_add runs the callback only once
 
     def on_reset(self, widget):
         """
@@ -1824,16 +1710,17 @@
                 bind_vars.get("dock_always_occluded", False)
             )
             self.dock_hover_switch.set_sensitive(self.dock_switch.get_active())
-<<<<<<< HEAD
             self.dock_size_scale.value = bind_vars.get("dock_icon_size", 28)
             self.terminal_entry.set_text(bind_vars["terminal_command"])
-=======
-            self.dock_size_scale.value = bind_vars.get('dock_icon_size', 28)
-            self.terminal_entry.set_text(bind_vars['terminal_command'])
-            self.ws_num_switch.set_active(bind_vars.get('bar_workspace_show_number', False))
-            self.ws_chinese_switch.set_active(bind_vars.get('bar_workspace_use_chinese_numerals', False)) # Reset Chinese switch
-            self.ws_chinese_switch.set_sensitive(self.ws_num_switch.get_active()) # Reset sensitivity
->>>>>>> 1c816c4f
+            self.ws_num_switch.set_active(
+                bind_vars.get("bar_workspace_show_number", False)
+            )
+            self.ws_chinese_switch.set_active(
+                bind_vars.get("bar_workspace_use_chinese_numerals", False)
+            )  # Reset Chinese switch
+            self.ws_chinese_switch.set_sensitive(
+                self.ws_num_switch.get_active()
+            )  # Reset sensitivity
 
             for component_name, switch in self.component_switches.items():
                 config_key = f"bar_{component_name}_visible"
@@ -1913,25 +1800,16 @@
     # Use async reload
     print(f"{time.time():.4f}: start_config: Initiating hyprctl reload...")
     try:
-<<<<<<< HEAD
-        subprocess.run(["hyprctl", "reload"], check=True, capture_output=True)
-        print("Hyprland configuration reloaded.")
-    except subprocess.CalledProcessError as e:
-        print(f"Error reloading Hyprland: {e}\nstderr: {e.stderr.decode()}")
-=======
         exec_shell_command_async("hyprctl reload")
-        print(f"{time.time():.4f}: start_config: Hyprland configuration reload initiated.")
->>>>>>> 1c816c4f
+        print(
+            f"{time.time():.4f}: start_config: Hyprland configuration reload initiated."
+        )
     except FileNotFoundError:
         print("Error: hyprctl command not found. Cannot reload Hyprland.")
     except Exception as e:
-<<<<<<< HEAD
-        print(f"An unexpected error occurred during hyprctl reload: {e}")
-=======
-         # Catch potential errors during command initiation
-         print(f"An error occurred initiating hyprctl reload: {e}")
+        # Catch potential errors during command initiation
+        print(f"An error occurred initiating hyprctl reload: {e}")
     print(f"{time.time():.4f}: start_config: Finished initiating hyprctl reload.")
->>>>>>> 1c816c4f
 
 
 def open_config():
