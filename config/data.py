--- conflicted
+++ resolved
@@ -33,6 +33,7 @@
 # Default value for the new setting
 BAR_WORKSPACE_USE_CHINESE_NUMERALS = False
 
+
 def load_config():
     """Load the configuration from config.json"""
     config_path = os.path.expanduser(f"~/.config/{APP_NAME_CAP}/config/config.json")
@@ -51,7 +52,6 @@
 if os.path.exists(CONFIG_FILE):
     with open(CONFIG_FILE, "r") as f:
         config = json.load(f)
-<<<<<<< HEAD
     WALLPAPERS_DIR = config.get("wallpapers_dir", WALLPAPERS_DIR_DEFAULT)
     VERTICAL = config.get("vertical", False)  # Use saved value or False as default
     CENTERED_BAR = config.get("centered_bar", False)  # Load centered bar setting
@@ -70,18 +70,12 @@
     WEATHER_FORMAT = config.get("widgets_weather_format", "C")
     WEATHER_LOCATION = config.get("widgets_weather_location", "")
     QUOTE_TYPE = config.get("widgets_quotetype", "stoic")
-=======
-    WALLPAPERS_DIR = config.get('wallpapers_dir', WALLPAPERS_DIR_DEFAULT)
-    VERTICAL = config.get('vertical', False)  # Use saved value or False as default
-    CENTERED_BAR = config.get('centered_bar', False)  # Load centered bar setting
-    TERMINAL_COMMAND = config.get('terminal_command', "kitty -e")  # Load terminal command
-    DOCK_ENABLED = config.get('dock_enabled', True)  # Load dock visibility setting
-    DOCK_ALWAYS_OCCLUDED = config.get('dock_always_occluded', False)  # Load dock hover-only setting
-    DOCK_ICON_SIZE = config.get('dock_icon_size', 28)  # Load dock icon size setting
-    BAR_WORKSPACE_SHOW_NUMBER = config.get('bar_workspace_show_number', False) # Load workspace number visibility
-    BAR_WORKSPACE_USE_CHINESE_NUMERALS = config.get('bar_workspace_use_chinese_numerals', False) # Load Chinese numeral setting
-
->>>>>>> 1c816c4f
+    BAR_WORKSPACE_SHOW_NUMBER = config.get(
+        "bar_workspace_show_number", False
+    )  # Load workspace number visibility
+    BAR_WORKSPACE_USE_CHINESE_NUMERALS = config.get(
+        "bar_workspace_use_chinese_numerals", False
+    )  # Load Chinese numeral setting
     # Load bar component visibility settings
     BAR_COMPONENTS_VISIBILITY = {
         "button_apps": config.get("bar_button_apps_visible", True),
@@ -122,7 +116,6 @@
     DOCK_ALWAYS_OCCLUDED = False  # Default value for dock hover-only mode
     TERMINAL_COMMAND = "ghostty -e"  # Default terminal command when no config
     DOCK_ICON_SIZE = 28  # Default dock icon size when no config
-<<<<<<< HEAD
     UPDATER = True
     OTHERPLAYERS = False
     DESKTOP_WIDGETS = True
@@ -130,11 +123,9 @@
     WEATHER_LOCATION = ""
 
     QUOTE_TYPE = "stoic"
-=======
-    BAR_WORKSPACE_SHOW_NUMBER = False # Default workspace number visibility
-    BAR_WORKSPACE_USE_CHINESE_NUMERALS = False # Default Chinese numeral setting
+    BAR_WORKSPACE_SHOW_NUMBER = False  # Default workspace number visibility
+    BAR_WORKSPACE_USE_CHINESE_NUMERALS = False  # Default Chinese numeral setting
 
->>>>>>> 1c816c4f
     # Default values for component visibility (all visible)
     BAR_COMPONENTS_VISIBILITY = {
         "button_apps": True,
