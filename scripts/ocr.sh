#!/bin/bash

# Take a screenshot and perform OCR
ocr_text=$(grimblast --freeze save area - | tesseract -l eng - - 2>/dev/null)

<<<<<<< HEAD
# Temporary file name
TMP_IMG="tmp.png"

# Select area with slurp and capture with grim
grim -g "$(slurp "$SLURP_ARGS")" "$TMP_IMG" && \
tesseract -l eng "$TMP_IMG" - | wl-copy && \


if [ -f "$TMP_IMG" ]; then
    notify-send -a "Ax-Shell" -i "$full_path" "OCR Sucess" "Text Copied to Clipboard"
=======
# Check if OCR was successful
if [[ -n "$ocr_text" ]]; then
    echo -n "$ocr_text" | wl-copy
    notify-send -a "Ax-Shell" "OCR Success" "Text Copied to Clipboard"
>>>>>>> e55d3437
else
    notify-send -a "Ax-Shell" "OCR Failed" "No text recognized or operation failed"
fi<|MERGE_RESOLUTION|>--- conflicted
+++ resolved
@@ -3,23 +3,10 @@
 # Take a screenshot and perform OCR
 ocr_text=$(grimblast --freeze save area - | tesseract -l eng - - 2>/dev/null)
 
-<<<<<<< HEAD
-# Temporary file name
-TMP_IMG="tmp.png"
-
-# Select area with slurp and capture with grim
-grim -g "$(slurp "$SLURP_ARGS")" "$TMP_IMG" && \
-tesseract -l eng "$TMP_IMG" - | wl-copy && \
-
-
-if [ -f "$TMP_IMG" ]; then
-    notify-send -a "Ax-Shell" -i "$full_path" "OCR Sucess" "Text Copied to Clipboard"
-=======
 # Check if OCR was successful
 if [[ -n "$ocr_text" ]]; then
     echo -n "$ocr_text" | wl-copy
-    notify-send -a "Ax-Shell" "OCR Success" "Text Copied to Clipboard"
->>>>>>> e55d3437
+    notify-send -a "Hyprfabricated" "OCR Success" "Text Copied to Clipboard"
 else
-    notify-send -a "Ax-Shell" "OCR Failed" "No text recognized or operation failed"
+    notify-send -a "Hyprfabricated" "OCR Failed" "No text recognized or operation failed"
 fi