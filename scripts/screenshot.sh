--- conflicted
+++ resolved
@@ -36,32 +36,29 @@
 esac
 
 if [ -f "$full_path" ]; then
-<<<<<<< HEAD
-    ACTION=$(notify-send -a "hyprfabricated" -i "$full_path" "Screenshot saved" "in $full_path" \
-=======
     # Process as mockup if requested
     if [ "$mockup_mode" = "mockup" ]; then
         temp_file="${full_path%.png}_temp.png"
         mockup_file="${full_path%.png}_mockup.png"
-        
+
         # Create a mockup version with rounded corners, shadow, and transparency
         convert "$full_path" \
             \( +clone -alpha extract -draw 'fill black polygon 0,0 0,20 20,0 fill white circle 20,20 20,0' \
             \( +clone -flip \) -compose Multiply -composite \
             \( +clone -flop \) -compose Multiply -composite \
             \) -alpha off -compose CopyOpacity -composite "$temp_file"
-        
+
         # Add shadow with increased opacity and size for better visibility
         convert "$temp_file" \
             \( +clone -background black -shadow 60x20+0+10 -alpha set -channel A -evaluate multiply 1 +channel \) \
             +swap -background none -layers merge +repage "$mockup_file"
-        
+
         # Remove temporary file
         rm "$temp_file"
-        
+
         # Replace original screenshot with mockup version
         mv "$mockup_file" "$full_path"
-        
+
         # Copy the processed mockup to clipboard
         if command -v wl-copy >/dev/null 2>&1; then
             wl-copy < "$full_path"
@@ -70,8 +67,7 @@
         fi
     fi
 
-    ACTION=$(notify-send -a "Ax-Shell" -i "$full_path" "Screenshot saved" "in $full_path" \
->>>>>>> d09efc5c
+    ACTION=$(notify-send -a "Hyprfabricated" -i "$full_path" "Screenshot saved" "in $full_path" \
         -A "view=View" -A "edit=Edit" -A "open=Open Folder")
 
     case "$ACTION" in
