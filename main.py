--- conflicted
+++ resolved
@@ -5,10 +5,9 @@
 import gi
 import setproctitle
 from fabric import Application
-<<<<<<< HEAD
 from fabric.utils import get_relative_path
 from gi.repository import Gdk
-
+import modules.data as data
 from config.config import open_config
 
 warnings.filterwarnings("ignore", category=DeprecationWarning)
@@ -53,6 +52,11 @@
         bar.notch = notch
         notch.bar = bar
         assets.append(notch)
+    if config["Basic"]["dock"]:
+        from modules.dock import Dock
+
+        dock = Dock()
+        assets.append(dock)
     if config["Basic"]["widgets"]:
         if config["widgetstyle"] == "full":
             from modules.deskwidgets import Deskwidgetsfull
@@ -67,30 +71,8 @@
             assets.append(widgets)
             pass
 
-    app = Application("hyprfabricated", *assets)
-=======
-from fabric.utils import get_relative_path, exec_shell_command_async
-from modules.bar import Bar
-from modules.notch import Notch
-from modules.dock import Dock
-from modules.corners import Corners
-import config.data as data
 
-fonts_updated_file = f"{data.CACHE_DIR}/fonts_updated"
-
-if __name__ == "__main__":
-    setproctitle.setproctitle(data.APP_NAME)
-
-    if not os.path.isfile(data.CONFIG_FILE):
-        exec_shell_command_async(f"python {get_relative_path('../config/config.py')}")
-    corners = Corners()
-    bar = Bar()
-    notch = Notch()
-    dock = Dock() 
-    bar.notch = notch
-    notch.bar = bar
-    app = Application(f"{data.APP_NAME}", bar, notch, dock)
->>>>>>> 254cd0f6
+    app = Application(f"{data.APP_NAME}", *assets)
 
     def set_css():
         app.set_stylesheet_from_file(
@@ -104,4 +86,4 @@
     app.set_css = set_css
 
     app.set_css()
-    app.run()+    app.run()
