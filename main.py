import json
import os
import subprocess
import setproctitle
from fabric import Application
from fabric.utils import get_relative_path, exec_shell_command_async
<<<<<<< HEAD
from config.data import APP_NAME, CACHE_DIR, CONFIG_FILE
import config.data as data


fonts_updated_file = f"{data.CACHE_DIR}/fonts_updated"
hyprconf = get_relative_path("config.json")


def load_config():
    with open(hyprconf, "r") as f:
        return json.load(f)


def run_updater():
    try:
        subprocess.Popen(
            f"uwsm app -- python {data.HOME_DIR}/.config/{data.APP_NAME_CAP}/modules/updater.py",
            shell=True,
            start_new_session=True,
        )
        print("Updater process restarted.")
    except Exception as e:
        print(f"Error restarting Updater process: {e}")
=======

from config.data import APP_NAME, CACHE_DIR, CONFIG_FILE, DOCK_ICON_SIZE
from modules.bar import Bar
from modules.corners import Corners
from modules.dock import Dock
from modules.notch import Notch
>>>>>>> 10c6b0cb


if __name__ == "__main__":
    setproctitle.setproctitle(APP_NAME)

    if not os.path.isfile(CONFIG_FILE):
        exec_shell_command_async(f"python {get_relative_path('../config/config.py')}")

    config = load_config()

    if config.get("checkupdates", False):
        run_updater()

    assets = []
    if config["Basic"]["corners"]:
        from modules.corners import Corners

        corners = Corners()
        assets.append(corners)
    if config["Basic"]["bar"]:
        from modules.bar import Bar
        from modules.notch import Notch

        bar = Bar()
        assets.append(bar)
        notch = Notch()
        bar.notch = notch
        notch.bar = bar
        assets.append(notch)

    if config["Basic"]["widgets"]:
        if config["widgetstyle"] == "full":
            from modules.deskwidgets import Deskwidgetsfull

            widgets = Deskwidgetsfull()
            assets.append(widgets)
            pass
        elif config["widgetstyle"] == "basic":
            from modules.deskwidgets import Deskwidgetsbasic

            widgets = Deskwidgetsbasic()
            assets.append(widgets)
            pass
    if config["Basic"]["dock"]:
        from modules.dock import Dock

        dock = Dock()
        assets.append(dock)
    app = Application(f"{data.APP_NAME}", *assets)
    def set_css():
        from config.data import CURRENT_WIDTH, CURRENT_HEIGHT
        app.set_stylesheet_from_file(
            get_relative_path("main.css"),
            exposed_functions={
                "overview_width": lambda: f"min-width: {CURRENT_WIDTH * 0.1 * 5 + 92}px;",
                "overview_height": lambda: f"min-height: {CURRENT_HEIGHT * 0.1 * 2 + 32 + 56}px;",
                "dock_nmargin": lambda: f"margin-bottom: -{28 + DOCK_ICON_SIZE}px;",
            },
        )
    app.set_css = set_css

    app.set_css()
    app.run()<|MERGE_RESOLUTION|>--- conflicted
+++ resolved
@@ -4,8 +4,7 @@
 import setproctitle
 from fabric import Application
 from fabric.utils import get_relative_path, exec_shell_command_async
-<<<<<<< HEAD
-from config.data import APP_NAME, CACHE_DIR, CONFIG_FILE
+from config.data import APP_NAME, CACHE_DIR, CONFIG_FILE, DOCK_ICON_SIZE
 import config.data as data
 
 
@@ -28,14 +27,6 @@
         print("Updater process restarted.")
     except Exception as e:
         print(f"Error restarting Updater process: {e}")
-=======
-
-from config.data import APP_NAME, CACHE_DIR, CONFIG_FILE, DOCK_ICON_SIZE
-from modules.bar import Bar
-from modules.corners import Corners
-from modules.dock import Dock
-from modules.notch import Notch
->>>>>>> 10c6b0cb
 
 
 if __name__ == "__main__":
