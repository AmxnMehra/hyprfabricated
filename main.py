--- conflicted
+++ resolved
@@ -51,13 +51,8 @@
     bar = Bar()
     notch = Notch()
     widgets = Deskwidgets()
-    bar.notch = notch
-<<<<<<< HEAD
+    notch.bar = bar
     app = Application("hyprfabricated", bar, notch,widgets)
-=======
-    notch.bar = bar
-    app = Application("ax-shell", bar, notch)
->>>>>>> a3dcc27a
 
     def set_css():
         app.set_stylesheet_from_file(
