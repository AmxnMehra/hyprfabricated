--- conflicted
+++ resolved
@@ -6,7 +6,7 @@
 from gi.repository import GdkPixbuf, GLib, Gtk
 from loguru import logger
 from widgets.rounded_image import CustomImage
-from fabric.utils.helpers import exec_shell_command_async, get_relative_path
+from fabric.utils.helpers import get_relative_path
 from fabric.notifications.service import (
     Notification,
     NotificationAction,
@@ -23,11 +23,7 @@
 import config.data as data
 
 # Persistence directory and file (history)
-<<<<<<< HEAD
-PERSISTENT_DIR = "/tmp/hyprfabricated/notifications"
-=======
 PERSISTENT_DIR = f"/tmp/{data.APP_NAME}/notifications"
->>>>>>> 254cd0f6
 PERSISTENT_HISTORY_FILE = os.path.join(PERSISTENT_DIR, "notification_history.json")
 
 def cache_notification_pixbuf(notification_box):
@@ -78,11 +74,7 @@
         pixbuf = notification.image_pixbuf.scale_simple(width, height, GdkPixbuf.InterpType.BILINEAR)
         return pixbuf
 
-<<<<<<< HEAD
     logger.debug(f"No image_pixbuf or cached image found, trying fallback image for notification {notification.id}") # Log app icon fallback
-=======
-    logger.debug(f"No image_pixbuf or cached image found, trying app icon for notification {notification.id}")
->>>>>>> 254cd0f6
     return get_app_icon_pixbuf(notification.app_icon, width, height)
 
 def get_app_icon_pixbuf(icon_path, width, height):
@@ -212,11 +204,7 @@
 
     def create_content(self):
         notification = self.notification
-<<<<<<< HEAD
         pixbuf = load_scaled_pixbuf(self, 40, 40) # Pass self to load_scaled_pixbuf
-=======
-        pixbuf = load_scaled_pixbuf(self, 48, 48)
->>>>>>> 254cd0f6
         self.notification_image_box = Box(
             name="notification-image",
             orientation="v",
@@ -336,7 +324,6 @@
 
     def destroy(self, from_history_delete=False):
         logger.debug(f"NotificationBox destroy called for notification: {self.notification.id}, from_history_delete: {from_history_delete}, is_history: {self._is_history}")
-<<<<<<< HEAD
         if hasattr(self, "cached_image_path") and self.cached_image_path and os.path.exists(self.cached_image_path) and (not self._is_history or from_history_delete): # Modified condition here
             default_image = get_relative_path("../assets/icons/notification.png")
             if self.cached_image_path != default_image:
@@ -345,14 +332,6 @@
                     logger.info(f"Deleted cached image: {self.cached_image_path}")
                 except Exception as e:
                     logger.error(f"Error deleting cached image {self.cached_image_path}: {e}")
-=======
-        if hasattr(self, "cached_image_path") and self.cached_image_path and os.path.exists(self.cached_image_path) and (not self._is_history or from_history_delete):
-            try:
-                os.remove(self.cached_image_path)
-                logger.info(f"Deleted cached image: {self.cached_image_path}")
-            except Exception as e:
-                logger.error(f"Error deleting cached image {self.cached_image_path}: {e}")
->>>>>>> 254cd0f6
         self._destroyed = True
         self.stop_timeout()
         super().destroy()
@@ -646,11 +625,7 @@
             orientation="v",
             children=[
                 CustomImage(
-<<<<<<< HEAD
                     pixbuf=load_scaled_pixbuf(hist_box, 40, 40) # Pass hist_box to load_scaled_pixbuf
-=======
-                    pixbuf=load_scaled_pixbuf(hist_box, 48, 48)
->>>>>>> 254cd0f6
                 ),
                 Box(v_expand=True),
             ]
@@ -671,10 +646,6 @@
             name="notification-body",
             markup=hist_notif.body,
             h_align="start",
-<<<<<<< HEAD
-            max_chars_width=34,
-=======
->>>>>>> 254cd0f6
             ellipsization="end",
             line_wrap="word-char",
         ) if hist_notif.body else Box()
@@ -767,11 +738,7 @@
             orientation="v",
             children=[
                 CustomImage(
-<<<<<<< HEAD
                     pixbuf=load_scaled_pixbuf(notification_box, 40, 40) # Pass notification_box to load_scaled_pixbuf
-=======
-                    pixbuf=load_scaled_pixbuf(notification_box, 48, 48)
->>>>>>> 254cd0f6
                 ),
                 Box(v_expand=True, v_align="fill"),
             ]
