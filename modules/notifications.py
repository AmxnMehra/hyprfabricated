import os
import json
import uuid
import locale
from datetime import datetime, timedelta
from gi.repository import GdkPixbuf, GLib, Gtk
from loguru import logger
from widgets.rounded_image import CustomImage
from fabric.utils.helpers import get_relative_path
from fabric.notifications.service import (
    Notification,
    NotificationAction,
    Notifications,
)
from fabric.widgets.box import Box
from fabric.widgets.button import Button
from fabric.widgets.centerbox import CenterBox
from fabric.widgets.image import Image
from fabric.widgets.label import Label
from fabric.widgets.scrolledwindow import ScrolledWindow
import modules.icons as icons

import config.data as data

# Persistence directory and file (history)
PERSISTENT_DIR = f"/tmp/{data.APP_NAME}/notifications"
PERSISTENT_HISTORY_FILE = os.path.join(PERSISTENT_DIR, "notification_history.json")


def cache_notification_pixbuf(notification_box):
    """
    Saves a scaled pixbuf (48x48) in the cache directory and returns the cache file path.
    """
    notification = notification_box.notification
    if notification.image_pixbuf:
        os.makedirs(PERSISTENT_DIR, exist_ok=True)
        cache_file = os.path.join(
            PERSISTENT_DIR, f"notification_{notification_box.uuid}.png"
        )
        logger.debug(
            f"Caching image for notification {notification.id} to: {cache_file}"
        )
        try:
            scaled = notification.image_pixbuf.scale_simple(
                40, 40, GdkPixbuf.InterpType.BILINEAR
            )
            scaled.savev(cache_file, "png", [], [])
            logger.info(
                f"Successfully cached image for notification {notification.id} to: {cache_file}"
            )
            return cache_file
        except Exception as e:
            logger.error(f"Error caching image for notification {notification.id}: {e}")
            return None
    else:
        logger.debug(f"Notification {notification.id} has no image_pixbuf to cache.")
        return get_relative_path("../assets/icons/notification.png")


def load_scaled_pixbuf(notification_box, width, height):
    """
    Loads and scales a pixbuf for a notification_box, prioritizing cached images.
    """
    notification = notification_box.notification
    if not hasattr(notification_box, "notification") or notification is None:
        logger.error(
            "load_scaled_pixbuf: notification_box.notification is None or not set!"
        )
        return None

    pixbuf = None
    if (
        hasattr(notification_box, "cached_image_path")
        and notification_box.cached_image_path
        and os.path.exists(notification_box.cached_image_path)
    ):
        try:
            logger.debug(
                f"Attempting to load cached image from: {notification_box.cached_image_path} for notification {notification.id}"
            )
            pixbuf = GdkPixbuf.Pixbuf.new_from_file(notification_box.cached_image_path)
            if pixbuf:
                pixbuf = pixbuf.scale_simple(
                    width, height, GdkPixbuf.InterpType.BILINEAR
                )
                logger.info(
                    f"Successfully loaded cached image from: {notification_box.cached_image_path} for notification {notification.id}"
                )
            return pixbuf
        except Exception as e:
            logger.error(
                f"Error loading cached image from {notification_box.cached_image_path} for notification {notification.id}: {e}"
            )
            logger.warning(
                f"Falling back to notification.image_pixbuf for notification {notification.id}"
            )

    if notification.image_pixbuf:
        logger.debug(
            f"Loading image directly from notification.image_pixbuf for notification {notification.id}"
        )
        pixbuf = notification.image_pixbuf.scale_simple(
            width, height, GdkPixbuf.InterpType.BILINEAR
        )
        return pixbuf

    logger.debug(
        f"No image_pixbuf or cached image found, trying fallback image for notification {notification.id}"
    )  # Log app icon fallback
    return get_app_icon_pixbuf(notification.app_icon, width, height)


def get_app_icon_pixbuf(icon_path, width, height):
    """
    Loads and scales a pixbuf from an app icon path.
    """
    if not icon_path:
        icon_path = get_relative_path("../assets/icons/notification.png")
    if icon_path.startswith("file://"):
        icon_path = icon_path[7:]
    if not os.path.exists(icon_path):
        logger.warning(f"Icon path does not exist: {icon_path}")
        return None
    try:
        pixbuf = GdkPixbuf.Pixbuf.new_from_file(icon_path)
        return pixbuf.scale_simple(width, height, GdkPixbuf.InterpType.BILINEAR)
    except Exception as e:
        logger.error(f"Failed to load or scale icon: {e}")
        return None


class ActionButton(Button):
    def __init__(
        self, action: NotificationAction, index: int, total: int, notification_box
    ):
        super().__init__(
            name="action-button",
            h_expand=True,
            on_clicked=self.on_clicked,
            child=Label(
                name="button-label",
                h_expand=True,
                h_align="fill",
                ellipsization="end",
                max_chars_width=1,
                label=action.label,
            ),
        )
        self.action = action
        self.notification_box = notification_box
        style_class = (
            "start-action"
            if index == 0
            else "end-action" if index == total - 1 else "middle-action"
        )
        self.add_style_class(style_class)
        self.connect(
            "enter-notify-event", lambda *_: notification_box.hover_button(self)
        )
        self.connect(
            "leave-notify-event", lambda *_: notification_box.unhover_button(self)
        )

    def on_clicked(self, *_):
        self.action.invoke()
        self.action.parent.close("dismissed-by-user")


class NotificationBox(Box):
    def __init__(self, notification: Notification, timeout_ms=5000, **kwargs):
        super().__init__(
            name="notification-box",
            orientation="v",
            h_align="fill",
            h_expand=True,
            children=[],
        )
        self.notification = notification
        self.uuid = str(uuid.uuid4())
<<<<<<< HEAD
        self.timeout_ms = (
            self.notification.timeout
            if self.notification.timeout is not -1
            else timeout_ms
        )
=======
        # If timeout_ms is explicitly 0 (historical), use 0.
        # Otherwise, use the notification's timeout if available, else the default timeout_ms.
        if timeout_ms == 0:
            self.timeout_ms = 0
        else:
            # Safely get timeout from the live notification object, default to -1 if not present
            live_timeout = getattr(self.notification, 'timeout', -1)
            self.timeout_ms = live_timeout if live_timeout != -1 else timeout_ms # Use default if live_timeout is -1
>>>>>>> a8896c64
        self._timeout_id = None
        self._container = None
        self.cached_image_path = None
        # Only start the timeout timer if the calculated timeout is greater than 0
        if self.timeout_ms > 0:
            self.start_timeout()

        if self.notification.image_pixbuf:
            cache_path = cache_notification_pixbuf(self)
            if cache_path:
                self.cached_image_path = cache_path
                logger.debug(
                    f"NotificationBox {self.uuid}: Cached image path set to: {self.cached_image_path}"
                )
            else:
                logger.warning(
                    f"NotificationBox {self.uuid}: Caching failed, cached_image_path not set."
                )
        else:
            logger.debug(f"NotificationBox {self.uuid}: No image to cache.")

        content = self.create_content()
        action_buttons = self.create_action_buttons()
        self.add(content)
        if action_buttons:
            self.add(action_buttons)

        self.connect("enter-notify-event", self.on_hover_enter)
        self.connect("leave-notify-event", self.on_hover_leave)

        self._destroyed = False
        self._is_history = False
        logger.debug(
            f"NotificationBox {self.uuid} created for notification {notification.id}"
        )

    def set_is_history(self, is_history):
        self._is_history = is_history

    def set_container(self, container):
        self._container = container

    def get_container(self):
        return self._container

    def create_header(self):
        notification = self.notification
        self.app_icon_image = (
            Image(
                name="notification-icon",
                image_file=notification.app_icon[7:],
                size=18,
            )
            if "file://" in notification.app_icon
            else Image(
                name="notification-icon",
                icon_name="dialog-information-symbolic" or notification.app_icon,
                icon_size=18,
            )
        )
        self.app_name_label_header = Label(
            notification.app_name, name="notification-app-name", h_align="start"
        )
        self.header_close_button = self.create_close_button()

        return CenterBox(
            name="notification-title",
            start_children=[
                Box(
                    spacing=24,
                    children=[
                        self.app_icon_image,
                        self.app_name_label_header,
                    ],
                )
            ],
            end_children=[self.header_close_button],
        )

    def create_content(self):
        notification = self.notification
        pixbuf = load_scaled_pixbuf(self, 40, 40)  # Pass self to load_scaled_pixbuf
        self.notification_image_box = Box(
            name="notification-image",
            orientation="v",
            children=[CustomImage(pixbuf=pixbuf), Box(v_expand=True)],
        )
        self.notification_summary_label = Label(
            name="notification-summary",
            markup=notification.summary,
            h_align="start",
            max_chars_width=16,
            ellipsization="end",
        )
        self.notification_app_name_label_content = Label(
            name="notification-app-name",
            markup=notification.app_name,
            h_align="start",
            max_chars_width=16,
            ellipsization="end",
        )
        self.notification_body_label = (
            Label(
                markup=notification.body,
                h_align="start",
                max_chars_width=34,
                ellipsization="end",
            )
            if notification.body
            else Box()
        )
        (
            self.notification_body_label.set_single_line_mode(True)
            if notification.body
            else None
        )
        self.notification_text_box = Box(
            name="notification-text",
            orientation="v",
            v_align="center",
            h_expand=True,
            h_align="start",
            children=[
                Box(
                    name="notification-summary-box",
                    orientation="h",
                    children=[
                        self.notification_summary_label,
                        Box(
                            name="notif-sep",
                            h_expand=False,
                            v_expand=False,
                            h_align="center",
                            v_align="center",
                        ),
                        self.notification_app_name_label_content,
                    ],
                ),
                self.notification_body_label,
            ],
        )
        self.content_close_button = self.create_close_button()
        self.content_close_button_box = Box(
            orientation="v",
            children=[
                self.content_close_button,
            ],
        )

        return Box(
            name="notification-content",
            spacing=8,
            children=[
                self.notification_image_box,
                self.notification_text_box,
                self.content_close_button_box,
            ],
        )

    def create_action_buttons(self):
        notification = self.notification
        if not notification.actions:
            return None

        grid = Gtk.Grid()
        grid.set_column_homogeneous(True)
        grid.set_column_spacing(4)
        for i, action in enumerate(notification.actions):
            action_button = ActionButton(action, i, len(notification.actions), self)
            grid.attach(action_button, i, 0, 1, 1)
        return grid

    def create_close_button(self):
        self.close_button = Button(
            name="notif-close-button",
            child=Label(name="notif-close-label", markup=icons.cancel),
            on_clicked=lambda *_: self.notification.close("dismissed-by-user"),
        )
        self.close_button.connect(
            "enter-notify-event", lambda *_: self.hover_button(self.close_button)
        )
        self.close_button.connect(
            "leave-notify-event", lambda *_: self.unhover_button(self.close_button)
        )
        return self.close_button

    def on_hover_enter(self, *args):
        if self._container:
            self._container.pause_and_reset_all_timeouts()

    def on_hover_leave(self, *args):
        if self._container:
            self._container.resume_all_timeouts()

    def start_timeout(self):
        self.stop_timeout()
        self._timeout_id = GLib.timeout_add(self.timeout_ms, self.close_notification)

    def stop_timeout(self):
        if self._timeout_id is not None:
            GLib.source_remove(self._timeout_id)
            self._timeout_id = None

    def close_notification(self):
        if not self._destroyed:
            try:
                logger.debug(
                    f"Notification {self.notification.id} timeout expired, closing notification."
                )
                self.notification.close("expired")
                self.stop_timeout()
            except Exception as e:
                if "'HistoricalNotification' object has no attribute 'close'" in str(e):
                    pass
                else:
                    logger.error(
                        f"Error in close_notification for notification {self.notification.id}: {e}"
                    )

        return False

    def destroy(self, from_history_delete=False):
        logger.debug(
            f"NotificationBox destroy called for notification: {self.notification.id}, from_history_delete: {from_history_delete}, is_history: {self._is_history}"
        )
        if (
            hasattr(self, "cached_image_path")
            and self.cached_image_path
            and os.path.exists(self.cached_image_path)
            and (not self._is_history or from_history_delete)
        ):  # Modified condition here
            default_image = get_relative_path("../assets/icons/notification.png")
            if self.cached_image_path != default_image:
                try:
                    os.remove(self.cached_image_path)
                    logger.info(f"Deleted cached image: {self.cached_image_path}")
                except Exception as e:
                    logger.error(
                        f"Error deleting cached image {self.cached_image_path}: {e}"
                    )
        self._destroyed = True
        self.stop_timeout()
        super().destroy()

    def hover_button(self, button):
        if self._container:
            self._container.pause_and_reset_all_timeouts()

    def unhover_button(self, button):
        if self._container:
            self._container.resume_all_timeouts()


class HistoricalNotification(object):
    def __init__(
        self, id, app_icon, summary, body, app_name, timestamp, cached_image_path=None
    ):
        self.id = id
        self.app_icon = app_icon
        self.summary = summary
        self.body = body
        self.app_name = app_name
        self.timestamp = timestamp
        self.cached_image_path = cached_image_path
        self.image_pixbuf = None
        self.actions = []
        self.timeout = None
        self.cached_scaled_pixbuf = None


class NotificationHistory(Box):
    def __init__(self, **kwargs):
        super().__init__(name="notification-history", orientation="v", **kwargs)
        self.notch = kwargs["notch"]
        self.containers = []
        self.header_label = Label(
            name="nhh",
            label="Notifications",
            h_align="start",
            h_expand=True,
        )
        self.header_switch = Gtk.Switch(name="dnd-switch")
        self.header_switch.set_vexpand(False)
        self.header_switch.set_valign(Gtk.Align.CENTER)
        self.header_switch.set_active(False)
        self.header_clean = Button(
            name="nhh-button",
            child=Label(name="nhh-button-label", markup=icons.trash),
            on_clicked=self.clear_history,
        )
        self.do_not_disturb_enabled = False
        self.header_switch.connect("notify::active", self.on_do_not_disturb_changed)
        self.dnd_label = Label(name="dnd-label", markup=icons.notifications_off)

        self.history_header = CenterBox(
            name="notification-history-header",
            spacing=8,
            start_children=[self.header_switch, self.dnd_label],
            center_children=[self.header_label],
            end_children=[self.header_clean],
        )
        self.notifications_list = Box(
            name="notifications-list",
            orientation="v",
            spacing=4,
            h_expand=True,
            v_expand=True,
            h_align="fill",
            v_align="fill",
        )
        self.no_notifications_label = Label(
            name="no-notif",
            markup=icons.notifications_clear,
            v_align="fill",
            h_align="fill",
            v_expand=True,
            h_expand=True,
            justification="center",
        )
        self.no_notifications_box = Box(
            name="no-notifications-box",
            v_align="fill",
            h_align="fill",
            v_expand=True,
            h_expand=True,
            children=[self.no_notifications_label],
        )
        self.scrolled_window = ScrolledWindow(
            name="notification-history-scrolled-window",
            h_vexpand=True,
            orientation="v",
            h_expand=True,
            v_expand=True,
            min_content_size=(-1, -1),
            max_content_size=(-1, -1),
        )
        self.scrolled_window_viewport_box = Box(
            orientation="v",
            children=[self.notifications_list, self.no_notifications_box],
        )
        self.scrolled_window.add_with_viewport(self.scrolled_window_viewport_box)
        self.persistent_notifications = []
        self.add(self.history_header)
        self.add(self.scrolled_window)
        self._load_persistent_history()
        self._cleanup_orphan_cached_images()
        self.schedule_midnight_update()

        # List of apps for which notifications should be limited to one in history too
        self.LIMITED_APPS_HISTORY = [
            "Spotify"
        ]  # Add your list of apps here, same as NotificationContainer if needed

    def get_ordinal(self, n):
        if 11 <= (n % 100) <= 13:
            return "th"
        else:
            return {1: "st", 2: "nd", 3: "rd"}.get(n % 10, "th")

    def get_date_header(self, dt):
        now = datetime.now()
        today = now.date()
        date = dt.date()
        if date == today:
            return "Today"
        elif date == today - timedelta(days=1):
            return "Yesterday"
        else:
            original_locale = locale.getlocale(locale.LC_TIME)
            try:
                locale.setlocale(locale.LC_TIME, ("en_US", "UTF-8"))
            except locale.Error:
                locale.setlocale(locale.LC_TIME, "C")
            try:
                day = dt.day
                ordinal = self.get_ordinal(day)
                month = dt.strftime("%B")
                if dt.year == now.year:
                    result = f"{month} {day}{ordinal}"
                else:
                    result = f"{month} {day}{ordinal}, {dt.year}"
            finally:
                locale.setlocale(locale.LC_TIME, original_locale)
            return result

    def schedule_midnight_update(self):
        now = datetime.now()
        next_midnight = datetime.combine(
            now.date() + timedelta(days=1), datetime.min.time()
        )
        delta_seconds = (next_midnight - now).total_seconds()
        GLib.timeout_add_seconds(int(delta_seconds), self.on_midnight)

    def on_midnight(self):
        self.rebuild_with_separators()
        self.schedule_midnight_update()
        return GLib.SOURCE_REMOVE

    def create_date_separator(self, date_header):
        return Box(
            name="notif-date-sep",
            children=[
                Label(
                    name="notif-date-sep-label",
                    label=date_header,
                    h_align="center",
                    h_expand=True,
                )
            ],
        )

    def rebuild_with_separators(self):
        GLib.idle_add(self._do_rebuild_with_separators)

    def _do_rebuild_with_separators(self):
        children = list(
            self.notifications_list.get_children()
        )  # Create a copy to avoid issues during removal
        for child in children:
            self.notifications_list.remove(child)

        current_date_header = None
        last_date_header = None  # Keep track of the last date header added
        for container in sorted(
            self.containers, key=lambda x: x.arrival_time, reverse=True
        ):
            arrival_time = container.arrival_time
            date_header = self.get_date_header(arrival_time)
            if date_header != current_date_header:
                sep = self.create_date_separator(date_header)
                self.notifications_list.add(sep)
                current_date_header = date_header
                last_date_header = date_header  # Update last_date_header
            self.notifications_list.add(container)

        # Remove the last date separator if there are no notifications left
        if not self.containers and last_date_header:
            for child in list(
                self.notifications_list.get_children()
            ):  # Iterate over a copy
                if child.get_name() == "notif-date-sep":
                    self.notifications_list.remove(child)

        self.notifications_list.show_all()
        self.update_no_notifications_label_visibility()

    def on_do_not_disturb_changed(self, switch, pspec):
        self.do_not_disturb_enabled = switch.get_active()
        logger.info(
            f"Do Not Disturb mode {'enabled' if self.do_not_disturb_enabled else 'disabled'}"
        )

    def clear_history(self, *args):
        for child in self.notifications_list.get_children()[:]:
            container = child
            notif_box = (
                container.notification_box
                if hasattr(container, "notification_box")
                else None
            )
            if notif_box:
                notif_box.destroy(from_history_delete=True)
            self.notifications_list.remove(child)
            child.destroy()

        if os.path.exists(PERSISTENT_HISTORY_FILE):
            try:
                os.remove(PERSISTENT_HISTORY_FILE)
                logger.info("Notification history cleared and persistent file deleted.")
            except Exception as e:
                logger.error(f"Error deleting persistent history file: {e}")
        self.persistent_notifications = []
        self.containers = []
        self.rebuild_with_separators()  # Call rebuild after clearing to remove any stray separators

    def _load_persistent_history(self):
        if not os.path.exists(PERSISTENT_DIR):
            os.makedirs(PERSISTENT_DIR, exist_ok=True)
        if os.path.exists(PERSISTENT_HISTORY_FILE):
            try:
                with open(PERSISTENT_HISTORY_FILE, "r") as f:
                    self.persistent_notifications = json.load(f)
                for note in reversed(self.persistent_notifications):
                    self._add_historical_notification(note)
            except Exception as e:
                logger.error(f"Error loading persistent history: {e}")
        GLib.idle_add(self.update_no_notifications_label_visibility)

    def _save_persistent_history(self):
        try:
            with open(PERSISTENT_HISTORY_FILE, "w") as f:
                json.dump(self.persistent_notifications, f)
        except Exception as e:
            logger.error(f"Error saving persistent history: {e}")

    def delete_historical_notification(self, note_id, container):
        if hasattr(container, "notification_box"):
            notif_box = container.notification_box
            notif_box.destroy(from_history_delete=True)

        self.persistent_notifications = [
            note for note in self.persistent_notifications if note.get("id") != note_id
        ]
        self._save_persistent_history()
        container.destroy()
        self.containers = [c for c in self.containers if c != container]
        self.rebuild_with_separators()  # Call rebuild after deleting to adjust separators

    def _add_historical_notification(self, note):
        hist_notif = HistoricalNotification(
            id=note.get("id"),
            app_icon=note.get("app_icon"),
            summary=note.get("summary"),
            body=note.get("body"),
            app_name=note.get("app_name"),
            timestamp=note.get("timestamp"),
            cached_image_path=note.get("cached_image_path"),
        )

        hist_box = NotificationBox(hist_notif, timeout_ms=0)
        hist_box.uuid = hist_notif.id
        hist_box.cached_image_path = hist_notif.cached_image_path
        hist_box.set_is_history(True)
        for child in hist_box.get_children():
            if child.get_name() == "notification-action-buttons":
                hist_box.remove(child)
        container = Box(
            name="notification-container",
            orientation="v",
            h_align="fill",
            h_expand=True,
        )
        container.notification_box = hist_box
        try:
            arrival = datetime.fromisoformat(hist_notif.timestamp)
        except Exception:
            arrival = datetime.now()
        container.arrival_time = arrival

        def compute_time_label(arrival_time):
            return arrival_time.strftime("%H:%M")

        self.hist_time_label = Label(
            name="notification-timestamp",
            markup=compute_time_label(container.arrival_time),
            h_align="start",
            ellipsization="end",
        )
        self.hist_notif_image_box = Box(
            name="notification-image",
            orientation="v",
            children=[
                CustomImage(
                    pixbuf=load_scaled_pixbuf(
                        hist_box, 40, 40
                    )  # Pass hist_box to load_scaled_pixbuf
                ),
                Box(v_expand=True),
            ],
        )
        self.hist_notif_summary_label = Label(
            name="notification-summary",
            markup=hist_notif.summary,
            h_align="start",
            ellipsization="end",
        )
        self.hist_notif_app_name_label = Label(
            name="notification-app-name",
            markup=f"{hist_notif.app_name}",
            h_align="start",
            ellipsization="end",
        )
        self.hist_notif_body_label = (
            Label(
                name="notification-body",
                markup=hist_notif.body,
                h_align="start",
                ellipsization="end",
                line_wrap="word-char",
            )
            if hist_notif.body
            else Box()
        )
        (
            self.hist_notif_body_label.set_single_line_mode(True)
            if hist_notif.body
            else None
        )
        self.hist_notif_summary_box = Box(
            name="notification-summary-box",
            orientation="h",
            h_align="start",
            children=[
                self.hist_notif_summary_label,
                Box(
                    name="notif-sep",
                    h_expand=False,
                    v_expand=False,
                    h_align="center",
                    v_align="center",
                ),
                self.hist_notif_app_name_label,
                Box(
                    name="notif-sep",
                    h_expand=False,
                    v_expand=False,
                    h_align="center",
                    v_align="center",
                ),
                self.hist_time_label,
            ],
        )
        self.hist_notif_text_box = Box(
            name="notification-text",
            orientation="v",
            v_align="center",
            h_expand=True,
            children=[
                self.hist_notif_summary_box,
                self.hist_notif_body_label,
            ],
        )
        self.hist_notif_close_button = Button(
            name="notif-close-button",
            child=Label(name="notif-close-label", markup=icons.cancel),
            on_clicked=lambda *_: self.delete_historical_notification(
                hist_notif.id, container
            ),
        )
        self.hist_notif_close_button_box = Box(
            orientation="v",
            children=[
                self.hist_notif_close_button,
                Box(v_expand=True),
            ],
        )
        content_box = Box(
            name="notification-box-hist",
            spacing=8,
            children=[
                self.hist_notif_image_box,
                self.hist_notif_text_box,
                self.hist_notif_close_button_box,
            ],
        )
        container.add(content_box)
        self.containers.insert(0, container)
        self.rebuild_with_separators()
        self.update_no_notifications_label_visibility()

    def add_notification(self, notification_box):
        app_name = notification_box.notification.app_name
        if app_name in self.LIMITED_APPS_HISTORY:
            self.clear_history_for_app(
                app_name
            )  # Immediately clear history for this app

        if len(self.containers) >= 50:
            oldest_container = self.containers.pop()
            if (
                hasattr(oldest_container, "notification_box")
                and hasattr(oldest_container.notification_box, "cached_image_path")
                and oldest_container.notification_box.cached_image_path
                and os.path.exists(oldest_container.notification_box.cached_image_path)
            ):
                try:
                    os.remove(oldest_container.notification_box.cached_image_path)
                    logger.info(
                        f"Deleted cached image of oldest notification due to history limit: {oldest_container.notification_box.cached_image_path}"
                    )
                except Exception as e:
                    logger.error(
                        f"Error deleting cached image of oldest notification: {e}"
                    )
            oldest_container.destroy()

        def on_container_destroy(container):
            if (
                hasattr(container, "_timestamp_timer_id")
                and container._timestamp_timer_id
            ):
                GLib.source_remove(container._timestamp_timer_id)
            if hasattr(container, "notification_box"):
                notif_box = container.notification_box
            container.destroy()
            self.containers.remove(container)  # Ensure container is removed from list
            self.rebuild_with_separators()  # Rebuild separators after removing a notification
            self.update_no_notifications_label_visibility()

        container = Box(
            name="notification-container",
            orientation="v",
            h_align="fill",
            h_expand=True,
        )
        container.arrival_time = datetime.now()

        def compute_time_label(arrival_time):
            return arrival_time.strftime("%H:%M")

        self.current_time_label = Label(
            name="notification-timestamp",
            markup=compute_time_label(container.arrival_time),
        )
        self.current_notif_image_box = Box(
            name="notification-image",
            orientation="v",
            children=[
                CustomImage(
                    pixbuf=load_scaled_pixbuf(
                        notification_box, 40, 40
                    )  # Pass notification_box to load_scaled_pixbuf
                ),
                Box(v_expand=True, v_align="fill"),
            ],
        )
        self.current_notif_summary_label = Label(
            name="notification-summary",
            markup=notification_box.notification.summary,
            h_align="start",
            ellipsization="end",
        )
        self.current_notif_app_name_label = Label(
            name="notification-app-name",
            markup=f"{notification_box.notification.app_name}",
            h_align="start",
            ellipsization="end",
        )
        self.current_notif_body_label = (
            Label(
                name="notification-body",
                markup=notification_box.notification.body,
                h_align="start",
                ellipsization="end",
                line_wrap="word-char",
            )
            if notification_box.notification.body
            else Box()
        )
        (
            self.current_notif_body_label.set_single_line_mode(True)
            if notification_box.notification.body
            else None
        )
        self.current_notif_summary_box = Box(
            name="notification-summary-box",
            orientation="h",
            children=[
                self.current_notif_summary_label,
                Box(
                    name="notif-sep",
                    h_expand=False,
                    v_expand=False,
                    h_align="center",
                    v_align="center",
                ),
                self.current_notif_app_name_label,
                Box(
                    name="notif-sep",
                    h_expand=False,
                    v_expand=False,
                    h_align="center",
                    v_align="center",
                ),
                self.current_time_label,
            ],
        )
        self.current_notif_text_box = Box(
            name="notification-text",
            orientation="v",
            v_align="center",
            h_expand=True,
            children=[
                self.current_notif_summary_box,
                self.current_notif_body_label,
            ],
        )
        self.current_notif_close_button = Button(
            name="notif-close-button",
            child=Label(name="notif-close-label", markup=icons.cancel),
            on_clicked=lambda *_: on_container_destroy(container),
        )
        self.current_notif_close_button_box = Box(
            orientation="v",
            children=[
                self.current_notif_close_button,
                Box(v_expand=True),
            ],
        )
        content_box = Box(
            name="notification-content",
            spacing=8,
            children=[
                self.current_notif_image_box,
                self.current_notif_text_box,
                self.current_notif_close_button_box,
            ],
        )
        container.notification_box = notification_box
        hist_box = Box(
            name="notification-box-hist",
            orientation="v",
            h_align="fill",
            h_expand=True,
        )
        hist_box.add(content_box)
        content_box.get_children()[2].get_children()[0].connect(
            "clicked", lambda *_: on_container_destroy(container)
        )
        container.add(hist_box)
        self.containers.insert(0, container)
        self.rebuild_with_separators()
        self._append_persistent_notification(notification_box, container.arrival_time)
        self.update_no_notifications_label_visibility()

    def _append_persistent_notification(self, notification_box, arrival_time):
        note = {
            "id": notification_box.uuid,
            "app_icon": notification_box.notification.app_icon,
            "summary": notification_box.notification.summary,
            "body": notification_box.notification.body,
            "app_name": notification_box.notification.app_name,
            "timestamp": arrival_time.isoformat(),
            "cached_image_path": notification_box.cached_image_path,
        }
        self.persistent_notifications.insert(0, note)
        self.persistent_notifications = self.persistent_notifications[:50]
        self._save_persistent_history()

    def _cleanup_orphan_cached_images(self):
        logger.debug("Starting orphan cached image cleanup.")
        if not os.path.exists(PERSISTENT_DIR):
            logger.debug("Cache directory does not exist, skipping cleanup.")
            return

        cached_files = [
            f
            for f in os.listdir(PERSISTENT_DIR)
            if f.startswith("notification_") and f.endswith(".png")
        ]
        if not cached_files:
            logger.debug("No cached image files found, skipping cleanup.")
            return

        history_uuids = {
            note.get("id") for note in self.persistent_notifications if note.get("id")
        }
        deleted_count = 0
        for cached_file in cached_files:
            try:
                uuid_from_filename = cached_file[len("notification_") : -len(".png")]
                if uuid_from_filename not in history_uuids:
                    cache_file_path = os.path.join(PERSISTENT_DIR, cached_file)
                    os.remove(cache_file_path)
                    logger.info(f"Deleted orphan cached image: {cache_file_path}")
                    deleted_count += 1
                else:
                    logger.debug(
                        f"Cached image {cached_file} found in history, keeping it."
                    )
            except Exception as e:
                logger.error(
                    f"Error processing cached file {cached_file} during cleanup: {e}"
                )

        if deleted_count > 0:
            logger.info(
                f"Orphan cached image cleanup finished. Deleted {deleted_count} images."
            )
        else:
            logger.info("Orphan cached image cleanup finished. No orphan images found.")

    def update_no_notifications_label_visibility(self):
        has_notifications = bool(self.containers)  # Check if containers list is empty
        self.no_notifications_box.set_visible(not has_notifications)
        self.notifications_list.set_visible(has_notifications)

    def clear_history_for_app(self, app_name):
        """Clears all notifications in history for a specific app."""
        containers_to_remove = []
        persistent_notes_to_remove_ids = set()
        for container in list(self.containers):  # Iterate over a copy
            if (
                hasattr(container, "notification_box")
                and container.notification_box.notification.app_name == app_name
            ):
                containers_to_remove.append(container)
                persistent_notes_to_remove_ids.add(container.notification_box.uuid)

        for container in containers_to_remove:
            if (
                hasattr(container, "notification_box")
                and hasattr(container.notification_box, "cached_image_path")
                and container.notification_box.cached_image_path
                and os.path.exists(container.notification_box.cached_image_path)
            ):
                try:
                    os.remove(container.notification_box.cached_image_path)
                    logger.info(
                        f"Deleted cached image of replaced history notification: {container.notification_box.cached_image_path}"
                    )
                except Exception as e:
                    logger.error(
                        f"Error deleting cached image of replaced history notification: {e}"
                    )
            self.containers.remove(container)
            self.notifications_list.remove(container)
            container.notification_box.destroy(from_history_delete=True)
            container.destroy()

        # Update persistent history
        self.persistent_notifications = [
            note
            for note in self.persistent_notifications
            if note.get("id") not in persistent_notes_to_remove_ids
        ]
        self._save_persistent_history()
        self.rebuild_with_separators()
        self.update_no_notifications_label_visibility()


class NotificationContainer(Box):
    LIMITED_APPS = ["Spotify"]  # Add your list of apps here

    def on_new_notification(self, fabric_notif, id):
        if self.notch.notification_history.do_not_disturb_enabled:
            logger.info(
                "Do Not Disturb mode enabled: adding notification directly to history."
            )
            notification = fabric_notif.get_notification_from_id(id)
            new_box = NotificationBox(notification)
            if notification.image_pixbuf:
                cache_notification_pixbuf(new_box)
            self.notch.notification_history.add_notification(new_box)
            return

        notification = fabric_notif.get_notification_from_id(id)
        new_box = NotificationBox(notification)
        new_box.set_container(self)
        notification.connect("closed", self.on_notification_closed)

        app_name = notification.app_name
        if app_name in self.LIMITED_APPS:
            self.notch.notification_history.clear_history_for_app(
                app_name
            )  # Clear history immediately

            existing_notification_index = -1
            for index, existing_box in enumerate(self.notifications):
                if existing_box.notification.app_name == app_name:
                    existing_notification_index = index
                    break

            if existing_notification_index != -1:
                # Replace existing notification in live stack
                old_notification_box = self.notifications.pop(
                    existing_notification_index
                )
                self.stack.remove(old_notification_box)
                old_notification_box.destroy()  # Clean up resources

                # Add the new notification at the end of live stack
                self.stack.add_named(new_box, str(id))
                self.notifications.append(new_box)
                self.current_index = len(self.notifications) - 1  # Update current index
                self.stack.set_visible_child(new_box)
            else:
                # Add new notification normally if no existing notification from the same app in live stack
                while len(self.notifications) >= 5:
                    oldest_notification = self.notifications[0]
                    self.notch.notification_history.add_notification(
                        oldest_notification
                    )
                    self.stack.remove(oldest_notification)
                    self.notifications.pop(0)
                    if self.current_index > 0:
                        self.current_index -= 1
                self.stack.add_named(new_box, str(id))
                self.notifications.append(new_box)
                self.current_index = len(self.notifications) - 1
                self.stack.set_visible_child(new_box)
        else:
            # Add new notification normally for non-limited apps
            while len(self.notifications) >= 5:
                oldest_notification = self.notifications[0]
                self.notch.notification_history.add_notification(oldest_notification)
                self.stack.remove(oldest_notification)
                self.notifications.pop(0)
                if self.current_index > 0:
                    self.current_index -= 1
            self.stack.add_named(new_box, str(id))
            self.notifications.append(new_box)
            self.current_index = len(self.notifications) - 1
            self.stack.set_visible_child(new_box)

        for notification_box in self.notifications:
            notification_box.start_timeout()
        if len(self.notifications) == 1:
            if not self.notification_box_container.get_parent():
                self.notch.notification_revealer.add(self.notification_box_container)
        self.notch.notification_revealer.show_all()
        self.notch.notification_revealer.set_reveal_child(True)
        self.update_navigation_buttons()

    def __init__(self, **kwargs):
        super().__init__(name="notification", orientation="v", spacing=4)
        self.notch = kwargs["notch"]
        self._server = Notifications()
        self._server.connect("notification-added", self.on_new_notification)
        self._pending_removal = False
        self._is_destroying = False

        self.history = NotificationHistory(notch=self.notch)
        self.stack = Gtk.Stack(
            name="notification-stack",
            transition_type=Gtk.StackTransitionType.SLIDE_LEFT_RIGHT,
            transition_duration=200,
            visible=True,
        )
        self.stack_box = Box(
            name="notification-stack-box",
            h_align="center",
            h_expand=False,
            children=[self.stack],
        )
        self.navigation = Box(
            name="notification-navigation", spacing=4, h_align="center"
        )
        self.prev_button = Button(
            name="nav-button",
            child=Label(name="nav-button-label", markup=icons.chevron_left),
            on_clicked=self.show_previous,
        )
        self.close_all_button = Button(
            name="nav-button",
            child=Label(name="nav-button-label", markup=icons.cancel),
            on_clicked=self.close_all_notifications,
        )
        self.close_all_button_label = self.close_all_button.get_child()
        self.close_all_button_label.add_style_class("close")
        self.next_button = Button(
            name="nav-button",
            child=Label(name="nav-button-label", markup=icons.chevron_right),
            on_clicked=self.show_next,
        )
        for button in [self.prev_button, self.close_all_button, self.next_button]:
            button.connect(
                "enter-notify-event", lambda *_: self.pause_and_reset_all_timeouts()
            )
            button.connect("leave-notify-event", lambda *_: self.resume_all_timeouts())
        self.navigation.add(self.prev_button)
        self.navigation.add(self.close_all_button)
        self.navigation.add(self.next_button)
        self.notification_box_container = Box(
            orientation="v", spacing=4, children=[self.stack_box, self.navigation]
        )
        self.notifications = []
        self.current_index = 0
        self.update_navigation_buttons()
        self._destroyed_notifications = set()

    def show_previous(self, *args):
        if self.current_index > 0:
            self.current_index -= 1
            self.stack.set_visible_child(self.notifications[self.current_index])
            self.update_navigation_buttons()

    def show_next(self, *args):
        if self.current_index < len(self.notifications) - 1:
            self.current_index += 1
            self.stack.set_visible_child(self.notifications[self.current_index])
            self.update_navigation_buttons()

    def update_navigation_buttons(self):
        self.prev_button.set_sensitive(self.current_index > 0)
        self.next_button.set_sensitive(self.current_index < len(self.notifications) - 1)
        self.navigation.set_visible(len(self.notifications) > 1)

    def on_notification_closed(self, notification, reason):
        if self._is_destroying:
            return
        if notification.id in self._destroyed_notifications:
            return
        self._destroyed_notifications.add(notification.id)
        try:
            logger.info(f"Notification {notification.id} closing with reason: {reason}")
            notif_to_remove = None
            for i, notif_box in enumerate(self.notifications):
                if notif_box.notification.id == notification.id:
                    notif_to_remove = (i, notif_box)
                    break
            if not notif_to_remove:
                return
            i, notif_box = notif_to_remove
            reason_str = str(reason)
            if reason_str == "NotificationCloseReason.DISMISSED_BY_USER":
                logger.info(
                    f"Cleaning up resources for dismissed notification {notification.id}"
                )
                notif_box.destroy()
            elif (
                reason_str == "NotificationCloseReason.EXPIRED"
                or reason_str == "NotificationCloseReason.CLOSED"
                or reason_str == "NotificationCloseReason.UNDEFINED"
            ):
                logger.info(
                    f"Adding notification {notification.id} to history (reason: {reason_str})"
                )
                notif_box.set_is_history(True)
                self.notch.notification_history.add_notification(notif_box)
                notif_box.stop_timeout()
            else:
                logger.warning(
                    f"Unknown close reason: {reason_str} for notification {notification.id}. Defaulting to destroy."
                )
                notif_box.destroy()

            if len(self.notifications) == 1:
                self._is_destroying = True
                self.notch.notification_revealer.set_reveal_child(False)
                GLib.timeout_add(
                    self.notch.notification_revealer.get_transition_duration(),
                    self._destroy_container,
                )
                return
            new_index = i
            if i == self.current_index:
                new_index = max(0, i - 1)
            elif i < self.current_index:
                new_index = self.current_index - 1
            next_notification = self.notifications[new_index if new_index < i else i]
            self.stack.set_visible_child(next_notification)
            if notif_box.get_parent() == self.stack:
                self.stack.remove(notif_box)
            self.notifications.remove(notif_box)
            self.current_index = new_index
            self.update_navigation_buttons()
        except Exception as e:
            logger.error(f"Error closing notification: {e}")
        logger.info(f"Notification {notification.id} closed with reason: {reason}")

    def _destroy_container(self):
        try:
            self.notifications.clear()
            self._destroyed_notifications.clear()
            for child in self.stack.get_children():
                child.destroy()
                self.stack.remove(child)
            self.current_index = 0
            self.navigation.set_visible(False)
            if self.notification_box_container.get_parent():
                self.notification_box_container.get_parent().remove(
                    self.notification_box_container
                )
        except Exception as e:
            logger.error(f"Error cleaning up the container: {e}")
        finally:
            self._is_destroying = False
            return False

    def pause_and_reset_all_timeouts(self):
        if self._is_destroying:
            return
        for notification in self.notifications[:]:
            try:
                if not notification._destroyed and notification.get_parent():
                    notification.stop_timeout()
            except Exception as e:
                logger.error(f"Error pausing timeout: {e}")

    def resume_all_timeouts(self):
        if self._is_destroying:
            return
        for notification in self.notifications[:]:
            try:
                if not notification._destroyed and notification.get_parent():
                    notification.start_timeout()
            except Exception as e:
                logger.error(f"Error resuming timeout: {e}")

    def close_all_notifications(self, *args):
        notifications_to_close = self.notifications.copy()
        for notification_box in notifications_to_close:
            notification_box.notification.close("dismissed-by-user")<|MERGE_RESOLUTION|>--- conflicted
+++ resolved
@@ -177,22 +177,16 @@
         )
         self.notification = notification
         self.uuid = str(uuid.uuid4())
-<<<<<<< HEAD
-        self.timeout_ms = (
-            self.notification.timeout
-            if self.notification.timeout is not -1
-            else timeout_ms
-        )
-=======
         # If timeout_ms is explicitly 0 (historical), use 0.
         # Otherwise, use the notification's timeout if available, else the default timeout_ms.
         if timeout_ms == 0:
             self.timeout_ms = 0
         else:
             # Safely get timeout from the live notification object, default to -1 if not present
-            live_timeout = getattr(self.notification, 'timeout', -1)
-            self.timeout_ms = live_timeout if live_timeout != -1 else timeout_ms # Use default if live_timeout is -1
->>>>>>> a8896c64
+            live_timeout = getattr(self.notification, "timeout", -1)
+            self.timeout_ms = (
+                live_timeout if live_timeout != -1 else timeout_ms
+            )  # Use default if live_timeout is -1
         self._timeout_id = None
         self._container = None
         self.cached_image_path = None
