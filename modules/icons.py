# Parameters
font_family: str = 'tabler-icons'
font_weight: str = 'normal'

span: str = f"<span font-family='{font_family}' font-weight='{font_weight}'>"

#Panels
apps: str = "&#xf1fd;"
dashboard: str = "&#xea87;"
chat: str = "&#xf59f;"
wallpapers: str = "&#xeb01;"
windows: str = "&#xefe6;"

# Bar
colorpicker: str = "&#xebe6;"
media: str = "&#xf00d;"

# Circles
temp: str = "&#xeb38;"
disk: str = "&#xea88;"
battery: str = "&#xea38;"
memory: str = "&#xfa97;"
cpu: str = "&#xef8e;"

# AIchat
reload: str = "&#xf3ae;"
detach: str = "&#xea99;"

# Wallpapers
add: str = "&#xeb0b;"
sort: str = "&#xeb5a;"
circle: str = "&#xf671;"

# Chevrons
chevron_up: str = "&#xea62;"
chevron_down: str = "&#xea5f;"
chevron_left: str = "&#xea60;"
chevron_right: str = "&#xea61;"

# Power
lock: str = "&#xeae2;"
suspend: str = "&#xece7;"
logout: str = "&#xeba8;"
reboot: str = "&#xeb13;"
shutdown: str = "&#xeb0d;"

# Power Manager
power_saving: str = "&#xed4f;"
power_balanced: str = "&#xfa77;"
power_performance: str = "&#xec45;"
charging: str = "&#x10063;"
discharging: str = "&#x1006a;"
alert: str = "&#xefb4;"

# Sensors
battery_25: str = "&#xea2f;"
battery_50: str = "&#xea30;"
battery_75: str = "&#xea31;"
battery_100: str = "&#xea32;"
battery_charging: str = "&#xea33;"

update: str = "&#xfa0a;"
updated: str = "&#xf704;"

# Applets
<<<<<<< HEAD
wifi: str = "&#xeb52;"
=======
wifi_0: str = "&#xeba3;"
wifi_1: str = "&#xeba4;"
wifi_2: str = "&#xeba5;"
wifi_3: str = "&#xeb52;"
world: str = "&#xeb54;"
world_off: str = "&#xf1ca;"
>>>>>>> a3dcc27a
bluetooth: str = "&#xea37;"
night: str = "&#xeaf8;"
coffee: str = "&#xef0e;"
dnd: str = "&#xea35;"

wifi_off: str = "&#xecfa;"
bluetooth_off: str = "&#xeceb;"
night_off: str = "&#xf162;"
dnd_off: str = "&#xece9;"

# Network
wifi_0: str = "&#xeba3;"
wifi_1: str = "&#xeba4;"
wifi_2: str = "&#xeba5;"
download: str = "&#xea96;"
upload: str = "&#xeb47;"
# Bluetooth
bluetooth_connected: str = "&#xecea;"
bluetooth_disconnected: str = "&#xf081;"

# Player
pause: str = "&#xf690;"
play: str = "&#xf691;"
stop: str = "&#xf695;"
skip_back: str = "&#xf693;"
skip_forward: str = "&#xf694;"
prev: str = "&#xf697;"
next: str = "&#xf696;"
shuffle: str = "&#xf000;"
repeat: str = "&#xeb72;"
music: str = "&#xeafc;"
rewind_backward_5: str = "&#xfabf;"
rewind_forward_5: str = "&#xfac7;"

# Volume
vol_off: str = "&#xf1c3;"
vol_mute: str = "&#xeb50;"
vol_medium: str = "&#xeb4f;"
vol_high: str = "&#xeb51;"

mic: str = "&#xeaf0;"
mic_mute: str = "&#xed16;"

# Overview
circle_plus: str = "&#xea69;"

# Pins
copy_plus: str = "&#xfdae;"
paperclip: str = "&#xeb02;"

# Confirm
accept: str = "&#xea5e;"
cancel: str = "&#xeb55;"
trash: str = "&#xeb41;"

# Config
config: str = "&#xeb20;"

# Icons
desktop: str = "&#xea89;"
firefox: str = "&#xecfd;"
chromium: str = "&#xec18;"
spotify: str = "&#xfe86;"
code: str = "&#xf3a0;"
discord: str = "&#xece3;"
obsidian: str = "&#xeff5;"
anytype: str = "&#xf495;"
safari: str = "&#xec23;"
obs: str = "&#xef70;"
ghost: str = "&#xfc13;"
appstore: str = "&#xebb6;"
bottle: str = "&#xfa89;"
theme: str = "&#xeb00;"

writing: str = "&#xef08;"
brush: str = "&#xebb8;"

apple: str = "&#xec17;"
mobile: str = "&#xea8a;"

finder: str = "&#xf218;"
folder: str = "&#xeaad;"
zip: str = "&#xed4e;"

terminal: str = "&#xebef;"


disc: str = "&#x1003e;"
disc_off: str = "&#xf118;"

# Brightness
brightness_low: str = "&#xeb7d;"
brightness_medium: str = "&#xeb7e;"
brightness_high: str = "&#xeb30;"

# Misc
dot: str = "&#xf698;"
palette: str = "&#xeb01;"

exceptions: list[str] = ['font_family', 'font_weight', 'span']

def apply_span() -> None:
    global_dict = globals()
    for key in global_dict:
        if key not in exceptions and not key.startswith('__'):
            global_dict[key] = f"{span}{global_dict[key]}</span>"

apply_span()
def get_class_icon(win_class):
    icon = ghost  # Default icon if no match is found

    match win_class:
        case "unknown":
            icon = desktop
        case "firefox":
            icon = firefox
        case "org.kde.dolphin":
            icon = finder
        case "chromium" | "google-chrome" | "brave-browser":
            icon = chromium
        case "Spotify":
            icon = spotify
        case "code" | "com.visualstudio.code":
            icon = code
        case "com.discordapp.Discord" | "discord":
            icon = discord
        case "kitty" | "alacritty" | "wezterm" | "gnome-terminal" | "xfce4-terminal":
            icon = terminal
        case "obsidian":
            icon = obsidian
        case "anytype":
            icon = anytype
        case "zen" | "safari":
            icon = safari
        case "com.obsproject.Studio":
            icon = obs
        case "org.kde.kdeconnect.app" | "org.kde.kdeconnect-settings" | "GStreamer":
            icon = mobile
        case "org.kde.discover":
            icon = appstore
        case "org.pulseaudio.pavucontrol" | "pavucontrol":
            icon = vol_high
        case "com.github.flxzt.rnote" | "com.github.xournalpp.xournalpp" | "org.gnome.gedit" | "gedit":
            icon = writing
        case "krita":
            icon = brush
        case "org.kde.ark":
            icon = zip
        case "com.usebottles.bottles":
            icon = bottle
        case "nwg-look":
            icon = theme
        case "thunderbird":
            icon = mail
        case "vlc" | "mpv" | "org.kde.kdenlive":
            icon = video
        case "steam":
            icon = steam
        case "lutris":
            icon = lutris
        case "heroic":
            icon = heroic
        case "telegram-desktop":
            icon = telegram
        case "signal":
            icon = signal
        case "whatsapp-for-linux":
            icon = whatsapp
        case "slack":
            icon = slack
        case "teams-for-linux" | "Microsoft Teams - Preview":
            icon = teams
        case "element":
            icon = matrix
        case "bitwarden":
            icon = password
        case "qbittorrent":
            icon = torrent
        case "android-studio":
            icon = android
        case "inkscape":
            icon = vector
        case "gimp":
            icon = gimp
        case "libreoffice-writer" | "libreoffice":
            icon = libreoffice
        case "blender":
            icon = blender
        case "godot":
            icon = godot
        case "unityhub":
            icon = unity
        case _:
            icon = ghost  # Default

    return icon
<|MERGE_RESOLUTION|>--- conflicted
+++ resolved
@@ -63,16 +63,13 @@
 updated: str = "&#xf704;"
 
 # Applets
-<<<<<<< HEAD
 wifi: str = "&#xeb52;"
-=======
 wifi_0: str = "&#xeba3;"
 wifi_1: str = "&#xeba4;"
 wifi_2: str = "&#xeba5;"
 wifi_3: str = "&#xeb52;"
 world: str = "&#xeb54;"
 world_off: str = "&#xf1ca;"
->>>>>>> a3dcc27a
 bluetooth: str = "&#xea37;"
 night: str = "&#xeaf8;"
 coffee: str = "&#xef0e;"
