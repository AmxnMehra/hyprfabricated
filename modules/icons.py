# Parameters
font_family: str = 'tabler-icons'
font_weight: str = 'normal'

span: str = f"<span font-family='{font_family}' font-weight='{font_weight}'>"

#Panels
apps: str = "&#xf1fd;"
dashboard: str = "&#xea87;"
chat: str = "&#xf59f;"
wallpapers: str = "&#xeb01;"
windows: str = "&#xefe6;"

# Bar
colorpicker: str = "&#xebe6;"
media: str = "&#xf00d;"

#Toolbox

toolbox: str = "&#xebca;"       # toolbox
ssfull: str = "&#xeaea;"    # camera
ssregion: str = "&#xf201;"    # camera
screenrecord: str = "&#xeafa;"  # video
ocr: str = "&#xfcc3;"          # text-recognition
close : str = "&#xeb55;"

# Circles
temp: str = "&#xeb38;"
disk: str = "&#xea88;"
battery: str = "&#xea38;"
memory: str = "&#xfa97;"
cpu: str = "&#xef8e;"

# AIchat
reload: str = "&#xf3ae;"
detach: str = "&#xea99;"

# Wallpapers
add: str = "&#xeb0b;"
sort: str = "&#xeb5a;"
circle: str = "&#xf671;"

# Chevrons
chevron_up: str = "&#xea62;"
chevron_down: str = "&#xea5f;"
chevron_left: str = "&#xea60;"
chevron_right: str = "&#xea61;"

# Power
lock: str = "&#xeae2;"
suspend: str = "&#xece7;"
logout: str = "&#xeba8;"
reboot: str = "&#xeb13;"
shutdown: str = "&#xeb0d;"

# Power Manager
power_saving: str = "&#xed4f;"
power_balanced: str = "&#xfa77;"
power_performance: str = "&#xec45;"
charging: str = "&#x10063;"
discharging: str = "&#x1006a;"
alert: str = "&#xefb4;"

# Sensors
battery_25: str = "&#xea2f;"
battery_50: str = "&#xea30;"
battery_75: str = "&#xea31;"
battery_100: str = "&#xea32;"
battery_charging: str = "&#xea33;"

update: str = "&#xfa0a;"
updated: str = "&#xf704;"

# Applets
wifi: str = "&#xeb52;"
wifi_0: str = "&#xeba3;"
wifi_1: str = "&#xeba4;"
wifi_2: str = "&#xeba5;"
wifi_3: str = "&#xeb52;"
world: str = "&#xeb54;"
world_off: str = "&#xf1ca;"
bluetooth: str = "&#xea37;"
night: str = "&#xeaf8;"
coffee: str = "&#xef0e;"
notifications: str = "&#xea35;"

wifi_off: str = "&#xecfa;"
bluetooth_off: str = "&#xeceb;"
night_off: str = "&#xf162;"
notifications_off: str = "&#xece9;"

<<<<<<< HEAD
# Network
wifi_0: str = "&#xeba3;"
wifi_1: str = "&#xeba4;"
wifi_2: str = "&#xeba5;"
download: str = "&#xea96;"
upload: str = "&#xeb47;"
=======
notifications_clear: str = "&#xf814;";

>>>>>>> e3213328
# Bluetooth
bluetooth_connected: str = "&#xecea;"
bluetooth_disconnected: str = "&#xf081;"

# Player
pause: str = "&#xf690;"
play: str = "&#xf691;"
stop: str = "&#xf695;"
skip_back: str = "&#xf693;"
skip_forward: str = "&#xf694;"
prev: str = "&#xf697;"
next: str = "&#xf696;"
shuffle: str = "&#xf000;"
repeat: str = "&#xeb72;"
music: str = "&#xeafc;"
rewind_backward_5: str = "&#xfabf;"
rewind_forward_5: str = "&#xfac7;"

# Volume
vol_off: str = "&#xf1c3;"
vol_mute: str = "&#xeb50;"
vol_medium: str = "&#xeb4f;"
vol_high: str = "&#xeb51;"

mic: str = "&#xeaf0;"
mic_mute: str = "&#xed16;"

# Overview
circle_plus: str = "&#xea69;"

# Pins
copy_plus: str = "&#xfdae;"
paperclip: str = "&#xeb02;"

# Confirm
accept: str = "&#xea5e;"
cancel: str = "&#xeb55;"
trash: str = "&#xeb41;"

# Config
config: str = "&#xeb20;"

# Icons
desktop: str = "&#xea89;"
firefox: str = "&#xecfd;"
chromium: str = "&#xec18;"
spotify: str = "&#xfe86;"
code: str = "&#xf3a0;"
discord: str = "&#xece3;"
obsidian: str = "&#xeff5;"
anytype: str = "&#xf495;"
safari: str = "&#xec23;"
obs: str = "&#xef70;"
ghost: str = "&#xfc13;"
appstore: str = "&#xebb6;"
bottle: str = "&#xfa89;"
theme: str = "&#xeb00;"

writing: str = "&#xef08;"
brush: str = "&#xebb8;"

apple: str = "&#xec17;"
mobile: str = "&#xea8a;"

finder: str = "&#xf218;"
folder: str = "&#xeaad;"
zip: str = "&#xed4e;"

terminal: str = "&#xebef;"


disc: str = "&#x1003e;"
disc_off: str = "&#xf118;"

# Brightness
brightness_low: str = "&#xeb7d;"
brightness_medium: str = "&#xeb7e;"
brightness_high: str = "&#xeb30;"

# Misc
dot: str = "&#xf698;"
palette: str = "&#xeb01;"
cloud_off: str = "&#xed3e;"
loader: str = "&#xeca3;"

exceptions: list[str] = ['font_family', 'font_weight', 'span']

def apply_span() -> None:
    global_dict = globals()
    for key in global_dict:
        if key not in exceptions and not key.startswith('__'):
            global_dict[key] = f"{span}{global_dict[key]}</span>"

apply_span()
def get_class_icon(win_class):
    icon = ghost  # Default icon if no match is found

    match win_class:
        case "unknown":
            icon = desktop
        case "firefox":
            icon = firefox
        case "org.kde.dolphin":
            icon = finder
        case "chromium" | "google-chrome" | "brave-browser":
            icon = chromium
        case "Spotify":
            icon = spotify
        case "code" | "com.visualstudio.code":
            icon = code
        case "com.discordapp.Discord" | "discord":
            icon = discord
        case "kitty" | "alacritty" | "wezterm" | "gnome-terminal" | "xfce4-terminal":
            icon = terminal
        case "obsidian":
            icon = obsidian
        case "anytype":
            icon = anytype
        case "zen" | "safari":
            icon = safari
        case "com.obsproject.Studio":
            icon = obs
        case "org.kde.kdeconnect.app" | "org.kde.kdeconnect-settings" | "GStreamer":
            icon = mobile
        case "org.kde.discover":
            icon = appstore
        case "org.pulseaudio.pavucontrol" | "pavucontrol":
            icon = vol_high
        case "com.github.flxzt.rnote" | "com.github.xournalpp.xournalpp" | "org.gnome.gedit" | "gedit":
            icon = writing
        case "krita":
            icon = brush
        case "org.kde.ark":
            icon = zip
        case "com.usebottles.bottles":
            icon = bottle
        case "nwg-look":
            icon = theme
        case "thunderbird":
            icon = mail
        case "vlc" | "mpv" | "org.kde.kdenlive":
            icon = video
        case "steam":
            icon = steam
        case "lutris":
            icon = lutris
        case "heroic":
            icon = heroic
        case "telegram-desktop":
            icon = telegram
        case "signal":
            icon = signal
        case "whatsapp-for-linux":
            icon = whatsapp
        case "slack":
            icon = slack
        case "teams-for-linux" | "Microsoft Teams - Preview":
            icon = teams
        case "element":
            icon = matrix
        case "bitwarden":
            icon = password
        case "qbittorrent":
            icon = torrent
        case "android-studio":
            icon = android
        case "inkscape":
            icon = vector
        case "gimp":
            icon = gimp
        case "libreoffice-writer" | "libreoffice":
            icon = libreoffice
        case "blender":
            icon = blender
        case "godot":
            icon = godot
        case "unityhub":
            icon = unity
        case _:
            icon = ghost  # Default

    return icon
<|MERGE_RESOLUTION|>--- conflicted
+++ resolved
@@ -89,17 +89,14 @@
 night_off: str = "&#xf162;"
 notifications_off: str = "&#xece9;"
 
-<<<<<<< HEAD
 # Network
 wifi_0: str = "&#xeba3;"
 wifi_1: str = "&#xeba4;"
 wifi_2: str = "&#xeba5;"
 download: str = "&#xea96;"
 upload: str = "&#xeb47;"
-=======
 notifications_clear: str = "&#xf814;";
 
->>>>>>> e3213328
 # Bluetooth
 bluetooth_connected: str = "&#xecea;"
 bluetooth_disconnected: str = "&#xf081;"
