# Parameters
font_family: str = "tabler-icons"
font_weight: str = "normal"

span: str = f"<span font-family='{font_family}' font-weight='{font_weight}'>"

# Panels
apps: str = "&#xf1fd;"
dashboard: str = "&#xea87;"
chat: str = "&#xf59f;"
wallpapers: str = "&#xeb01;"
windows: str = "&#xefe6;"

video: str = "&#xeafa;"  # video
# Bar
colorpicker: str = "&#xebe6;"
media: str = "&#xf00d;"


<<<<<<< HEAD
# Network


download: str = "&#xea96;"
upload: str = "&#xeb47;"
# Toolbox

toolbox: str = "&#xebca;"  # toolbox
ssfull: str = "&#xeaea;"  # camera
ssregion: str = "&#xf201;"  # camera
screenrecord: str = "&#xeafa;"  # video
ocr: str = "&#xfcc3;"  # text-recognition
close: str = "&#xeb55;"
gamemode: str = "&#xf026;"
gamemode_off: str = "&#xf111;"
=======
toolbox: str = "&#xebca;"
ssfull: str = "&#xec3c;"
ssregion: str = "&#xf201;"
screenshots: str = "&#xeb0a;"
screenrecord: str = "&#xed22;"
recordings: str = "&#xeafa;"
ocr: str = "&#xfcc3;"
gamemode: str = "&#xf026;"
gamemode_off: str = "&#xf111;"
close : str = "&#xeb55;"
>>>>>>> 5dd7cc83

# Circles
temp: str = "&#xeb38;"
disk: str = "&#xea88;"
battery: str = "&#xea38;"
memory: str = "&#xfa97;"
cpu: str = "&#xef8e;"

# AIchat
reload: str = "&#xf3ae;"
detach: str = "&#xea99;"

# Wallpapers
add: str = "&#xeb0b;"
sort: str = "&#xeb5a;"
circle: str = "&#xf671;"

# Chevrons
chevron_up: str = "&#xea62;"
chevron_down: str = "&#xea5f;"
chevron_left: str = "&#xea60;"
chevron_right: str = "&#xea61;"

# Power
lock: str = "&#xeae2;"
suspend: str = "&#xece7;"
logout: str = "&#xeba8;"
reboot: str = "&#xeb13;"
shutdown: str = "&#xeb0d;"

# Power Manager
power_saving: str = "&#xed4f;"
power_balanced: str = "&#xfa77;"
power_performance: str = "&#xec45;"
charging: str = "&#xefef;"
discharging: str = "&#xefe9;"
alert: str = "&#xefb4;"

# Sensors
battery_25: str = "&#xea2f;"
battery_50: str = "&#xea30;"
battery_75: str = "&#xea31;"
battery_100: str = "&#xea32;"
battery_charging: str = "&#xea33;"

update: str = "&#xfa0a;"
updated: str = "&#xf704;"

# Applets
wifi: str = "&#xeb52;"
wifi_0: str = "&#xeba3;"
wifi_1: str = "&#xeba4;"
wifi_2: str = "&#xeba5;"
wifi_3: str = "&#xeb52;"
world: str = "&#xeb54;"
world_off: str = "&#xf1ca;"
bluetooth: str = "&#xea37;"
night: str = "&#xeaf8;"
coffee: str = "&#xef0e;"
notifications: str = "&#xea35;"

wifi_off: str = "&#xecfa;"
bluetooth_off: str = "&#xeceb;"
night_off: str = "&#xf162;"
notifications_off: str = "&#xece9;"

# Network
wifi_0: str = "&#xeba3;"
wifi_1: str = "&#xeba4;"
wifi_2: str = "&#xeba5;"
download: str = "&#xea96;"
upload: str = "&#xeb47;"
notifications_clear: str = "&#xf814;"

download: str = "&#xea96;"
upload: str = "&#xeb47;"

# Bluetooth
bluetooth_connected: str = "&#xecea;"
bluetooth_disconnected: str = "&#xf081;"

# Player
pause: str = "&#xf690;"
play: str = "&#xf691;"
stop: str = "&#xf695;"
skip_back: str = "&#xf693;"
skip_forward: str = "&#xf694;"
prev: str = "&#xf697;"
next: str = "&#xf696;"
shuffle: str = "&#xf000;"
repeat: str = "&#xeb72;"
music: str = "&#xeafc;"
rewind_backward_5: str = "&#xfabf;"
rewind_forward_5: str = "&#xfac7;"

# Volume
vol_off: str = "&#xf1c3;"
vol_mute: str = "&#xeb50;"
vol_medium: str = "&#xeb4f;"
vol_high: str = "&#xeb51;"

mic: str = "&#xeaf0;"
mic_mute: str = "&#xed16;"

# Overview
circle_plus: str = "&#xea69;"

# Pins
copy_plus: str = "&#xfdae;"
paperclip: str = "&#xeb02;"

# Confirm
accept: str = "&#xea5e;"
cancel: str = "&#xeb55;"
trash: str = "&#xeb41;"

# Config
config: str = "&#xeb20;"

# Icons
desktop: str = "&#xea89;"
firefox: str = "&#xecfd;"
chromium: str = "&#xec18;"
spotify: str = "&#xfe86;"
code: str = "&#xf3a0;"
discord: str = "&#xece3;"
obsidian: str = "&#xeff5;"
anytype: str = "&#xf495;"
safari: str = "&#xec23;"
obs: str = "&#xef70;"
ghost: str = "&#xfc13;"
appstore: str = "&#xebb6;"
bottle: str = "&#xfa89;"
theme: str = "&#xeb00;"

writing: str = "&#xef08;"
brush: str = "&#xebb8;"

apple: str = "&#xec17;"
mobile: str = "&#xea8a;"

finder: str = "&#xf218;"
folder: str = "&#xeaad;"
zip: str = "&#xed4e;"

terminal: str = "&#xebef;"


disc: str = "&#x1003e;"
disc_off: str = "&#xf118;"

# Brightness
brightness_low: str = "&#xeb7d;"
brightness_medium: str = "&#xeb7e;"
brightness_high: str = "&#xeb30;"

# Misc
dot: str = "&#xf698;"
palette: str = "&#xeb01;"
cloud_off: str = "&#xed3e;"
loader: str = "&#xeca3;"
radar: str = "&#xf017;"
emoji: str = "&#xeaf7;"

exceptions: list[str] = ["font_family", "font_weight", "span"]


def apply_span() -> None:
    global_dict = globals()
    for key in global_dict:
        if key not in exceptions and not key.startswith("__"):
            global_dict[key] = f"{span}{global_dict[key]}</span>"


apply_span()


def get_class_icon(win_class):
    icon = ghost  # Default icon if no match is found

    match win_class:
        case "unknown":
            icon = desktop
        case "firefox":
            icon = firefox
        case "org.kde.dolphin":
            icon = finder
        case "chromium" | "google-chrome" | "brave-browser":
            icon = chromium
        case "Spotify":
            icon = spotify
        case "code" | "com.visualstudio.code":
            icon = code
        case "com.discordapp.Discord" | "discord":
            icon = discord
        case "kitty" | "alacritty" | "wezterm" | "gnome-terminal" | "xfce4-terminal":
            icon = terminal
        case "obsidian":
            icon = obsidian
        case "anytype":
            icon = anytype
        case "zen" | "safari":
            icon = safari
        case "com.obsproject.Studio":
            icon = obs
        case "org.kde.kdeconnect.app" | "org.kde.kdeconnect-settings" | "GStreamer":
            icon = mobile
        case "org.kde.discover":
            icon = appstore
        case "org.pulseaudio.pavucontrol" | "pavucontrol":
            icon = vol_high
        case (
            "com.github.flxzt.rnote"
            | "com.github.xournalpp.xournalpp"
            | "org.gnome.gedit"
            | "gedit"
        ):
            icon = writing
        case "krita":
            icon = brush
        case "org.kde.ark":
            icon = zip
        case "com.usebottles.bottles":
            icon = bottle
        case "nwg-look":
            icon = theme
        case "thunderbird":
            icon = "&#xf0e0;"  # mail
        case "vlc" | "mpv" | "org.kde.kdenlive":
            icon = "&#xeafa;"  # video
        case "steam":
            icon = "&#xf1b6;"  # steam
        case "lutris":
            icon = "&#xf11b;"  # lutris
        case "heroic":
            icon = "&#xe3e5;"  # heroic
        case "telegram-desktop":
            icon = "&#xf2c6;"  # telegram
        case "signal":
            icon = "&#xf3f7;"  # signal
        case "whatsapp-for-linux":
            icon = "&#xf232;"  # whatsapp
        case "slack":
            icon = "&#xf198;"  # slack
        case "teams-for-linux" | "Microsoft Teams - Preview":
            icon = "&#xf4c4;"  # teams
        case "element":
            icon = "&#xf3b6;"  # matrix
        case "bitwarden":
            icon = "&#xf2c1;"  # password
        case "qbittorrent":
            icon = "&#xf2e4;"  # torrent
        case "android-studio":
            icon = "&#xf17b;"  # android
        case "inkscape":
            icon = "&#xf5d1;"  # vector
        case "gimp":
            icon = "&#xf1fc;"  # gimp
        case "libreoffice-writer" | "libreoffice":
            icon = "&#xf5c3;"  # libreoffice
        case "blender":
            icon = "&#xf1d1;"  # blender
        case "godot":
            icon = "&#xf313;"  # godot
        case "unityhub":
            icon = "&#xf949;"  # unity
        case _:
            icon = ghost  # Default

    return icon<|MERGE_RESOLUTION|>--- conflicted
+++ resolved
@@ -17,23 +17,12 @@
 media: str = "&#xf00d;"
 
 
-<<<<<<< HEAD
-# Network
+# network
 
 
 download: str = "&#xea96;"
 upload: str = "&#xeb47;"
 # Toolbox
-
-toolbox: str = "&#xebca;"  # toolbox
-ssfull: str = "&#xeaea;"  # camera
-ssregion: str = "&#xf201;"  # camera
-screenrecord: str = "&#xeafa;"  # video
-ocr: str = "&#xfcc3;"  # text-recognition
-close: str = "&#xeb55;"
-gamemode: str = "&#xf026;"
-gamemode_off: str = "&#xf111;"
-=======
 toolbox: str = "&#xebca;"
 ssfull: str = "&#xec3c;"
 ssregion: str = "&#xf201;"
@@ -44,7 +33,6 @@
 gamemode: str = "&#xf026;"
 gamemode_off: str = "&#xf111;"
 close : str = "&#xeb55;"
->>>>>>> 5dd7cc83
 
 # Circles
 temp: str = "&#xeb38;"
