import operator
from collections.abc import Iterator
from fabric.widgets.box import Box
from fabric.widgets.label import Label
from fabric.widgets.button import Button
from fabric.widgets.entry import Entry
from fabric.widgets.image import Image
from fabric.widgets.scrolledwindow import ScrolledWindow
from fabric.utils import (
    DesktopApp,
    get_desktop_applications,
    idle_add,
    remove_handler,
    exec_shell_command_async,
    get_relative_path,
)
from gi.repository import GLib, Gdk
import modules.icons as icons
import config.data as data
import json
import os
import re
import math
import subprocess
from modules.dock import Dock  # Import the Dock class


class AppLauncher(Box):
    def __init__(self, **kwargs):
        super().__init__(
            name="app-launcher",
            visible=False,
            all_visible=False,
            **kwargs,
        )

        self.notch = kwargs["notch"]
        self.selected_index = -1  # Track the selected item index

        self._arranger_handler: int = 0
        self._all_apps = get_desktop_applications()

        # Calculator history initialization
        self.calc_history_path = f"{data.CACHE_DIR}/calc.json"
        if os.path.exists(self.calc_history_path):
            with open(self.calc_history_path, "r") as f:
                self.calc_history = json.load(f)
        else:
            self.calc_history = []

        self.viewport = Box(name="viewport", spacing=4, orientation="v")
        self.search_entry = Entry(
            name="search-entry",
            placeholder="Search Applications...",
            h_expand=True,
            notify_text=lambda entry, *_: (
                self.update_calculator_viewport()
                if entry.get_text().startswith("=")
                else self.arrange_viewport(entry.get_text())
            ),
            on_activate=lambda entry, *_: self.on_search_entry_activate(
                entry.get_text()
            ),
            on_key_press_event=self.on_search_entry_key_press,  # Handle key presses
        )
        self.search_entry.props.xalign = 0.5
        self.scrolled_window = ScrolledWindow(
            name="scrolled-window",
            spacing=10,
            min_content_size=(450, 105),
            max_content_size=(450, 105),
            child=self.viewport,
        )
        self.configpath = get_relative_path("../config/config.py")
        self.header_box = Box(
            name="header_box",
            spacing=10,
            orientation="h",
            children=[
                Button(
                    name="config-button",
                    child=Label(name="config-label", markup=icons.config),
                    on_clicked=lambda *_: (
                        exec_shell_command_async(f"python {self.configpath}"),
                        self.close_launcher(),
                    ),
                ),
                self.search_entry,
                Button(
                    name="close-button",
                    child=Label(name="close-label", markup=icons.cancel),
                    tooltip_text="Exit",
                    on_clicked=lambda *_: self.close_launcher(),
                ),
            ],
        )

        self.launcher_box = Box(
            name="launcher-box",
            spacing=10,
            h_expand=True,
            orientation="v",
            children=[
                self.header_box,
                self.scrolled_window,
            ],
        )

        self.resize_viewport()

        self.add(self.launcher_box)
        self.show_all()

    def close_launcher(self):
        self.viewport.children = []
        self.selected_index = -1  # Reset selection
        self.notch.close_notch()

    def open_launcher(self):
        self._all_apps = get_desktop_applications()
        self.arrange_viewport()

    def arrange_viewport(self, query: str = ""):
        if query.startswith("="):
            # In calculator mode, update history view once (not per keystroke)
            self.update_calculator_viewport()
            return
        remove_handler(self._arranger_handler) if self._arranger_handler else None
        self.viewport.children = []
        self.selected_index = -1  # Clear selection when viewport changes

        filtered_apps_iter = iter(
            sorted(
                [
                    app
                    for app in self._all_apps
                    if query.casefold()
                    in (
                        (app.display_name or "")
                        + (" " + app.name + " ")
                        + (app.generic_name or "")
                    ).casefold()
                ],
                key=lambda app: (app.display_name or "").casefold(),
            )
        )
        should_resize = operator.length_hint(filtered_apps_iter) == len(self._all_apps)

        self._arranger_handler = idle_add(
            lambda apps_iter: self.add_next_application(apps_iter)
            or self.handle_arrange_complete(should_resize, query),
            filtered_apps_iter,
            pin=True,
        )

    def handle_arrange_complete(self, should_resize, query):
        if should_resize:
            self.resize_viewport()
        # Only auto-select first item if query exists
        if query.strip() != "" and self.viewport.get_children():
            self.update_selection(0)
        return False

    def add_next_application(self, apps_iter: Iterator[DesktopApp]):
        if not (app := next(apps_iter, None)):
            return False
        self.viewport.add(self.bake_application_slot(app))
        return True

    def resize_viewport(self):
        self.scrolled_window.set_min_content_width(
            self.viewport.get_allocation().width  # type: ignore
        )
        return False

    def bake_application_slot(self, app: DesktopApp, **kwargs) -> Button:
        button = Button(
            name="app-slot-button",
            child=Box(
                name="app-slot-box",
                orientation="h",
                spacing=10,
                children=[
                    Image(
                        name="app-icon",
                        pixbuf=app.get_icon_pixbuf(size=24),
                        h_align="start",
                    ),
                    Label(
                        name="app-label",
                        label=app.display_name or "Unknown",
                        ellipsization="end",
                        v_align="center",
                        h_align="center",
                    ),
                ],
            ),
            tooltip_text=app.description,
            on_clicked=lambda *_: (app.launch(), self.close_launcher()),
            **kwargs,
        )
        return button

    def update_selection(self, new_index: int):
        # Unselect current
        if self.selected_index != -1 and self.selected_index < len(
            self.viewport.get_children()
        ):
            current_button = self.viewport.get_children()[self.selected_index]
            current_button.get_style_context().remove_class("selected")
        # Select new
        if new_index != -1 and new_index < len(self.viewport.get_children()):
            new_button = self.viewport.get_children()[new_index]
            new_button.get_style_context().add_class("selected")
            self.selected_index = new_index
            self.scroll_to_selected(new_button)
        else:
            self.selected_index = -1

    def scroll_to_selected(self, button):
        def scroll():
            adj = self.scrolled_window.get_vadjustment()
            alloc = button.get_allocation()
            if alloc.height == 0:
                return False  # Retry if allocation isn't ready

            y = alloc.y
            height = alloc.height
            page_size = adj.get_page_size()
            current_value = adj.get_value()

            # Calculate visible boundaries
            visible_top = current_value
            visible_bottom = current_value + page_size

            if y < visible_top:
                # Item above viewport - align to top
                adj.set_value(y)
            elif y + height > visible_bottom:
                # Item below viewport - align to bottom
                new_value = y + height - page_size
                adj.set_value(new_value)
            # No action if already fully visible
            return False

        GLib.idle_add(scroll)

    def on_search_entry_activate(self, text):
        if text.startswith("="):
            # If in calculator mode and no history item is selected, evaluate new expression.
            if self.selected_index == -1:
                self.evaluate_calculator_expression(text)
            return
        match text:
            case ":w":
                self.notch.open_notch("wallpapers")
            case ":d":
                self.notch.open_notch("dashboard")
            case ":p":
                self.notch.open_notch("power")
            case _:
                children = self.viewport.get_children()
                if children:
                    # Only activate if we have selection or non-empty query
                    if text.strip() == "" and self.selected_index == -1:
                        return  # Prevent accidental activation when empty
                    selected_index = (
                        self.selected_index if self.selected_index != -1 else 0
                    )
                    if 0 <= selected_index < len(children):
                        children[selected_index].clicked()

    def on_search_entry_key_press(self, widget, event):
        if event.keyval in (Gdk.KEY_Return, Gdk.KEY_KP_Enter) and (
            event.state & Gdk.ModifierType.SHIFT_MASK
        ):
            self.add_selected_app_to_dock()
            return True
        text = widget.get_text()
        if text.startswith("="):
            if event.keyval == Gdk.KEY_Down:
                self.move_selection(1)
                return True
            elif event.keyval == Gdk.KEY_Up:
                self.move_selection(-1)
                return True
            elif event.keyval in (Gdk.KEY_Return, Gdk.KEY_KP_Enter):
                # In calculator mode, if a history item is highlighted, copy it.
                if self.selected_index != -1:
                    if event.state & Gdk.ModifierType.SHIFT_MASK:
                        self.delete_selected_calc_history()
                    else:
                        selected_text = self.calc_history[self.selected_index]
                        self.copy_text_to_clipboard(selected_text)
                        # Clear selection so new expressions are evaluated on further Return presses.
                        self.selected_index = -1
                else:
                    self.evaluate_calculator_expression(text)
                return True
            elif event.keyval == Gdk.KEY_Escape:
                self.close_launcher()
                return True
            return False
        else:
            # Normal app mode behavior
            if event.keyval == Gdk.KEY_Down:
                self.move_selection(1)
                return True
            elif event.keyval == Gdk.KEY_Up:
                self.move_selection(-1)
                return True
            elif event.keyval == Gdk.KEY_Escape:
                self.close_launcher()
                return True
            return False

    def add_selected_app_to_dock(self):
        """Adds the currently selected application to the dock.json file with comprehensive metadata."""
        children = self.viewport.get_children()
        if (
            not children
            or self.selected_index == -1
            or self.selected_index >= len(children)
        ):
            return  # No app selected

        selected_button = children[self.selected_index]
<<<<<<< HEAD
        # Assuming the app's name/command is stored in the tooltip_text of the button.
        # We need to extract the app's command from the DesktopApp object.
        selected_app = next(
            (
                app
                for app in self._all_apps
                if app.display_name
                == selected_button.get_child().get_children()[1].props.label
            ),
            None,
        )
=======
        # Extract the app's display name from the label to find the DesktopApp object
        selected_app = next((app for app in self._all_apps if app.display_name == selected_button.get_child().get_children()[1].props.label), None)
>>>>>>> 2c5319b7
        if not selected_app:
            return

        # Create comprehensive app data dictionary - Include all available properties
        # Filter out None values to keep the JSON clean
        app_data = {k: v for k, v in {
            "name": selected_app.name,
            "display_name": selected_app.display_name,
            "window_class": selected_app.window_class,
            "executable": selected_app.executable,
            "command_line": selected_app.command_line,
            "icon_name": selected_app.icon_name
        }.items() if v is not None}

        config_path = get_relative_path("../config/dock.json")
        try:
            with open(config_path, "r") as file:
                data = json.load(file)
        except (FileNotFoundError, json.JSONDecodeError):
<<<<<<< HEAD
            data = {}  # Initialize as an empty dictionary if file not found or corrupted
            with open(config_path, "w") as file:  # create the file
                pass
        if app_command not in data.get("pinned_apps", []):
            data.setdefault("pinned_apps", []).append(app_command)
            with open(config_path, "w") as file:
                json.dump(data, file, indent=4)
=======
            data = {"pinned_apps": []}

        # Check if app is already pinned (by name)
        already_pinned = False
        for pinned_app in data.get("pinned_apps", []):
            if isinstance(pinned_app, dict) and pinned_app.get("name") == app_data["name"]:
                already_pinned = True
                # Update existing entry with latest app data
                pinned_app.update(app_data)
                break
            elif isinstance(pinned_app, str) and pinned_app == app_data["name"]:
                already_pinned = True
                # Replace string format with new comprehensive format
                data["pinned_apps"].remove(pinned_app)
                data["pinned_apps"].append(app_data)
                break

        # Add to pinned apps if not already there
        if not already_pinned:
            data.setdefault("pinned_apps", []).append(app_data)
        
        # Write the updated config
        with open(config_path, "w") as file:
            json.dump(data, file, indent=4)
            
        # Notify dock instances of the configuration change immediately
        Dock.notify_config_change()
>>>>>>> 2c5319b7

    def move_selection(self, delta: int):
        children = self.viewport.get_children()
        if not children:
            return
        # Allow starting selection from nothing when empty
        if self.selected_index == -1 and delta == 1:
            new_index = 0
        else:
            new_index = self.selected_index + delta
        new_index = max(0, min(new_index, len(children) - 1))
        self.update_selection(new_index)

    def save_calc_history(self):
        with open(self.calc_history_path, "w") as f:
            json.dump(self.calc_history, f)

    def evaluate_calculator_expression(self, text: str):
        # Remove the '=' prefix and extra spaces
        expr = text.lstrip("=").strip()
        if not expr:
            return
        # Replace operators: '^' -> '**', and '×' -> '*'
        expr = expr.replace("^", "**").replace("×", "*")
        # Replace factorial: e.g. 5! -> math.factorial(5)
        expr = re.sub(r"(\d+)!", r"math.factorial(\1)", expr)
        # Replace brackets: allow [] and {} as ()
        for old, new in [("[", "("), ("]", ")"), ("{", "("), ("}", ")")]:
            expr = expr.replace(old, new)
        try:
            result = eval(expr, {"__builtins__": None, "math": math})
        except Exception as e:
            result = f"Error: {e}"
        # Prepend to history (newest first)
        self.calc_history.insert(0, f"{text} => {result}")
        self.save_calc_history()
        self.update_calculator_viewport()

    def update_calculator_viewport(self):
        self.viewport.children = []
        for item in self.calc_history:
            btn = self.create_calc_history_button(item)
            self.viewport.add(btn)
        # Remove resetting selected_index unconditionally so that a highlighted result isn't lost.
        # Optionally, only reset if the input is not more than "=".
        # if self.search_entry.get_text().strip() != "=":
        #     self.selected_index = -1

    def create_calc_history_button(self, text: str) -> Button:
        btn = Button(
            name="app-slot-button",  # reuse existing CSS styling
            child=Box(
                name="calc-slot-box",
                orientation="h",
                spacing=10,
                children=[
                    Label(
                        name="calc-label",
                        label=text,
                        ellipsization="end",
                        v_align="center",
                        h_align="center",
                    ),
                ],
            ),
            tooltip_text=text,
            on_clicked=lambda *_: self.copy_text_to_clipboard(text),
        )
        return btn

    def copy_text_to_clipboard(self, text: str):
        # Split the text on "=>" and copy only the result part if available
        parts = text.split("=>", 1)
        copy_text = parts[1].strip() if len(parts) > 1 else text
        try:
            subprocess.run(["wl-copy"], input=copy_text.encode(), check=True)
        except subprocess.CalledProcessError as e:
            print(f"Clipboard copy failed: {e}")

    def delete_selected_calc_history(self):
        if self.selected_index != -1 and self.selected_index < len(self.calc_history):
            del self.calc_history[self.selected_index]
            self.save_calc_history()
            self.update_calculator_viewport()<|MERGE_RESOLUTION|>--- conflicted
+++ resolved
@@ -325,9 +325,7 @@
             return  # No app selected
 
         selected_button = children[self.selected_index]
-<<<<<<< HEAD
-        # Assuming the app's name/command is stored in the tooltip_text of the button.
-        # We need to extract the app's command from the DesktopApp object.
+        # Extract the app's display name from the label to find the DesktopApp object
         selected_app = next(
             (
                 app
@@ -337,44 +335,38 @@
             ),
             None,
         )
-=======
-        # Extract the app's display name from the label to find the DesktopApp object
-        selected_app = next((app for app in self._all_apps if app.display_name == selected_button.get_child().get_children()[1].props.label), None)
->>>>>>> 2c5319b7
         if not selected_app:
             return
 
         # Create comprehensive app data dictionary - Include all available properties
         # Filter out None values to keep the JSON clean
-        app_data = {k: v for k, v in {
-            "name": selected_app.name,
-            "display_name": selected_app.display_name,
-            "window_class": selected_app.window_class,
-            "executable": selected_app.executable,
-            "command_line": selected_app.command_line,
-            "icon_name": selected_app.icon_name
-        }.items() if v is not None}
+        app_data = {
+            k: v
+            for k, v in {
+                "name": selected_app.name,
+                "display_name": selected_app.display_name,
+                "window_class": selected_app.window_class,
+                "executable": selected_app.executable,
+                "command_line": selected_app.command_line,
+                "icon_name": selected_app.icon_name,
+            }.items()
+            if v is not None
+        }
 
         config_path = get_relative_path("../config/dock.json")
         try:
             with open(config_path, "r") as file:
                 data = json.load(file)
         except (FileNotFoundError, json.JSONDecodeError):
-<<<<<<< HEAD
-            data = {}  # Initialize as an empty dictionary if file not found or corrupted
-            with open(config_path, "w") as file:  # create the file
-                pass
-        if app_command not in data.get("pinned_apps", []):
-            data.setdefault("pinned_apps", []).append(app_command)
-            with open(config_path, "w") as file:
-                json.dump(data, file, indent=4)
-=======
             data = {"pinned_apps": []}
 
         # Check if app is already pinned (by name)
         already_pinned = False
         for pinned_app in data.get("pinned_apps", []):
-            if isinstance(pinned_app, dict) and pinned_app.get("name") == app_data["name"]:
+            if (
+                isinstance(pinned_app, dict)
+                and pinned_app.get("name") == app_data["name"]
+            ):
                 already_pinned = True
                 # Update existing entry with latest app data
                 pinned_app.update(app_data)
@@ -389,14 +381,13 @@
         # Add to pinned apps if not already there
         if not already_pinned:
             data.setdefault("pinned_apps", []).append(app_data)
-        
+
         # Write the updated config
         with open(config_path, "w") as file:
             json.dump(data, file, indent=4)
-            
+
         # Notify dock instances of the configuration change immediately
         Dock.notify_config_change()
->>>>>>> 2c5319b7
 
     def move_selection(self, delta: int):
         children = self.viewport.get_children()
