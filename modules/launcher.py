--- conflicted
+++ resolved
@@ -5,12 +5,8 @@
 from fabric.widgets.button import Button
 from fabric.widgets.entry import Entry
 from fabric.widgets.scrolledwindow import ScrolledWindow
-<<<<<<< HEAD
-from fabric.utils import DesktopApp, get_desktop_applications, idle_add, remove_handler
 from fabric.widgets.image import Image
-=======
 from fabric.utils import DesktopApp, get_desktop_applications, idle_add, remove_handler, exec_shell_command_async
->>>>>>> 384bb483
 from gi.repository import GLib, Gdk
 import modules.icons as icons
 import modules.data as data
@@ -36,13 +32,13 @@
         self._all_apps = get_desktop_applications()
 
         # Calculator history initialization
-        self.calc_history_path = os.path.expanduser("~/.cache/ax-shell/calc.json")
+        self.calc_history_path = os.path.expanduser("~/.cache/hyprfabricated/calc.json")
         if os.path.exists(self.calc_history_path):
             with open(self.calc_history_path, "r") as f:
                 self.calc_history = json.load(f)
         else:
             self.calc_history = []
-        
+
         self.viewport = Box(name="viewport", spacing=4, orientation="v")
         self.search_entry = Entry(
             name="search-entry",
@@ -83,7 +79,7 @@
                 ),
             ],
         )
-        
+
         self.launcher_box = Box(
             name="launcher-box",
             spacing=10,
@@ -209,12 +205,12 @@
             alloc = button.get_allocation()
             if alloc.height == 0:
                 return False  # Retry if allocation isn't ready
-            
+
             y = alloc.y
             height = alloc.height
             page_size = adj.get_page_size()
             current_value = adj.get_value()
-            
+
             # Calculate visible boundaries
             visible_top = current_value
             visible_bottom = current_value + page_size
