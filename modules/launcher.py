--- conflicted
+++ resolved
@@ -166,15 +166,7 @@
                 orientation="h",
                 spacing=10,
                 children=[
-<<<<<<< HEAD
-                    Image(
-                        pixbuf=app.get_icon_pixbuf(size=32),
-                        h_align="start",
-                        name="launcher-app-icon",
-                    ),
-=======
                     Image(name="app-icon", pixbuf=app.get_icon_pixbuf(size=24), h_align="start"),
->>>>>>> 1930dda3
                     Label(
                         name="app-label",
                         label=app.display_name or "Unknown",
