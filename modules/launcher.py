--- conflicted
+++ resolved
@@ -54,19 +54,8 @@
             name="search-entry",
             placeholder="Search Applications...",
             h_expand=True,
-<<<<<<< HEAD
-            notify_text=lambda entry, *_: (
-                self.update_calculator_viewport()
-                if entry.get_text().startswith("=")
-                else self.arrange_viewport(entry.get_text())
-            ),
-            on_activate=lambda entry, *_: self.on_search_entry_activate(
-                entry.get_text()
-            ),
-=======
             notify_text=self.notify_text,  # Use the method instead of lambda
             on_activate=lambda entry, *_: self.on_search_entry_activate(entry.get_text()),
->>>>>>> e55d3437
             on_key_press_event=self.on_search_entry_key_press,  # Handle key presses
         )
         self.search_entry.props.xalign = 0.5
@@ -125,7 +114,7 @@
     def open_launcher(self):
         self._all_apps = get_desktop_applications()
         self.arrange_viewport()
-        
+
         # Disable text selection when opening
         def clear_selection():
             # Make sure no text gets selected during open
@@ -135,7 +124,7 @@
                 entry.set_position(pos)
                 entry.select_region(pos, pos)
             return False
-        
+
         # Schedule a selection clear after GTK finishes rendering
         GLib.idle_add(clear_selection)
 
@@ -299,16 +288,8 @@
                         children[selected_index].clicked()
 
     def on_search_entry_key_press(self, widget, event):
-<<<<<<< HEAD
-        if event.keyval in (Gdk.KEY_Return, Gdk.KEY_KP_Enter) and (
-            event.state & Gdk.ModifierType.SHIFT_MASK
-        ):
-            self.add_selected_app_to_dock()
-            return True
-=======
->>>>>>> e55d3437
         text = widget.get_text()
-        
+
         # Check if we're in calculator mode
         if text.startswith("="):
             if event.keyval == Gdk.KEY_Down:
@@ -460,18 +441,12 @@
     def evaluate_calculator_expression(self, text: str):
         # Add debug print
         print(f"Evaluating calculator expression: {text}")
-        
+
         # Remove the '=' prefix and extra spaces
         expr = text.lstrip("=").strip()
         if not expr:
             return
-<<<<<<< HEAD
-        # Replace operators: '^' -> '**', and '×' -> '*'
-        expr = expr.replace("^", "**").replace("×", "*")
-        # Replace factorial: e.g. 5! -> math.factorial(5)
-        expr = re.sub(r"(\d+)!", r"math.factorial(\1)", expr)
-=======
-            
+
         # Common replacements to make expressions more natural
         replacements = {
             "^": "**",            # Power operator
@@ -489,19 +464,18 @@
             "abs(": "np.abs(",    # Absolute value
             "exp(": "np.exp("     # Exponential
         }
-        
+
         # Apply all replacements
         for old, new in replacements.items():
             expr = expr.replace(old, new)
-            
+
         # Replace factorial: e.g. 5! -> np.factorial(5)
         expr = re.sub(r'(\d+)!', r'np.factorial(\1)', expr)
-        
->>>>>>> e55d3437
+
         # Replace brackets: allow [] and {} as ()
         for old, new in [("[", "("), ("]", ")"), ("{", "("), ("}", ")")]:
             expr = expr.replace(old, new)
-            
+
         # Define the safe execution environment
         safe_dict = {
             'np': np,
@@ -510,11 +484,11 @@
             'linspace': np.linspace,
             'array': np.array
         }
-        
+
         try:
             # Evaluate the expression in the safe environment
             result = eval(expr, {"__builtins__": None}, safe_dict)
-            
+
             # Format the result based on its type
             if isinstance(result, np.ndarray):
                 if result.size > 10:  # Truncate large arrays
@@ -529,10 +503,10 @@
                     result_str = f"{float(result):.10g}"  # Remove trailing zeros
             else:
                 result_str = str(result)
-                
+
         except Exception as e:
             result_str = f"Error: {str(e)}"
-            
+
         # Prepend to history (newest first)
         self.calc_history.insert(0, f"{text} => {result_str}")
         self.save_calc_history()
@@ -554,12 +528,12 @@
             parts = text.split("=>")
             expression = parts[0].strip()
             result = parts[1].strip()
-            
+
             # For very long results, truncate for display but keep full in tooltip
             display_text = text
             if len(result) > 50:  # Truncate long results
                 display_text = f"{expression} => {result[:47]}..."
-                
+
             btn = Button(
                 name="slot-button",  # reuse existing CSS styling
                 child=Box(
@@ -615,22 +589,22 @@
         if self.selected_index != -1 and self.selected_index < len(self.calc_history):
             # Store the current index before deletion
             current_index = self.selected_index
-            
+
             # Delete the item
             del self.calc_history[current_index]
             self.save_calc_history()
-            
+
             # Determine the new selection index
             # If we deleted the first item, stay at index 0
             # Otherwise, move to the previous item
             new_index = 0 if current_index == 0 else current_index - 1
-            
+
             # Reset selection before updating viewport
             self.selected_index = -1
-            
+
             # Update the viewport
             self.update_calculator_viewport()
-            
+
             # If we still have items, select the determined index
             if len(self.calc_history) > 0:
                 self.update_selection(min(new_index, len(self.calc_history) - 1))