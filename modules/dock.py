--- conflicted
+++ resolved
@@ -86,7 +86,7 @@
         )
         # Add this instance to the registry
         Dock._instances.append(self)
-        
+
         # Initialize configuration
         self.config = read_config()
         self.conn = get_hyprland_connection()
@@ -191,7 +191,7 @@
         self.hover_activator.connect("leave-notify-event", self._on_hover_leave)
 
         # Update main_box to include the dock_full and activator
-        self.main_box = Box(orientation="v" if not data.VERTICAL else "h", 
+        self.main_box = Box(orientation="v" if not data.VERTICAL else "h",
                            children=[self.dock_full, self.hover_activator])
         self.add(self.main_box)
 
@@ -222,7 +222,7 @@
         for ev in ("activewindow", "openwindow", "closewindow", "changefloatingmode"):
             self.conn.connect(f"event::{ev}", self.update_dock)
         self.conn.connect("event::workspace", self.check_hide)
-        
+
         if data.VERTICAL:
             self.wrapper.add_style_class("vertical")
         else:
@@ -231,19 +231,13 @@
         GLib.timeout_add(250, self.check_occlusion_state)
         # Monitor dock.json for changes
         GLib.timeout_add_seconds(1, self.check_config_change)
-<<<<<<< HEAD
-
-=======
-        
         # Check if dock should be visible based on configuration
-        if not data.DOCK_ENABLED:
-            self.set_visible(False)
-            
+        self.set_visible(True)
+
         # Apply always occluded state if enabled in settings
         if self.always_occluded:
             self.dock_full.add_style_class("occluded")
-            
->>>>>>> e55d3437
+
     def _build_app_identifiers_map(self):
         """Build a mapping of app identifiers (class names, executables, names) to DesktopApp objects"""
         identifiers = {}
@@ -776,12 +770,12 @@
         if self.is_hovered or self._drag_in_progress:
             self.dock_full.remove_style_class("occluded")
             return True
-            
+
         # If always_occluded is enabled, keep the dock occluded
         if self.always_occluded:
             self.dock_full.add_style_class("occluded")
             return True
-            
+
         occlusion_region = ("bottom", OCCLUSION) if not data.VERTICAL else ("right", OCCLUSION)
         if check_occlusion(occlusion_region) or not self.view.get_children():
             self.dock_full.add_style_class("occluded")
@@ -960,11 +954,11 @@
     def check_config_change_immediate(self):
         """Immediately check for configuration changes and update if needed."""
         new_config = read_config()
-        
+
         # Check if always_occluded setting has changed
         previous_always_occluded = self.always_occluded
         self.always_occluded = data.DOCK_ALWAYS_OCCLUDED
-        
+
         # If always_occluded changed, update the dock appearance
         if previous_always_occluded != self.always_occluded:
             if self.always_occluded and not self.is_hovered:
@@ -976,20 +970,17 @@
                     self.dock_full.add_style_class("occluded")
                 else:
                     self.dock_full.remove_style_class("occluded")
-        
+
         if new_config.get("pinned_apps", []) != self.config.get("pinned_apps", []):
             self.config = new_config
             self.pinned = self.config.get("pinned_apps", [])
             self.update_app_map()
             self.update_dock()
         return False  # Don't repeat
-<<<<<<< HEAD
-=======
 
     # Add a static method to handle dock visibility changes
     @staticmethod
     def update_visibility(visible):
         """Update visibility for all dock instances."""
         for dock in Dock._instances:
-            dock.set_visible(visible)
->>>>>>> e55d3437
+            dock.set_visible(visible)