--- conflicted
+++ resolved
@@ -204,25 +204,9 @@
         # Direct match after normalization
         if norm1 == norm2:
             return True
-<<<<<<< HEAD
-
-        # Check aliases
-        for base_class, aliases in self.window_class_aliases.items():
-            if norm1 == base_class and norm2 in aliases:
-                return True
-            if norm2 == base_class and norm1 in aliases:
-                return True
-
-        # Check if one is contained within the other
-        if len(norm1) > 3 and len(norm2) > 3:  # Avoid short class names which could lead to false matches
-            if norm1 in norm2 or norm2 in norm1:
-                return True
-
-=======
-            
+
         # Don't do substring matching as it's too error-prone
         # This avoids incorrectly matching flatpak apps and others
->>>>>>> d09efc5c
         return False
 
     def on_drag_begin(self, widget, drag_context):
@@ -519,22 +503,15 @@
 
             # Log window for debugging purposes
             logging.debug(f"Window detected: {window_id} (from {c.get('initialClass', '')}/{c.get('class', '')}/{c.get('title', '')})")
-<<<<<<< HEAD
-
-            # Add to running windows
-            running_windows.setdefault(window_id, []).append(c)
-
-=======
-                
+
             # Add to running windows - store with both original and normalized keys
             running_windows.setdefault(window_id, []).append(c)
-            
+
             # Also store with normalized key for more flexible matching
             normalized_id = self._normalize_window_class(window_id)
             if normalized_id != window_id:
                 running_windows.setdefault(normalized_id, []).extend(running_windows[window_id])
-        
->>>>>>> d09efc5c
+
         # Map pinned apps to their running instances
         pinned_buttons = []
         used_window_classes = set()  # Track which window classes we've already assigned
@@ -545,95 +522,20 @@
             # Try to find running instances for this pinned app
             instances = []
             matched_class = None
-<<<<<<< HEAD
-
-            if app:
-                # Try matching by window class with improved matching
-                if app.window_class:
-                    app_class = app.window_class.lower()
-                    # First try direct match
-                    if app_class in running_windows:
-                        instances = running_windows[app_class]
-                        matched_class = app_class
-                    else:
-                        # Try matching with window class variations and aliases
-                        for class_name in running_windows.keys():
-                            if self._classes_match(app_class, class_name):
-                                instances = running_windows[class_name]
-                                matched_class = class_name
-                                break
-
-                # If no instances found by window class, try by executable name
-                if not instances and app.executable:
-                    exe_base = app.executable.split('/')[-1].lower()
-
-                    # Try exact match first
-                    for class_key in running_windows.keys():
-                        if exe_base == class_key:
-                            instances = running_windows[class_key]
-                            matched_class = class_key
-                            break
-
-                    # Then try fuzzy matching with executable
-                    if not instances:
-                        for class_key, class_instances in running_windows.items():
-                            # Check if executable is a substring of class or vice versa
-                            if exe_base in class_key or class_key in exe_base:
-                                instances = class_instances
-                                matched_class = class_key
-                                break
-
-                # Try app name as last resort
-                if not instances and app.name:
-                    app_name = app.name.lower()
-
-                    # Try exact match first
-                    if app_name in running_windows:
-                        instances = running_windows[app_name]
-                        matched_class = app_name
-                    else:
-                        # Try fuzzy name matching
-                        for class_key, class_instances in running_windows.items():
-                            if app_name in class_key or class_key in app_name:
-                                instances = class_instances
-                                matched_class = class_key
-                                break
-
-                # If we're using a dict app_data, try matching with its window_class
-                if not instances and isinstance(app_data, dict) and "window_class" in app_data and app_data["window_class"] is not None:
-                    dict_class = app_data["window_class"].lower()
-
-                    # Try exact match first
-                    if dict_class in running_windows:
-                        instances = running_windows[dict_class]
-                        matched_class = dict_class
-                    else:
-                        # Try matching with improved window class matching
-                        for class_key in running_windows.keys():
-                            if self._classes_match(dict_class, class_key):
-                                instances = running_windows[class_key]
-                                matched_class = class_key
-                                break
-
-            # Mark the matched class as used
-            if matched_class:
-                used_window_classes.add(matched_class)
-
-=======
-            
+
             # Extract all possible identifiers from app_data for matching
             possible_identifiers = []
-            
+
             if isinstance(app_data, dict):
                 for key in ["window_class", "executable", "command_line", "name", "display_name"]:
                     if key in app_data and app_data[key]:
                         possible_identifiers.append(app_data[key].lower())
             elif isinstance(app_data, str):
                 possible_identifiers.append(app_data.lower())
-            
+
             # Add identifiers from DesktopApp if available
             if app:
-                if app.window_class: 
+                if app.window_class:
                     possible_identifiers.append(app.window_class.lower())
                 if app.executable:
                     possible_identifiers.append(app.executable.split('/')[-1].lower())
@@ -645,10 +547,10 @@
                     possible_identifiers.append(app.name.lower())
                 if app.display_name:
                     possible_identifiers.append(app.display_name.lower())
-            
+
             # Remove duplicates
             possible_identifiers = list(set(possible_identifiers))
-            
+
             # Try each identifier for matching
             for identifier in possible_identifiers:
                 # Try direct match
@@ -656,14 +558,14 @@
                     instances = running_windows[identifier]
                     matched_class = identifier
                     break
-                
+
                 # Try normalized version
                 normalized = self._normalize_window_class(identifier)
                 if normalized in running_windows:
                     instances = running_windows[normalized]
                     matched_class = normalized
                     break
-                
+
                 # Try substring matching for window classes (less reliable but helpful)
                 for window_class in running_windows:
                     # For substring matching, ensure the identifier is at least 3 chars
@@ -673,58 +575,38 @@
                         matched_class = window_class
                         logging.debug(f"Substring match: {identifier} in {window_class}")
                         break
-                
+
                 if matched_class:
                     break
-            
+
             # Mark the matched class as used
             if matched_class:
                 used_window_classes.add(matched_class)
                 # Also mark the normalized version as used
                 used_window_classes.add(self._normalize_window_class(matched_class))
                 logging.debug(f"Matched pinned app {app_data} to running instances via {matched_class}")
-            
->>>>>>> d09efc5c
-            # Create button for this pinned app with any found instances
-            pinned_buttons.append(self.create_button(app_data, instances))
+
 
         # For any remaining window classes that aren't assigned to pinned apps
         open_buttons = []
         for class_name, instances in running_windows.items():
             if class_name not in used_window_classes:
-<<<<<<< HEAD
-                # Check if this window class matches any known alias
-                skip = False
-                for base_class, aliases in self.window_class_aliases.items():
-                    if class_name in aliases:
-                        # Skip if this is an alias that might be handled elsewhere
-                        norm_class = self._normalize_window_class(class_name)
-                        if norm_class in used_window_classes or base_class in used_window_classes:
-                            skip = True
-                            break
-
-                if skip:
-                    continue
-
-                # Try to find a proper app identifier for this window class
-=======
                 # Enhanced app identification for running windows
                 app = None
-                
+
                 # Try multiple methods to find the correct app
                 # 1. Direct lookup by class name
->>>>>>> d09efc5c
                 app = self.app_identifiers.get(class_name)
-                
+
                 # 2. Try with normalized class name
                 if not app:
                     norm_class = self._normalize_window_class(class_name)
                     app = self.app_identifiers.get(norm_class)
-                    
+
                 # 3. Try with our more robust find_app method
                 if not app:
                     app = self.find_app_by_key(class_name)
-                
+
                 # 4. Try using window title which often contains app name
                 if not app and instances and instances[0].get("title"):
                     title = instances[0].get("title", "")
@@ -732,7 +614,7 @@
                     potential_name = title.split(" - ")[0].strip()
                     if len(potential_name) > 2:  # Avoid very short names
                         app = self.find_app_by_key(potential_name)
-                
+
                 # Create comprehensive app data if app was found
                 if app:
                     app_data = {
@@ -746,7 +628,7 @@
                 else:
                     # Fallback to just class name
                     identifier = class_name
-                
+
                 open_buttons.append(self.create_button(identifier, instances))
 
         # Assemble dock layout
@@ -841,20 +723,20 @@
                 if child.get_name() == "dock-separator":
                     separator_index = i
                     break
-                    
+
             # Detect if we're dragging across the separator (between pinned/unpinned)
             cross_section_drag = (separator_index != -1 and
                                  ((source_index < separator_index and target_index > separator_index) or
                                   (source_index > separator_index and target_index < separator_index)))
-            
+
             # Move the item in the children list
             child = children.pop(source_index)
             children.insert(target_index, child)
             self.view.children = children  # Update view immediately
-            
+
             # Update pinned apps configuration
             self.update_pinned_apps(skip_update=not cross_section_drag)
-            
+
             # Force immediate update if we dragged across sections to update separator visibility
             if cross_section_drag:
                 GLib.idle_add(self.update_dock)
