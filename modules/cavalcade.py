--- conflicted
+++ resolved
@@ -20,11 +20,7 @@
     config.read(file_path)
     return int(config['general']['bars'])
 
-<<<<<<< HEAD
-CAVA_CONFIG = os.path.expanduser("~/.config/hyprfabricated/config/cavalcade/cava.ini")
-=======
 CAVA_CONFIG = get_relative_path("../config/cavalcade/cava.ini")
->>>>>>> 254cd0f6
 
 bars = get_bars(CAVA_CONFIG)
 
@@ -51,11 +47,7 @@
         self.bars = bars
         self.path = "/tmp/cava.fifo"
 
-<<<<<<< HEAD
-        self.cava_config_file = os.path.expanduser("~/.config/hyprfabricated/config/cavalcade/cava.ini")
-=======
         self.cava_config_file = CAVA_CONFIG
->>>>>>> 254cd0f6
         self.data_handler = mainapp.draw.update
         self.command = ["cava", "-p", self.cava_config_file]
         self.state = self.NONE
@@ -232,11 +224,7 @@
         """Set drawing color according current settings by reading primary color from CSS"""
         color = "#a5c8ff"  # default value
         try:
-<<<<<<< HEAD
-            with open(os.path.expanduser("~/.config/hyprfabricated/styles/colors.css"), "r") as f:
-=======
             with open(get_relative_path("../styles/colors.css"), "r") as f:
->>>>>>> 254cd0f6
                 content = f.read()
                 m = re.search(r"--primary:\s*(#[0-9a-fA-F]{6})", content)
                 if m:
@@ -262,4 +250,4 @@
         box = Overlay(name="cavalcade", h_align='center', v_align='center')
         box.set_size_request(180, 40)
         box.add_overlay(self.draw.area)
-        return box
+        return box