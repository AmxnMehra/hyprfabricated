--- conflicted
+++ resolved
@@ -443,11 +443,7 @@
                 self.mpris_label,
             ]
         )
-<<<<<<< HEAD
-        self.center_stack.set_visible_child(self.cavalcade_box)
-=======
         self.center_stack.set_visible_child(self.cavalcade_box) # default to cavalcade
->>>>>>> e3213328
 
         # Create additional compact view.
         self.mpris_small = CenterBox(
@@ -462,16 +458,7 @@
             end_children=self.mpris_button,
         )
 
-<<<<<<< HEAD
-        self.mpris_small_overlay = Overlay()
-        self.mpris_small_overlay.add(self.center_stack)
-        self.mpris_small_overlay.add_overlay(self.mpris_small)
-
-
-        self.add(self.mpris_small_overlay)
-=======
         self.add(self.mpris_small)
->>>>>>> e3213328
 
         self.mpris_manager = MprisPlayerManager()
         self.mpris_player = None
@@ -504,7 +491,6 @@
 
         mp = self.mpris_player
 
-<<<<<<< HEAD
         # Toggle between title and artist.
         text = (mp.artist if self._show_artist and mp.artist
                 else (mp.title if mp.title and mp.title.strip()
@@ -515,8 +501,6 @@
 
         self.mpris_label.set_text(text)
 
-=======
->>>>>>> e3213328
         # Choose icon based on player name.
         player_name = mp.player_name.lower() if hasattr(mp, "player_name") and mp.player_name else ""
         icon_markup = get_player_icon_markup_by_name(player_name)
@@ -587,24 +571,19 @@
         self.update_play_pause_icon()
         return False
 
-<<<<<<< HEAD
     def _on_icon_clicked(self, widget):
         if not self.mpris_player:
             return
-        # Toggle between showing title and artist.
+        # toggle between showing title and artist.
         self._show_artist = not self._show_artist
         text = (self.mpris_player.artist if self._show_artist and self.mpris_player.artist
                 else (self.mpris_player.title if self.mpris_player.title and self.mpris_player.title.strip()
-                      else "Nothing Playing"))
+                      else "nothing playing"))
         if len(text) > 25:
             text = text[:25] + "..."
         self.mpris_label.set_text(text)
 
         self.center_stack.set_visible_child(self.mpris_label)
-=======
-    def _on_icon_clicked(self, widget): # No longer used, logic moved to _on_icon_button_press
-        pass
->>>>>>> e3213328
 
     def update_play_pause_icon(self):
         if self.mpris_player and self.mpris_player.playback_status == "playing":
@@ -618,13 +597,13 @@
             self.update_play_pause_icon()
 
     def _on_mpris_changed(self, *args):
-        # Update properties when the player's state changes.
+        # update properties when the player's state changes.
         self._apply_mpris_properties()
 
     def on_player_appeared(self, manager, player):
-        # When a new player appears, use it if no player is active.
+        # when a new player appears, use it if no player is active.
         if not self.mpris_player:
-            mp = MprisPlayer(player)
+            mp = mprisplayer(player)
             self.mpris_player = mp
             self._apply_mpris_properties()
             self.mpris_player.connect("changed", self._on_mpris_changed)
@@ -641,4 +620,4 @@
                 self.mpris_player = None # No players left
         elif not players:
             self.mpris_player = None
-        self._apply_mpris_properties()
+        self._apply_mpris_properties()