--- conflicted
+++ resolved
@@ -43,12 +43,6 @@
         current_stream = self.audio.speaker
         if current_stream:
             current_stream.muted = not current_stream.muted
-<<<<<<< HEAD
-            self.volbutton.get_child().set_markup(icons.vol_off) if current_stream.muted else self.on_speaker_changed()
-
-    #def Mute():
-    #self.audio.speaker += 2,
-=======
             if current_stream.muted:
                 self.vol_button.get_child().set_markup(icons.vol_off)
                 self.progress_bar.add_style_class("muted")
@@ -58,7 +52,6 @@
                 self.on_speaker_changed()
                 self.progress_bar.remove_style_class("muted")
                 self.vol_label.remove_style_class("muted")
->>>>>>> 2f3feed3
 
     def on_scroll(self, _, event):
         match event.direction:
