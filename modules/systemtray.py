--- conflicted
+++ resolved
@@ -7,9 +7,6 @@
 
 class SystemTray(Gtk.Box):
     def __init__(self, pixel_size: int = 20, **kwargs) -> None:
-<<<<<<< HEAD
-        super().__init__(name="systray", orientation=Gtk.Orientation.HORIZONTAL, spacing=8,**kwargs)
-=======
         orientation = Gtk.Orientation.HORIZONTAL if not data.VERTICAL else Gtk.Orientation.VERTICAL
         super().__init__(
             name="systray",
@@ -18,7 +15,6 @@
             **kwargs
         )
         self.set_visible(False)  # Initially hidden when empty.
->>>>>>> fcddb032
         self.pixel_size = pixel_size
         self.watcher = Gray.Watcher()
         self.watcher.connect("item-added", self.on_item_added)
