--- conflicted
+++ resolved
@@ -33,11 +33,7 @@
         return ""
 
     def fetch_weather(self):
-<<<<<<< HEAD
-        GLib.idle_add(self._fetch_weather_thread)
-=======
         GLib.Thread.new("weather-fetch", self._fetch_weather_thread, None)
->>>>>>> 672e54cf
         return True
 
     def _fetch_weather_thread(self, data):
