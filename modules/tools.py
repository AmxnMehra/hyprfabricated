from fabric.widgets.box import Box
from fabric.widgets.label import Label
from fabric.widgets.button import Button
from fabric.utils.helpers import exec_shell_command_async, get_relative_path
import modules.icons as icons
from gi.repository import Gdk, GLib
import os
import modules.data as data
import subprocess
from loguru import logger

SCREENSHOT_SCRIPT = get_relative_path("../scripts/screenshot.sh")
OCR_SCRIPT = get_relative_path("../scripts/ocr.sh")
GAMEMODE_SCRIPT = get_relative_path("../scripts/gamemode.sh")
GAMEMODE_CHECK_SCRIPT = get_relative_path("../scripts/gamemode_check.sh")
SCREENRECORD_SCRIPT = get_relative_path("../scripts/screenrecord.sh")
GAMEMODE_SCRIPT = get_relative_path("../scripts/gamemode.sh")


class Toolbox(Box):
    def __init__(self, **kwargs):
        super().__init__(
            name="toolbox",
            orientation="h",
            spacing=4,
            v_align="center",
            h_align="center",
            visible=True,
            **kwargs,
        )

        self.notch = kwargs["notch"]

        self.btn_ssregion = Button(
            name="toolbox-button",
            child=Label(name="button-label", markup=icons.ssregion),
            on_clicked=self.ssregion,
            h_expand=False,
            v_expand=False,
            h_align="center",
            v_align="center",
        )
        # Enable keyboard focus and connect events
        self.btn_ssregion.set_can_focus(True)
        self.btn_ssregion.connect("button-press-event", self.on_ssregion_click)
        self.btn_ssregion.connect("key-press-event", self.on_ssregion_key)

        self.btn_ssfull = Button(
            name="toolbox-button",
            child=Label(name="button-label", markup=icons.ssfull),
            on_clicked=self.ssfull,
            h_expand=False,
            v_expand=False,
            h_align="center",
            v_align="center",
        )
        # Enable keyboard focus and connect events
        self.btn_ssfull.set_can_focus(True) 
        self.btn_ssfull.connect("button-press-event", self.on_ssfull_click)
        self.btn_ssfull.connect("key-press-event", self.on_ssfull_key)

        self.btn_screenrecord = Button(
            name="toolbox-button",
            child=Label(name="button-label", markup=icons.screenrecord),
            on_clicked=self.screenrecord,
            h_expand=False,
            v_expand=False,
            h_align="center",
            v_align="center",
        )

        self.btn_ocr = Button(
            name="toolbox-button",
            child=Label(name="button-label", markup=icons.ocr),
            on_clicked=self.ocr,
            h_expand=False,
            v_expand=False,
            h_align="center",
            v_align="center",
        )

        self.btn_color = Button(
            name="toolbox-button",
            tooltip_text="Color Picker\nLeft Click: HEX\nMiddle Click: HSV\nRight Click: RGB\n\nKeyboard:\nEnter: HEX\nShift+Enter: RGB\nCtrl+Enter: HSV",
            child=Label(name="button-bar-label", markup=icons.colorpicker),
            h_expand=False,
            v_expand=False,
            h_align="center",
            v_align="center",
        )

        self.btn_gamemode = Button(
            name="toolbox-button",
            child=Label(name="button-label", markup=icons.gamemode),
            on_clicked=self.gamemode,
            h_expand=False,
            v_expand=False,
            h_align="center",
            v_align="center",
        )

        # Enable keyboard focus for the colorpicker button.
        self.btn_color.set_can_focus(True)
        # Connect both mouse and keyboard events.
        self.btn_color.connect("button-press-event", self.colorpicker)
        self.btn_color.connect("key_press_event", self.colorpicker_key)

        self.btn_emoji = Button(
            name="toolbox-button",
            child=Label(name="button-label", markup=icons.emoji),
            on_clicked=self.emoji,
            h_expand=False,
            v_expand=False,
            h_align="center",
            v_align="center",
        )
<<<<<<< HEAD
        self.btn_gamemode = Button(
            name="toolbox-button",
            child=Label(name="button-label", markup=icons.gamemode),
            on_clicked=self.gamemode,
=======
        
        self.btn_screenshots_folder = Button(
            name="toolbox-button",
            child=Label(name="button-label", markup=icons.screenshots),
            on_clicked=self.open_screenshots_folder,
            h_expand=False,
            v_expand=False,
            h_align="center",
            v_align="center",
        )
        
        self.btn_recordings_folder = Button(
            name="toolbox-button",
            child=Label(name="button-label", markup=icons.recordings),
            on_clicked=self.open_recordings_folder,
>>>>>>> 5dd7cc83
            h_expand=False,
            v_expand=False,
            h_align="center",
            v_align="center",
        )

        self.buttons = [
            self.btn_ssregion,
            self.btn_ssfull,
            self.btn_screenshots_folder,
            Box(name="tool-sep", h_expand=False, v_expand=False, h_align="center", v_align="center"),
            self.btn_screenrecord,
            self.btn_recordings_folder,
            Box(name="tool-sep", h_expand=False, v_expand=False, h_align="center", v_align="center"),
            self.btn_ocr,
            self.btn_color,
<<<<<<< HEAD
=======
            Box(name="tool-sep", h_expand=False, v_expand=False, h_align="center", v_align="center"),
>>>>>>> 5dd7cc83
            self.btn_gamemode,
            self.btn_emoji,
        ]

        for button in self.buttons:
            self.add(button)

        self.show_all()

        # Start polling for process state every second.
<<<<<<< HEAD
        self.recorder_timer_id = GLib.timeout_add_seconds(
            1, self.update_screenrecord_state
        )
=======
        self.recorder_timer_id = GLib.timeout_add_seconds(1, self.update_screenrecord_state)
        self.gamemode_updater = GLib.timeout_add_seconds(1, self.gamemode_check)
>>>>>>> 5dd7cc83

    def close_menu(self):
        self.notch.close_notch()

    # Action methods
    def ssfull(self, *args):
        exec_shell_command_async(f"bash {SCREENSHOT_SCRIPT} p")
        self.close_menu()

    def on_ssfull_click(self, button, event):
        if event.type == Gdk.EventType.BUTTON_PRESS:
            if event.button == 1:  # Left click
                self.ssfull()
            elif event.button == 3:  # Right click
                exec_shell_command_async(f"bash {SCREENSHOT_SCRIPT} p mockup")
                self.close_menu()
            return True
        return False

    def on_ssfull_key(self, widget, event):
        if event.keyval in {Gdk.KEY_Return, Gdk.KEY_KP_Enter}:
            modifiers = event.get_state()
            if modifiers & Gdk.ModifierType.SHIFT_MASK:
                exec_shell_command_async(f"bash {SCREENSHOT_SCRIPT} p mockup")
                self.close_menu()
            else:
                self.ssfull()
            return True
        return False

    def ssregion(self, *args):
        exec_shell_command_async(f"bash {SCREENSHOT_SCRIPT} sf")
        self.close_menu()

    def on_ssregion_click(self, button, event):
        if event.type == Gdk.EventType.BUTTON_PRESS:
            if event.button == 1:  # Left click
                self.ssregion()
            elif event.button == 3:  # Right click
                exec_shell_command_async(f"bash {SCREENSHOT_SCRIPT} sf mockup")
                self.close_menu()
            return True
        return False

    def on_ssregion_key(self, widget, event):
        if event.keyval in {Gdk.KEY_Return, Gdk.KEY_KP_Enter}:
            modifiers = event.get_state()
            if modifiers & Gdk.ModifierType.SHIFT_MASK:
                exec_shell_command_async(f"bash {SCREENSHOT_SCRIPT} sf mockup")
                self.close_menu()
            else:
                self.ssregion()
            return True
        return False

    def screenrecord(self, *args):
        # Launch screenrecord script in detached mode so that it remains running independently of this program.
        exec_shell_command_async(
            f"bash -c 'nohup bash {SCREENRECORD_SCRIPT} > /dev/null 2>&1 & disown'"
        )
        self.close_menu()

    def ocr(self, *args):
        exec_shell_command_async(f"bash {OCR_SCRIPT} sf")
        self.close_menu()

    def gamemode(self, *args):
        exec_shell_command_async(f"bash {GAMEMODE_SCRIPT} sf")
        self.gamemode_check()
        self.close_menu()

    def gamemode_check(self):
        try:
            result = subprocess.run(f"bash {GAMEMODE_CHECK_SCRIPT} sf", shell=True, stdout=subprocess.PIPE, stderr=subprocess.PIPE)
            enabled = result.stdout == b't\n'
        except Exception:
            enabled = False

        if enabled:
            self.btn_gamemode.get_child().set_markup(icons.gamemode_off)
        else:
            self.btn_gamemode.get_child().set_markup(icons.gamemode)

        return True

    def ssregion(self, *args):
        exec_shell_command_async(f"bash {SCREENSHOT_SCRIPT} sf")
        self.close_menu()

    def colorpicker(self, button, event):
        if event.type == Gdk.EventType.BUTTON_PRESS:
            cmd = {
                1: "-hex",  # Left click
                2: "-hsv",  # Middle click
                3: "-rgb",  # Right click
            }.get(event.button)

            if cmd:
                exec_shell_command_async(
                    f"bash {get_relative_path('../scripts/hyprpicker.sh')} {cmd}"
                )
                self.close_menu()

    def colorpicker_key(self, widget, event):
        if event.keyval in {Gdk.KEY_Return, Gdk.KEY_KP_Enter}:
            modifiers = event.get_state()
            cmd = "-hex"  # Default

            match modifiers & (
                Gdk.ModifierType.SHIFT_MASK | Gdk.ModifierType.CONTROL_MASK
            ):
                case Gdk.ModifierType.SHIFT_MASK:
                    cmd = "-rgb"
                case Gdk.ModifierType.CONTROL_MASK:
                    cmd = "-hsv"

            exec_shell_command_async(
                f"bash {get_relative_path('../scripts/hyprpicker.sh')} {cmd}"
            )
            self.close_menu()
            return True
        return False

    def gamemode(self, *args):
        exec_shell_command_async(f"bash {GAMEMODE_SCRIPT} toggle")
        self.gamemode_check()
        self.close_menu()

    def gamemode_check(self, *args):
        try:
            result = subprocess.run(
                f"bash {GAMEMODE_SCRIPT} check",
                shell=True,
                stdout=subprocess.PIPE,
                stderr=subprocess.PIPE,
            )
            enabled = result.stdout == b"1\n"
        except Exception:
            enabled = False

        if enabled:
            self.btn_gamemode.get_child().set_markup(icons.gamemode_off)
        else:
            self.btn_gamemode.get_child().set_markup(icons.gamemode)

        return True

    def update_screenrecord_state(self):
        """
        Checks if the 'gpu-screen-recorder' process is running.
        If it is, updates the btn_screenrecord icon to icons.stop and adds the 'recording' style class.
        Otherwise, sets the icon back to icons.screenrecord and removes the 'recording' style class.
        This function is called periodically every second.
        """
        try:
            # Use pgrep with -f to check for the process name anywhere in the command line
            result = subprocess.run(
                "pgrep -f gpu-screen-recorder",
                shell=True,
                stdout=subprocess.PIPE,
                stderr=subprocess.PIPE,
            )
            running = result.returncode == 0
        except Exception:
            running = False

        if running:
            self.btn_screenrecord.get_child().set_markup(icons.stop)
            self.btn_screenrecord.add_style_class("recording")
        else:
            self.btn_screenrecord.get_child().set_markup(icons.screenrecord)
            self.btn_screenrecord.remove_style_class("recording")

        # Return True to keep this callback active.
        return True

    def open_screenshots_folder(self, *args):
        screenshots_dir = os.path.join(os.environ.get('XDG_PICTURES_DIR', 
                                                    os.path.expanduser('~/Pictures')), 
                                     'Screenshots')
        # Create directory if it doesn't exist
        os.makedirs(screenshots_dir, exist_ok=True)
        exec_shell_command_async(f"xdg-open {screenshots_dir}")
        self.close_menu()

    def open_recordings_folder(self, *args):
        recordings_dir = os.path.join(os.environ.get('XDG_VIDEOS_DIR', 
                                                   os.path.expanduser('~/Videos')), 
                                    'Recordings')
        # Create directory if it doesn't exist
        os.makedirs(recordings_dir, exist_ok=True)
        exec_shell_command_async(f"xdg-open {recordings_dir}")
        self.close_menu()

    def emoji(self, *args):
        self.notch.open_notch("emoji")<|MERGE_RESOLUTION|>--- conflicted
+++ resolved
@@ -5,9 +5,7 @@
 import modules.icons as icons
 from gi.repository import Gdk, GLib
 import os
-import modules.data as data
 import subprocess
-from loguru import logger
 
 SCREENSHOT_SCRIPT = get_relative_path("../scripts/screenshot.sh")
 OCR_SCRIPT = get_relative_path("../scripts/ocr.sh")
@@ -35,6 +33,7 @@
             name="toolbox-button",
             child=Label(name="button-label", markup=icons.ssregion),
             on_clicked=self.ssregion,
+            tooltip_text="Screenshot Region",
             h_expand=False,
             v_expand=False,
             h_align="center",
@@ -49,13 +48,14 @@
             name="toolbox-button",
             child=Label(name="button-label", markup=icons.ssfull),
             on_clicked=self.ssfull,
+            tooltip_text="Screenshot Fullscreen",
             h_expand=False,
             v_expand=False,
             h_align="center",
             v_align="center",
         )
         # Enable keyboard focus and connect events
-        self.btn_ssfull.set_can_focus(True) 
+        self.btn_ssfull.set_can_focus(True)
         self.btn_ssfull.connect("button-press-event", self.on_ssfull_click)
         self.btn_ssfull.connect("key-press-event", self.on_ssfull_key)
 
@@ -63,6 +63,7 @@
             name="toolbox-button",
             child=Label(name="button-label", markup=icons.screenrecord),
             on_clicked=self.screenrecord,
+            tooltip_text="Screen Record",
             h_expand=False,
             v_expand=False,
             h_align="center",
@@ -73,6 +74,7 @@
             name="toolbox-button",
             child=Label(name="button-label", markup=icons.ocr),
             on_clicked=self.ocr,
+            tooltip_text="Text Recognition",
             h_expand=False,
             v_expand=False,
             h_align="center",
@@ -94,6 +96,7 @@
             child=Label(name="button-label", markup=icons.gamemode),
             on_clicked=self.gamemode,
             h_expand=False,
+            tooltip_text="Toggle Game Mode",
             v_expand=False,
             h_align="center",
             v_align="center",
@@ -110,32 +113,28 @@
             child=Label(name="button-label", markup=icons.emoji),
             on_clicked=self.emoji,
             h_expand=False,
-            v_expand=False,
-            h_align="center",
-            v_align="center",
-        )
-<<<<<<< HEAD
-        self.btn_gamemode = Button(
-            name="toolbox-button",
-            child=Label(name="button-label", markup=icons.gamemode),
-            on_clicked=self.gamemode,
-=======
-        
+            tooltip_text="Emoji Picker",
+            v_expand=False,
+            h_align="center",
+            v_align="center",
+        )
+
         self.btn_screenshots_folder = Button(
             name="toolbox-button",
             child=Label(name="button-label", markup=icons.screenshots),
             on_clicked=self.open_screenshots_folder,
-            h_expand=False,
-            v_expand=False,
-            h_align="center",
-            v_align="center",
-        )
-        
+            tooltip_text="Open Screenshots Folder",
+            h_expand=False,
+            v_expand=False,
+            h_align="center",
+            v_align="center",
+        )
+
         self.btn_recordings_folder = Button(
             name="toolbox-button",
             child=Label(name="button-label", markup=icons.recordings),
             on_clicked=self.open_recordings_folder,
->>>>>>> 5dd7cc83
+            tooltip_text="Open Recordings Folder",
             h_expand=False,
             v_expand=False,
             h_align="center",
@@ -152,10 +151,7 @@
             Box(name="tool-sep", h_expand=False, v_expand=False, h_align="center", v_align="center"),
             self.btn_ocr,
             self.btn_color,
-<<<<<<< HEAD
-=======
             Box(name="tool-sep", h_expand=False, v_expand=False, h_align="center", v_align="center"),
->>>>>>> 5dd7cc83
             self.btn_gamemode,
             self.btn_emoji,
         ]
@@ -166,14 +162,8 @@
         self.show_all()
 
         # Start polling for process state every second.
-<<<<<<< HEAD
-        self.recorder_timer_id = GLib.timeout_add_seconds(
-            1, self.update_screenrecord_state
-        )
-=======
         self.recorder_timer_id = GLib.timeout_add_seconds(1, self.update_screenrecord_state)
         self.gamemode_updater = GLib.timeout_add_seconds(1, self.gamemode_check)
->>>>>>> 5dd7cc83
 
     def close_menu(self):
         self.notch.close_notch()
@@ -204,9 +194,6 @@
             return True
         return False
 
-    def ssregion(self, *args):
-        exec_shell_command_async(f"bash {SCREENSHOT_SCRIPT} sf")
-        self.close_menu()
 
     def on_ssregion_click(self, button, event):
         if event.type == Gdk.EventType.BUTTON_PRESS:
@@ -239,25 +226,6 @@
     def ocr(self, *args):
         exec_shell_command_async(f"bash {OCR_SCRIPT} sf")
         self.close_menu()
-
-    def gamemode(self, *args):
-        exec_shell_command_async(f"bash {GAMEMODE_SCRIPT} sf")
-        self.gamemode_check()
-        self.close_menu()
-
-    def gamemode_check(self):
-        try:
-            result = subprocess.run(f"bash {GAMEMODE_CHECK_SCRIPT} sf", shell=True, stdout=subprocess.PIPE, stderr=subprocess.PIPE)
-            enabled = result.stdout == b't\n'
-        except Exception:
-            enabled = False
-
-        if enabled:
-            self.btn_gamemode.get_child().set_markup(icons.gamemode_off)
-        else:
-            self.btn_gamemode.get_child().set_markup(icons.gamemode)
-
-        return True
 
     def ssregion(self, *args):
         exec_shell_command_async(f"bash {SCREENSHOT_SCRIPT} sf")
@@ -316,8 +284,10 @@
 
         if enabled:
             self.btn_gamemode.get_child().set_markup(icons.gamemode_off)
+            self.btn_gamemode.set_tooltip_text("GameMode : OFF")
         else:
             self.btn_gamemode.get_child().set_markup(icons.gamemode)
+            self.btn_gamemode.set_tooltip_text("GameMode : ON")
 
         return True
 
@@ -351,8 +321,8 @@
         return True
 
     def open_screenshots_folder(self, *args):
-        screenshots_dir = os.path.join(os.environ.get('XDG_PICTURES_DIR', 
-                                                    os.path.expanduser('~/Pictures')), 
+        screenshots_dir = os.path.join(os.environ.get('XDG_PICTURES_DIR',
+                                                    os.path.expanduser('~/Pictures')),
                                      'Screenshots')
         # Create directory if it doesn't exist
         os.makedirs(screenshots_dir, exist_ok=True)
@@ -360,8 +330,8 @@
         self.close_menu()
 
     def open_recordings_folder(self, *args):
-        recordings_dir = os.path.join(os.environ.get('XDG_VIDEOS_DIR', 
-                                                   os.path.expanduser('~/Videos')), 
+        recordings_dir = os.path.join(os.environ.get('XDG_VIDEOS_DIR',
+                                                   os.path.expanduser('~/Videos')),
                                     'Recordings')
         # Create directory if it doesn't exist
         os.makedirs(recordings_dir, exist_ok=True)
