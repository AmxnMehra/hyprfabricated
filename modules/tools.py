--- conflicted
+++ resolved
@@ -7,13 +7,10 @@
 import modules.data as data
 import subprocess
 
-SCREENSHOT_SCRIPT = "/home/saumya/.local/bin/screenshot"
+SCREENSHOT_SCRIPT = get_relative_path("../scripts/screenshot.sh")
 OCR_SCRIPT = get_relative_path("../scripts/ocr.sh")
-SCREENRECORD_SCRIPT = "/home/saumya/.local/bin/record.sh"
-# SCREENSHOT_SCRIPT = get_relative_path("../scripts/screenshot.sh")
-# OCR_SCRIPT = get_relative_path("../scripts/ocr.sh")
-# SCREENRECORD_SCRIPT = get_relative_path("../scripts/screenrecord.sh")
-SCREENRECORD_APP = "gpu-screen-recorder"
+SCREENRECORD_SCRIPT = get_relative_path("../scripts/screenrecord.sh")
+
 class Toolbox(Box):
     def __init__(self, **kwargs):
         super().__init__(
@@ -86,8 +83,6 @@
         # Connect both mouse and keyboard events.
         self.btn_color.connect("button-press-event", self.colorpicker)
         self.btn_color.connect("key_press_event", self.colorpicker_key)
-<<<<<<< HEAD
-=======
 
         self.btn_emoji = Button(
             name="toolbox-button",
@@ -99,7 +94,6 @@
             v_align="center",
         )
 
->>>>>>> 0bafdbc5
         self.buttons = [
             self.btn_ssregion,
             self.btn_ssfull,
@@ -114,11 +108,11 @@
 
         self.show_all()
 
+        # Start polling for process state every second.
+        self.recorder_timer_id = GLib.timeout_add_seconds(1, self.update_screenrecord_state)
 
     def close_menu(self):
         self.notch.close_notch()
-        # Start polling for process state every second.
-        self.recorder_timer_id = GLib.timeout_add_seconds(1, self.update_screenrecord_state)
 
     # Action methods
     def ssfull(self, *args):
@@ -145,7 +139,7 @@
                 2: "-hsv",   # Middle click
                 3: "-rgb"    # Right click
             }.get(event.button)
-            
+
             if cmd:
                 exec_shell_command_async(f"bash {get_relative_path('../scripts/hyprpicker.sh')} {cmd}")
                 self.close_menu()
@@ -154,13 +148,13 @@
         if event.keyval in {Gdk.KEY_Return, Gdk.KEY_KP_Enter}:
             modifiers = event.get_state()
             cmd = "-hex"  # Default
-            
+
             match modifiers & (Gdk.ModifierType.SHIFT_MASK | Gdk.ModifierType.CONTROL_MASK):
                 case Gdk.ModifierType.SHIFT_MASK:
                     cmd = "-rgb"
                 case Gdk.ModifierType.CONTROL_MASK:
                     cmd = "-hsv"
-                
+
             exec_shell_command_async(f"bash {get_relative_path('../scripts/hyprpicker.sh')} {cmd}")
             self.close_menu()
             return True
@@ -174,9 +168,8 @@
         This function is called periodically every second.
         """
         try:
-            print("yes")
             # Use pgrep with -f to check for the process name anywhere in the command line
-            result = subprocess.run(f"pgrep -f {SCREENRECORD_APP}", shell=True, stdout=subprocess.PIPE, stderr=subprocess.PIPE)
+            result = subprocess.run("pgrep -f gpu-screen-recorder", shell=True, stdout=subprocess.PIPE, stderr=subprocess.PIPE)
             running = result.returncode == 0
         except Exception:
             running = False
