--- conflicted
+++ resolved
@@ -5,13 +5,8 @@
 import modules.icons as icons
 from gi.repository import Gdk, GLib
 import os
-import config.data as data
 import subprocess
-<<<<<<< HEAD
-=======
-from loguru import logger
 import threading
->>>>>>> a8896c64
 
 SCREENSHOT_SCRIPT = get_relative_path("../scripts/screenshot.sh")
 POMODORO_SCRIPT = get_relative_path("../scripts/pomodoro.sh")
@@ -161,13 +156,31 @@
             self.btn_ssregion,
             self.btn_ssfull,
             self.btn_screenshots_folder,
-            Box(name="tool-sep", h_expand=False, v_expand=False, h_align="center", v_align="center"),
+            Box(
+                name="tool-sep",
+                h_expand=False,
+                v_expand=False,
+                h_align="center",
+                v_align="center",
+            ),
             self.btn_screenrecord,
             self.btn_recordings_folder,
-            Box(name="tool-sep", h_expand=False, v_expand=False, h_align="center", v_align="center"),
+            Box(
+                name="tool-sep",
+                h_expand=False,
+                v_expand=False,
+                h_align="center",
+                v_align="center",
+            ),
             self.btn_ocr,
             self.btn_color,
-            Box(name="tool-sep", h_expand=False, v_expand=False, h_align="center", v_align="center"),
+            Box(
+                name="tool-sep",
+                h_expand=False,
+                v_expand=False,
+                h_align="center",
+                v_align="center",
+            ),
             self.btn_gamemode,
             self.btn_pomodoro,
             self.btn_emoji,
@@ -179,7 +192,9 @@
         self.show_all()
 
         # Start polling for process state every second.
-        self.recorder_timer_id = GLib.timeout_add_seconds(1, self.update_screenrecord_state)
+        self.recorder_timer_id = GLib.timeout_add_seconds(
+            1, self.update_screenrecord_state
+        )
         self.gamemode_updater = GLib.timeout_add_seconds(1, self.gamemode_check)
         self.pomodoro_updater = GLib.timeout_add_seconds(1, self.pomodoro_check)
 
@@ -212,7 +227,6 @@
             return True
         return False
 
-
     def on_ssregion_click(self, button, event):
         if event.type == Gdk.EventType.BUTTON_PRESS:
             if event.button == 1:  # Left click
@@ -243,14 +257,21 @@
 
     # Function to run the pomodoro script
     def pomodoro(self, *args):
-        exec_shell_command_async(f"bash -c 'nohup bash {POMODORO_SCRIPT} > /dev/null 2>&1 & disown'")
+        exec_shell_command_async(
+            f"bash -c 'nohup bash {POMODORO_SCRIPT} > /dev/null 2>&1 & disown'"
+        )
         self.close_menu()
 
     # Function to check if the pomodoro script is running
     def pomodoro_check(self):
         def check():
             try:
-                result = subprocess.run("pgrep -f pomodoro.sh", shell=True, stdout=subprocess.PIPE, stderr=subprocess.PIPE)
+                result = subprocess.run(
+                    "pgrep -f pomodoro.sh",
+                    shell=True,
+                    stdout=subprocess.PIPE,
+                    stderr=subprocess.PIPE,
+                )
                 running = result.returncode == 0
             except Exception:
                 running = False
@@ -263,8 +284,10 @@
                     self.btn_pomodoro.get_child().set_markup(icons.timer_off)
                     self.btn_pomodoro.remove_style_class("pomodoro")
                 return False
+
             GLib.idle_add(update_ui)
             return False
+
         GLib.idle_add(lambda: threading.Thread(target=check).start())
         return True
 
@@ -272,33 +295,6 @@
         exec_shell_command_async(f"bash {OCR_SCRIPT} sf")
         self.close_menu()
 
-<<<<<<< HEAD
-=======
-    def gamemode(self, *args):
-        exec_shell_command_async(f"bash {GAMEMODE_SCRIPT}")
-        self.gamemode_check()
-        self.close_menu()
-
-    def gamemode_check(self):
-        def check():
-            try:
-                result = subprocess.run(f"bash {GAMEMODE_SCRIPT} check", shell=True, stdout=subprocess.PIPE, stderr=subprocess.PIPE)
-                enabled = result.stdout == b't\n'
-            except Exception:
-                enabled = False
-
-            def update_ui():
-                if enabled:
-                    self.btn_gamemode.get_child().set_markup(icons.gamemode_off)
-                else:
-                    self.btn_gamemode.get_child().set_markup(icons.gamemode)
-                return False
-            GLib.idle_add(update_ui)
-            return False
-        GLib.idle_add(lambda: threading.Thread(target=check).start())
-        return True
-
->>>>>>> a8896c64
     def ssregion(self, *args):
         exec_shell_command_async(f"bash {SCREENSHOT_SCRIPT} sf")
         self.close_menu()
@@ -364,37 +360,14 @@
         return True
 
     def update_screenrecord_state(self):
-<<<<<<< HEAD
-        """
-        Checks if the 'gpu-screen-recorder' process is running.
-        If it is, updates the btn_screenrecord icon to icons.stop and adds the 'recording' style class.
-        Otherwise, sets the icon back to icons.screenrecord and removes the 'recording' style class.
-        This function is called periodically every second.
-        """
-        try:
-            # Use pgrep with -f to check for the process name anywhere in the command line
-            result = subprocess.run(
-                "pgrep -f gpu-screen-recorder",
-                shell=True,
-                stdout=subprocess.PIPE,
-                stderr=subprocess.PIPE,
-            )
-            running = result.returncode == 0
-        except Exception:
-            running = False
-
-        if running:
-            self.btn_screenrecord.get_child().set_markup(icons.stop)
-            self.btn_screenrecord.add_style_class("recording")
-        else:
-            self.btn_screenrecord.get_child().set_markup(icons.screenrecord)
-            self.btn_screenrecord.remove_style_class("recording")
-
-        # Return True to keep this callback active.
-=======
         def check():
             try:
-                result = subprocess.run("pgrep -f gpu-screen-recorder", shell=True, stdout=subprocess.PIPE, stderr=subprocess.PIPE)
+                result = subprocess.run(
+                    "pgrep -f gpu-screen-recorder",
+                    shell=True,
+                    stdout=subprocess.PIPE,
+                    stderr=subprocess.PIPE,
+                )
                 running = result.returncode == 0
             except Exception:
                 running = False
@@ -407,25 +380,28 @@
                     self.btn_screenrecord.get_child().set_markup(icons.screenrecord)
                     self.btn_screenrecord.remove_style_class("recording")
                 return False
+
             GLib.idle_add(update_ui)
             return False
+
         GLib.idle_add(lambda: threading.Thread(target=check).start())
->>>>>>> a8896c64
         return True
 
     def open_screenshots_folder(self, *args):
-        screenshots_dir = os.path.join(os.environ.get('XDG_PICTURES_DIR',
-                                                    os.path.expanduser('~/Pictures')),
-                                     'Screenshots')
+        screenshots_dir = os.path.join(
+            os.environ.get("XDG_PICTURES_DIR", os.path.expanduser("~/Pictures")),
+            "Screenshots",
+        )
         # Create directory if it doesn't exist
         os.makedirs(screenshots_dir, exist_ok=True)
         exec_shell_command_async(f"xdg-open {screenshots_dir}")
         self.close_menu()
 
     def open_recordings_folder(self, *args):
-        recordings_dir = os.path.join(os.environ.get('XDG_VIDEOS_DIR',
-                                                   os.path.expanduser('~/Videos')),
-                                    'Recordings')
+        recordings_dir = os.path.join(
+            os.environ.get("XDG_VIDEOS_DIR", os.path.expanduser("~/Videos")),
+            "Recordings",
+        )
         # Create directory if it doesn't exist
         os.makedirs(recordings_dir, exist_ok=True)
         exec_shell_command_async(f"xdg-open {recordings_dir}")
