from fabric.widgets.box import Box
from fabric.widgets.label import Label
from fabric.widgets.button import Button
from fabric.utils.helpers import exec_shell_command_async, get_relative_path
import modules.icons as icons
<<<<<<< HEAD
from gi.repository import Gdk
import modules.data as data
from fabric.utils.helpers import get_relative_path, exec_shell_command_async
=======
from gi.repository import Gdk, GLib
import modules.data as data
import subprocess

>>>>>>> a6e45ace
SCREENSHOT_SCRIPT = get_relative_path("../scripts/screenshot.sh")
OCR_SCRIPT = get_relative_path("../scripts/ocr.sh")
SCREENRECORD_SCRIPT = get_relative_path("../scripts/screenrecord.sh")
SCREENRECORD_APP = "wl-screenrec"
class Toolbox(Box):
    def __init__(self, **kwargs):
        super().__init__(
            name="toolbox",
            orientation="h",
            spacing=4,
            v_align="center",
            h_align="center",
            visible=True,
            **kwargs,
        )

        self.notch = kwargs["notch"]

        self.btn_ssregion = Button(
            name="toolbox-button",
            child=Label(name="button-label", markup=icons.ssregion),
            on_clicked=self.ssregion,
            h_expand=False,
            v_expand=False,
            h_align="center",
            v_align="center",
        )

        self.btn_ssfull = Button(
            name="toolbox-button",
            child=Label(name="button-label", markup=icons.ssfull),
            on_clicked=self.ssfull,
            h_expand=False,
            v_expand=False,
            h_align="center",
            v_align="center",
        )

        self.btn_screenrecord = Button(
            name="toolbox-button",
            child=Label(name="button-label", markup=icons.screenrecord),
            on_clicked=self.screenrecord,
            h_expand=False,
            v_expand=False,
            h_align="center",
            v_align="center",
        )

        self.btn_ocr = Button(
            name="toolbox-button",
            child=Label(name="button-label", markup=icons.ocr),
            on_clicked=self.ocr,
            h_expand=False,
            v_expand=False,
            h_align="center",
            v_align="center",
        )

<<<<<<< HEAD


        self.btn_color = Button(
            name="toolbox-button",
            tooltip_text="Color Picker\nLeft Click: HEX\nMiddle Click: HSV\nRight Click: RGB",
            child=Label(
                name="button-bar-label",
                markup=icons.colorpicker
            )
        )
        self.btn_config = Button(
            name="toolbox-button",
            on_clicked=lambda *_: exec_shell_command_async(f"python {data.HOME_DIR}/.config/hyprfabricated/config/config.py"),
            child=Label(
                name="button-bar-label",
                markup=icons.config
            )
        )
        self.btn_color.connect("button-press-event", self.colorpicker)
=======
        self.btn_color = Button(
            name="toolbox-button",
            tooltip_text="Color Picker\nLeft Click: HEX\nMiddle Click: HSV\nRight Click: RGB\n\nKeyboard:\nReturn: HEX\nShift+Return: RGB\nCtrl+Return: HSV",
            child=Label(
                name="button-bar-label",
                markup=icons.colorpicker
            ),
            h_expand=False,
            v_expand=False,
            h_align="center",
            v_align="center",
        )

        # Enable keyboard focus for the colorpicker button.
        self.btn_color.set_can_focus(True)
        # Connect both mouse and keyboard events.
        self.btn_color.connect("button-press-event", self.colorpicker)
        self.btn_color.connect("key_press_event", self.colorpicker_key)
>>>>>>> a6e45ace
        self.buttons = [
            self.btn_ssregion,
            self.btn_ssfull,
            self.btn_screenrecord,
            self.btn_ocr,
            self.btn_color,
<<<<<<< HEAD
            self.btn_config,
=======
>>>>>>> a6e45ace
        ]

        for button in self.buttons:
            self.add(button)

        self.show_all()


    def close_menu(self):
        self.notch.close_notch()

        # Start polling for process state every second.
        self.recorder_timer_id = GLib.timeout_add_seconds(1, self.update_screenrecord_state)

    def close_menu(self):
        self.notch.close_notch()

    # Action methods
    def ssfull(self, *args):
        exec_shell_command_async(f"bash {SCREENSHOT_SCRIPT} p")
        self.close_menu()

    def screenrecord(self, *args):
        # Launch screenrecord script in detached mode so that it remains running independently of this program.
        exec_shell_command_async(f"bash -c 'nohup bash {SCREENRECORD_SCRIPT} > /dev/null 2>&1 & disown'")
        self.close_menu()

    def ocr(self, *args):
        exec_shell_command_async(f"bash {OCR_SCRIPT} sf")
        self.close_menu()

    def ssregion(self, *args):
        exec_shell_command_async(f"bash {SCREENSHOT_SCRIPT} sf")
        self.close_menu()

    def colorpicker(self, button, event):
<<<<<<< HEAD
        if event.button == 1:
            exec_shell_command_async(f"bash {get_relative_path('../scripts/hyprpicker-hex.sh')}")
        elif event.button == 2:
            exec_shell_command_async(f"bash {get_relative_path('../scripts/hyprpicker-hsv.sh')}")
        elif event.button == 3:
            exec_shell_command_async(f"bash {get_relative_path('../scripts/hyprpicker-rgb.sh')}")

        self.close_menu()
=======
        # Mouse event handler
        if event.type == Gdk.EventType.BUTTON_PRESS:
            if event.button == 1:
                # Left click: HEX
                exec_shell_command_async(f"bash {get_relative_path('../scripts/hyprpicker-hex.sh')}")
            elif event.button == 2:
                # Middle click: HSV
                exec_shell_command_async(f"bash {get_relative_path('../scripts/hyprpicker-hsv.sh')}")
            elif event.button == 3:
                # Right click: RGB
                exec_shell_command_async(f"bash {get_relative_path('../scripts/hyprpicker-rgb.sh')}")
            self.close_menu()

    def colorpicker_key(self, widget, event):
        # Keyboard event handler for colorpicker button.
        if event.keyval in (Gdk.KEY_Return, Gdk.KEY_KP_Enter):
            state = event.get_state()
            # Check for Shift modifier; use RGB script.
            if state & Gdk.ModifierType.SHIFT_MASK:
                exec_shell_command_async(f"bash {get_relative_path('../scripts/hyprpicker-rgb.sh')}")
            # Check for Control modifier; use HSV script.
            elif state & Gdk.ModifierType.CONTROL_MASK:
                exec_shell_command_async(f"bash {get_relative_path('../scripts/hyprpicker-hsv.sh')}")
            else:
                # No modifier: HEX script.
                exec_shell_command_async(f"bash {get_relative_path('../scripts/hyprpicker-hex.sh')}")
            self.close_menu()
            return True
        return False

    def update_screenrecord_state(self):
        """
        Checks if the 'gpu-screen-recorder' process is running.
        If it is, updates the btn_screenrecord icon to icons.stop and adds the 'recording' style class.
        Otherwise, sets the icon back to icons.screenrecord and removes the 'recording' style class.
        This function is called periodically every second.
        """
        try:
            # Use pgrep with -f to check for the process name anywhere in the command line
            result = subprocess.run(f"pgrep -f {SCREENRECORD_APP}", shell=True, stdout=subprocess.PIPE, stderr=subprocess.PIPE)
            running = result.returncode == 0
        except Exception:
            running = False

        if running:
            self.btn_screenrecord.get_child().set_markup(icons.stop)
            self.btn_screenrecord.add_style_class("recording")
        else:
            self.btn_screenrecord.get_child().set_markup(icons.screenrecord)
            self.btn_screenrecord.remove_style_class("recording")

        # Return True to keep this callback active.
        return True
>>>>>>> a6e45ace
<|MERGE_RESOLUTION|>--- conflicted
+++ resolved
@@ -3,16 +3,10 @@
 from fabric.widgets.button import Button
 from fabric.utils.helpers import exec_shell_command_async, get_relative_path
 import modules.icons as icons
-<<<<<<< HEAD
-from gi.repository import Gdk
-import modules.data as data
-from fabric.utils.helpers import get_relative_path, exec_shell_command_async
-=======
 from gi.repository import Gdk, GLib
 import modules.data as data
 import subprocess
 
->>>>>>> a6e45ace
 SCREENSHOT_SCRIPT = get_relative_path("../scripts/screenshot.sh")
 OCR_SCRIPT = get_relative_path("../scripts/ocr.sh")
 SCREENRECORD_SCRIPT = get_relative_path("../scripts/screenrecord.sh")
@@ -71,27 +65,6 @@
             v_align="center",
         )
 
-<<<<<<< HEAD
-
-
-        self.btn_color = Button(
-            name="toolbox-button",
-            tooltip_text="Color Picker\nLeft Click: HEX\nMiddle Click: HSV\nRight Click: RGB",
-            child=Label(
-                name="button-bar-label",
-                markup=icons.colorpicker
-            )
-        )
-        self.btn_config = Button(
-            name="toolbox-button",
-            on_clicked=lambda *_: exec_shell_command_async(f"python {data.HOME_DIR}/.config/hyprfabricated/config/config.py"),
-            child=Label(
-                name="button-bar-label",
-                markup=icons.config
-            )
-        )
-        self.btn_color.connect("button-press-event", self.colorpicker)
-=======
         self.btn_color = Button(
             name="toolbox-button",
             tooltip_text="Color Picker\nLeft Click: HEX\nMiddle Click: HSV\nRight Click: RGB\n\nKeyboard:\nReturn: HEX\nShift+Return: RGB\nCtrl+Return: HSV",
@@ -110,17 +83,12 @@
         # Connect both mouse and keyboard events.
         self.btn_color.connect("button-press-event", self.colorpicker)
         self.btn_color.connect("key_press_event", self.colorpicker_key)
->>>>>>> a6e45ace
         self.buttons = [
             self.btn_ssregion,
             self.btn_ssfull,
             self.btn_screenrecord,
             self.btn_ocr,
             self.btn_color,
-<<<<<<< HEAD
-            self.btn_config,
-=======
->>>>>>> a6e45ace
         ]
 
         for button in self.buttons:
@@ -157,16 +125,6 @@
         self.close_menu()
 
     def colorpicker(self, button, event):
-<<<<<<< HEAD
-        if event.button == 1:
-            exec_shell_command_async(f"bash {get_relative_path('../scripts/hyprpicker-hex.sh')}")
-        elif event.button == 2:
-            exec_shell_command_async(f"bash {get_relative_path('../scripts/hyprpicker-hsv.sh')}")
-        elif event.button == 3:
-            exec_shell_command_async(f"bash {get_relative_path('../scripts/hyprpicker-rgb.sh')}")
-
-        self.close_menu()
-=======
         # Mouse event handler
         if event.type == Gdk.EventType.BUTTON_PRESS:
             if event.button == 1:
@@ -219,5 +177,4 @@
             self.btn_screenrecord.remove_style_class("recording")
 
         # Return True to keep this callback active.
-        return True
->>>>>>> a6e45ace
+        return True