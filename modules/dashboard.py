--- conflicted
+++ resolved
@@ -5,23 +5,13 @@
 from fabric.widgets.stack import Stack
 from fabric.widgets.image import Image
 import gi
-<<<<<<< HEAD
-=======
 gi.require_version('Gtk', '3.0')
 gi.require_version('GdkPixbuf', '2.0')
->>>>>>> d09efc5c
 from gi.repository import Gtk, GdkPixbuf
 from modules.widgets import Widgets
 from modules.pins import Pins
 from modules.wallpapers import WallpaperSelector
 from modules.kanban import Kanban
-<<<<<<< HEAD
-
-gi.require_version("Gtk", "3.0")
-gi.require_version("GdkPixbuf", "2.0")
-
-=======
->>>>>>> d09efc5c
 
 class Dashboard(Box):
     def __init__(self, **kwargs):
