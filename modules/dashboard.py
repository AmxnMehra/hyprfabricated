--- conflicted
+++ resolved
@@ -9,14 +9,9 @@
 import gi
 gi.require_version('Gtk', '3.0')
 gi.require_version('GdkPixbuf', '2.0')
-<<<<<<< HEAD
-from gi.repository import GLib, Gtk, Vte, Pango, GdkPixbuf
-import modules.icons  as icons
-=======
 from gi.repository import GLib, Gtk, Pango, GdkPixbuf
 import modules.icons as icons
 from modules.buttons import Buttons
->>>>>>> 39b1cb99
 from modules.widgets import Widgets
 from modules.buttons import Buttons
 from modules.pins import Pins
