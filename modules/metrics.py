import re
import subprocess

import psutil
from gi.repository import GLib

from fabric.core.fabricator import Fabricator
from fabric.widgets.box import Box
from fabric.widgets.button import Button
from fabric.widgets.circularprogressbar import CircularProgressBar
from fabric.widgets.eventbox import EventBox
from fabric.widgets.label import Label
from fabric.widgets.overlay import Overlay
from fabric.widgets.revealer import Revealer
from fabric.core.fabricator import Fabricator
from fabric.utils.helpers import exec_shell_command_async, invoke_repeater
from fabric.widgets.scale import Scale
from fabric.widgets.button import Button

from fabric.core.fabricator import Fabricator
from fabric.utils.helpers import invoke_repeater
from services.network import NetworkClient
import time
import modules.icons as icons
import config.data as data
from services.network import NetworkClient
import time

class MetricsProvider:
    """
    Class responsible for obtaining centralized CPU, memory, disk usage, and battery metrics.
    It updates periodically so that all widgets querying it display the same values.
    """
    def __init__(self):
        self.cpu = 0.0
        self.mem = 0.0
        self.disk = 0.0

        self.bat_percent = 0.0
        self.bat_charging = None

        # Updates every 1 second
        GLib.timeout_add_seconds(1, self._update)

    def _update(self):
        # Get non-blocking usage percentages (interval=0)
        # The first call may return 0, but subsequent calls will provide consistent values.
        self.cpu = psutil.cpu_percent(interval=0)
        self.mem = psutil.virtual_memory().percent
        self.disk = psutil.disk_usage("/").percent

        battery = psutil.sensors_battery()
        if battery is None:
            self.bat_percent = 0.0
            self.bat_charging = None
        else:
            self.bat_percent = battery.percent
            self.bat_charging = battery.power_plugged

        return True

    def get_metrics(self):
        return (self.cpu, self.mem, self.disk)

    def get_battery(self):
        return (self.bat_percent, self.bat_charging)

# Global instance to share data between both widgets.
shared_provider = MetricsProvider()

class Metrics(Box):
    def __init__(self, **kwargs):
        super().__init__(
            name="metrics",
            spacing=8,
            h_align="center",
            v_align="fill",
            visible=True,
            all_visible=True,
        )

        self.cpu_usage = Scale(
            name="cpu-usage",
            value=0.25,
            orientation='v',
            inverted=True,
            v_align='fill',
            v_expand=True,
        )

        self.cpu_label = Label(
            name="cpu-label",
            markup=icons.cpu,
        )

        self.cpu = Box(
            name="cpu-box",
            orientation='v',
            spacing=8,
            children=[
                self.cpu_usage,
                self.cpu_label,
            ]
        )

        self.ram_usage = Scale(
            name="ram-usage",
            value=0.5,
            orientation='v',
            inverted=True,
            v_align='fill',
            v_expand=True,
        )

        self.ram_label = Label(
            name="ram-label",
            markup=icons.memory,
        )

        self.ram = Box(
            name="ram-box",
            orientation='v',
            spacing=8,
            children=[
                self.ram_usage,
                self.ram_label,
            ]
        )

        self.disk_usage = Scale(
            name="disk-usage",
            value=0.75,
            orientation='v',
            inverted=True,
            v_align='fill',
            v_expand=True,
        )

        self.disk_label = Label(
            name="disk-label",
            markup=icons.disk,
        )

        self.disk = Box(
            name="disk-box",
            orientation='v',
            spacing=8,
            children=[
                self.disk_usage,
                self.disk_label,
            ]
        )

        self.scales = [
            self.disk,
            self.ram,
            self.cpu,
        ]

        self.cpu_usage.set_sensitive(False)
        self.ram_usage.set_sensitive(False)
        self.disk_usage.set_sensitive(False)

        for x in self.scales:
            self.add(x)

        # Update the widget every second
        GLib.timeout_add_seconds(1, self.update_status)

    def update_status(self):
        # Retrieve centralized data
        cpu, mem, disk = shared_provider.get_metrics()

        # Normalize to 0.0 - 1.0
        self.cpu_usage.value = cpu / 100.0
        self.ram_usage.value = mem / 100.0
        self.disk_usage.value = disk / 100.0

        return True  # Continue calling this function.

class MetricsSmall(Button):
    def __init__(self, **kwargs):
        super().__init__(name="metrics-small", **kwargs)

        # Create the main box for metrics widgets
        main_box = Box(
            name="metrics-small",
            spacing=0,
            orientation="h" if not data.VERTICAL else "v",
            visible=True,
            all_visible=True,
        )

        # ------------------ CPU ------------------
        self.cpu_icon = Label(name="metrics-icon", markup=icons.cpu)
        self.cpu_circle = CircularProgressBar(
            name="metrics-circle",
            value=0,
            size=28,
            line_width=2,
            start_angle=150,
            end_angle=390,
            style_classes="cpu",
            child=self.cpu_icon,
        )
        self.cpu_level = Label(name="metrics-level", style_classes="cpu", label="0%")
        self.cpu_revealer = Revealer(
            name="metrics-cpu-revealer",
            transition_duration=250,
            transition_type="slide-left",
            child=self.cpu_level,
            child_revealed=False,
        )
        self.cpu_box = Box(
            name="metrics-cpu-box",
            orientation="h",
            spacing=0,
            children=[self.cpu_circle, self.cpu_revealer],
        )

        # ------------------ RAM ------------------
        self.ram_icon = Label(name="metrics-icon", markup=icons.memory)
        self.ram_circle = CircularProgressBar(
            name="metrics-circle",
            value=0,
            size=28,
            line_width=2,
            start_angle=150,
            end_angle=390,
            style_classes="ram",
            child=self.ram_icon,
        )
        self.ram_level = Label(name="metrics-level", style_classes="ram", label="0%")
        self.ram_revealer = Revealer(
            name="metrics-ram-revealer",
            transition_duration=250,
            transition_type="slide-left",
            child=self.ram_level,
            child_revealed=False,
        )
        self.ram_box = Box(
            name="metrics-ram-box",
            orientation="h",
            spacing=0,
            children=[self.ram_circle, self.ram_revealer],
        )

        # ------------------ Disk ------------------
        self.disk_icon = Label(name="metrics-icon", markup=icons.disk)
        self.disk_circle = CircularProgressBar(
            name="metrics-circle",
            value=0,
            size=28,
            line_width=2,
            start_angle=150,
            end_angle=390,
            style_classes="disk",
            child=self.disk_icon,
        )
        self.disk_level = Label(name="metrics-level", style_classes="disk", label="0%")
        self.disk_revealer = Revealer(
            name="metrics-disk-revealer",
            transition_duration=250,
            transition_type="slide-left",
            child=self.disk_level,
            child_revealed=False,
        )
        self.disk_box = Box(
            name="metrics-disk-box",
            orientation="h",
            spacing=0,
            children=[self.disk_circle, self.disk_revealer],
        )

        # Agregamos cada widget métrico al contenedor principal
        main_box.add(self.disk_box)
        main_box.add(Box(name="metrics-sep"))
        main_box.add(self.ram_box)
        main_box.add(Box(name="metrics-sep"))
        main_box.add(self.cpu_box)

        # Set the main box as the button's child
        self.add(main_box)

        # Connect events directly to the button
        self.connect("enter-notify-event", self.on_mouse_enter)
        self.connect("leave-notify-event", self.on_mouse_leave)

        GLib.timeout_add_seconds(1, self.update_metrics)
        # Actualización de métricas cada segundo

        # Estado inicial de los revealers y variables para la gestión del hover
        self.hide_timer = None
        self.hover_counter = 0

    def _format_percentage(self, value: int) -> str:
        """Formato natural del porcentaje sin forzar ancho fijo."""
        return f"{value}%"

    def on_mouse_enter(self, widget, event):
        if not data.VERTICAL:
            self.hover_counter += 1
            if self.hide_timer is not None:
                GLib.source_remove(self.hide_timer)
                self.hide_timer = None
            # Revelar niveles en hover para todas las métricas
            self.cpu_revealer.set_reveal_child(True)
            self.ram_revealer.set_reveal_child(True)
            self.disk_revealer.set_reveal_child(True)
            return False

    def on_mouse_leave(self, widget, event):
        if not data.VERTICAL:
            if self.hover_counter > 0:
                self.hover_counter -= 1
            if self.hover_counter == 0:
                if self.hide_timer is not None:
                    GLib.source_remove(self.hide_timer)
                self.hide_timer = GLib.timeout_add(500, self.hide_revealer)
            return False

    def hide_revealer(self):
        if not data.VERTICAL:
            self.cpu_revealer.set_reveal_child(False)
            self.ram_revealer.set_reveal_child(False)
            self.disk_revealer.set_reveal_child(False)
            self.hide_timer = None
            return False

    def update_metrics(self):
        # Recuperar datos centralizados
        cpu, mem, disk = shared_provider.get_metrics()
        self.cpu_circle.set_value(cpu / 100.0)
        self.ram_circle.set_value(mem / 100.0)
        self.disk_circle.set_value(disk / 100.0)
        # Actualizar etiquetas con el porcentaje formateado
        self.cpu_level.set_label(self._format_percentage(int(cpu)))
        self.ram_level.set_label(self._format_percentage(int(mem)))
        self.disk_level.set_label(self._format_percentage(int(disk)))
        self.set_tooltip_markup(f"{icons.disk} DISK - {icons.memory} RAM - {icons.cpu} CPU" if not data.VERTICAL else f"{icons.disk} DISK: {self.disk_level.get_label()}\n{icons.memory} RAM: {self.ram_level.get_label()}\n{icons.cpu} CPU: {self.cpu_level.get_label()}")
        return True


class Battery(Button):
    def __init__(self, **kwargs):
        super().__init__(name="metrics-small", **kwargs)

        # Create the main box for metrics widgets
        main_box = Box(
            name="metrics-small",
            spacing=0,
            orientation="h",
            visible=True,
            all_visible=True,
        )

        # ------------------ Battery ------------------
        self.bat_icon = Label(name="metrics-icon", markup=icons.battery)
        self.bat_circle = CircularProgressBar(
            name="metrics-circle",
            value=0,
            size=28,
            line_width=2,
            start_angle=150,
            end_angle=390,
            style_classes="bat",
            child=self.bat_icon,
        )
        self.bat_level = Label(name="metrics-level", style_classes="bat", label="100%")
        self.bat_revealer = Revealer(
            name="metrics-bat-revealer",
            transition_duration=250,
            transition_type="slide-left",
            child=self.bat_level,
            child_revealed=False,
        )
        self.bat_box = Box(
            name="metrics-bat-box",
            orientation="h",
            spacing=0,
            children=[self.bat_circle, self.bat_revealer],
        )

        # Add the battery widget to the main container
        main_box.add(self.bat_box)

        # Set the main box as the button's child
        self.add(main_box)

        # Connect events directly to the button
        self.connect("enter-notify-event", self.on_mouse_enter)
        self.connect("leave-notify-event", self.on_mouse_leave)

        # Actualización de la batería cada segundo
        self.batt_fabricator = Fabricator(
            poll_from=lambda v: shared_provider.get_battery(),
            on_changed=lambda f, v: self.update_battery,
            interval=1000,
            stream=False,
            default_value=0
        )
        self.batt_fabricator.changed.connect(self.update_battery)
        GLib.idle_add(self.update_battery, None, shared_provider.get_battery())

        # Estado inicial de los revealers y variables para la gestión del hover
        self.hide_timer = None
        self.hover_counter = 0

    def _format_percentage(self, value: int) -> str:
        """Formato natural del porcentaje sin forzar ancho fijo."""
        return f"{value}%"

    def on_mouse_enter(self, widget, event):
        if not data.VERTICAL:
            self.hover_counter += 1
            if self.hide_timer is not None:
                GLib.source_remove(self.hide_timer)
                self.hide_timer = None
            # Revelar niveles en hover para todas las métricas
            self.bat_revealer.set_reveal_child(True)
            return False

    def on_mouse_leave(self, widget, event):
        if not data.VERTICAL:
            if self.hover_counter > 0:
                self.hover_counter -= 1
            if self.hover_counter == 0:
                if self.hide_timer is not None:
                    GLib.source_remove(self.hide_timer)
                self.hide_timer = GLib.timeout_add(500, self.hide_revealer)
            return False

    def hide_revealer(self):
        if not data.VERTICAL:
            self.bat_revealer.set_reveal_child(False)
            self.hide_timer = None
            return False

    def update_battery(self, sender, battery_data):
        value, charging = battery_data
        if value == 0:
            self.set_visible(False)
        else:
            self.set_visible(True)
            self.bat_circle.set_value(value / 100)
        percentage = int(value)
        self.bat_level.set_label(self._format_percentage(percentage))

        # Apply alert styling if battery is low, regardless of charging status
        if percentage <= 15:
            self.bat_icon.add_style_class("alert")
            self.bat_circle.add_style_class("alert")
        else:
            self.bat_icon.remove_style_class("alert")
            self.bat_circle.remove_style_class("alert")

        # Choose the icon based on charging state first, then battery level
        if percentage == 100:
            self.bat_icon.set_markup(icons.battery)
            charging_status = f"{icons.bat_full} Fully Charged"
        elif charging == True:
            self.bat_icon.set_markup(icons.charging)
            charging_status = f"{icons.bat_charging} Charging"
        elif percentage <= 15 and charging == False:
            self.bat_icon.set_markup(icons.alert)
            charging_status = f"{icons.bat_low} Low Battery"
        elif charging == False:
            self.bat_icon.set_markup(icons.discharging)
            charging_status = f"{icons.bat_discharging} Discharging"
        else:
            self.bat_icon.set_markup(icons.battery)
            charging_status = "Battery"

        # Set a descriptive tooltip with battery percentage
        self.set_tooltip_markup(f"{charging_status}" if not data.VERTICAL else f"{charging_status}: {percentage}%")


class NetworkApplet(Button):
    def __init__(self, **kwargs):
        super().__init__(name="button-bar", **kwargs)
        self.download_label = Label(name="download-label", markup="Download: 0 B/s")
        self.network_client = NetworkClient()
        self.upload_label = Label(name="upload-label", markup="Upload: 0 B/s")
        self.wifi_label = Label(name="network-icon-label", markup="WiFi: Unknown")

        self.is_mouse_over = False
        self.downloading = False  # Track if downloading threshold is reached
        self.uploading = False    # Track if uploading threshold is reached

        self.download_icon = Label(name="download-icon-label", markup=icons.download, v_align="center", h_align="center", h_expand=True, v_expand=True)
        self.upload_icon = Label(name="upload-icon-label", markup=icons.upload, v_align="center", h_align="center", h_expand=True, v_expand=True)

        self.download_box = Box(
            children=[self.download_icon, self.download_label],
        )

        self.upload_box = Box(
            children=[self.upload_label, self.upload_icon],
        )

<<<<<<< HEAD
        self.download_revealer = Revealer(child=self.download_box, transition_type = "slide-right", child_revealed=False)
        self.upload_revealer = Revealer(child=self.upload_box, transition_type="slide-left" ,child_revealed=False)

=======
        self.download_revealer = Revealer(child=self.download_box, transition_type = "slide-right" if not data.VERTICAL else "slide-down", child_revealed=False)
        self.upload_revealer = Revealer(child=self.upload_box, transition_type="slide-left" if not data.VERTICAL else "slide-up",child_revealed=False)
        
>>>>>>> e55d3437

        self.children = Box(
            orientation="h" if not data.VERTICAL else "v",
            children=[self.upload_revealer, self.wifi_label, self.download_revealer],
        )
        
        if data.VERTICAL:
            self.download_label.set_visible(False)
            self.upload_label.set_visible(False)
            self.upload_icon.set_margin_top(4)
            self.download_icon.set_margin_bottom(4)

        self.last_counters = psutil.net_io_counters()
        self.last_time = time.time()
        invoke_repeater(1000, self.update_network)

        self.connect("enter-notify-event", self.on_mouse_enter)
        self.connect("leave-notify-event", self.on_mouse_leave)

    def update_network(self):
        current_time = time.time()
        elapsed = current_time - self.last_time
        current_counters = psutil.net_io_counters()
        download_speed = (current_counters.bytes_recv - self.last_counters.bytes_recv) / elapsed
        upload_speed = (current_counters.bytes_sent - self.last_counters.bytes_sent) / elapsed
        download_str = self.format_speed(download_speed)
        upload_str = self.format_speed(upload_speed)
        self.download_label.set_markup(download_str)
        self.upload_label.set_markup(upload_str)

        # Store current network activity state
        self.downloading = (download_speed >= 10e6)
        self.uploading = (upload_speed >= 2e6)

<<<<<<< HEAD
        # Apply urgent styles regardless of orientation
        if self.downloading and not self.is_mouse_over:
            self.download_urgent()
        if self.uploading and not self.is_mouse_over:
            self.upload_urgent()

        if not self.downloading and not self.uploading:
            self.remove_urgent()

        if not data.VERTICAL:
            # Horizontal mode - original behavior for revealers
            self.download_revealer.set_reveal_child(self.downloading or self.is_mouse_over)
            self.upload_revealer.set_reveal_child(self.uploading or self.is_mouse_over)
        else:
            # Vertical mode - don't use revealers, change icon instead
            self.download_revealer.set_reveal_child(False)
            self.upload_revealer.set_reveal_child(False)

        if self.network_client and self.network_client.wifi_device:
            if self.network_client.wifi_device.ssid != "Disconnected":
                strength = self.network_client.wifi_device.strength

                if data.VERTICAL:
                    # Change the WiFi icon based on network activity
                    if self.downloading:
                        self.wifi_label.set_markup(icons.download)
                    elif self.uploading:
                        self.wifi_label.set_markup(icons.upload)
                    else:
                        # Normal WiFi icon based on signal strength
                        if strength >= 75:
                            self.wifi_label.set_markup(icons.wifi_3)
                        elif strength >= 50:
                            self.wifi_label.set_markup(icons.wifi_2)
                        elif strength >= 25:
                            self.wifi_label.set_markup(icons.wifi_1)
                        else:
                            self.wifi_label.set_markup(icons.wifi_0)

                    # Vertical mode format for tooltip
                    self.set_tooltip_text(f"SSID: {self.network_client.wifi_device.ssid}\nDownload: {download_str}\nUpload: {upload_str}")
=======
        # Apply urgent styles based on network activity (if not being hovered)
        if not self.is_mouse_over:
            if self.downloading:
                self.download_urgent()
            elif self.uploading:
                self.upload_urgent()
            else:
                self.remove_urgent()

        # Revealer behavior with hover consideration only in horizontal mode
        show_download = self.downloading or (self.is_mouse_over and not data.VERTICAL)
        show_upload = self.uploading or (self.is_mouse_over and not data.VERTICAL)
        self.download_revealer.set_reveal_child(show_download)
        self.upload_revealer.set_reveal_child(show_upload)

        # Check for primary device type (ethernet or wifi)
        primary_device = None
        if self.network_client:
            primary_device = self.network_client.primary_device

        # Create tooltip content based on orientation
        tooltip_base = ""
        tooltip_vertical = ""

        # Handle Ethernet connection
        if primary_device == "wired" and self.network_client.ethernet_device:
            ethernet_state = self.network_client.ethernet_device.internet
            # Horizontal mode ethernet icons
            if ethernet_state == "activated":
                self.wifi_label.set_markup(icons.world)
            elif ethernet_state == "activating":
                self.wifi_label.set_markup(icons.world)
            else:
                self.wifi_label.set_markup(icons.world_off)
            
            tooltip_base = "Ethernet Connection"
            tooltip_vertical = f"SSID: Ethernet\nUpload: {upload_str}\nDownload: {download_str}"
                
        # Handle WiFi connection
        elif self.network_client and self.network_client.wifi_device:
            if self.network_client.wifi_device.ssid != "Disconnected":
                strength = self.network_client.wifi_device.strength
                
                # Only horizontal mode wifi icons based on signal strength
                if strength >= 75:
                    self.wifi_label.set_markup(icons.wifi_3)
                elif strength >= 50:
                    self.wifi_label.set_markup(icons.wifi_2)
                elif strength >= 25:
                    self.wifi_label.set_markup(icons.wifi_1)
>>>>>>> e55d3437
                else:
                    self.wifi_label.set_markup(icons.wifi_0)

                tooltip_base = self.network_client.wifi_device.ssid
                tooltip_vertical = f"SSID: {self.network_client.wifi_device.ssid}\nUpload: {upload_str}\nDownload: {download_str}"
            else:
                self.wifi_label.set_markup(icons.world_off)
                tooltip_base = "Disconnected"
                tooltip_vertical = f"SSID: Disconnected\nUpload: {upload_str}\nDownload: {download_str}"
        else:
            self.wifi_label.set_markup(icons.world_off)
            tooltip_base = "Disconnected"
            tooltip_vertical = f"SSID: Disconnected\nUpload: {upload_str}\nDownload: {download_str}"

        # Set the appropriate tooltip based on orientation
        if data.VERTICAL:
            self.set_tooltip_text(tooltip_vertical)
        else:
            self.set_tooltip_text(tooltip_base)

        self.last_counters = current_counters
        self.last_time = current_time
        return True

    def format_speed(self, speed):
        if speed < 1024:
            return f"{speed:.0f} B/s"
        elif speed < 1024 * 1024:
            return f"{speed / 1024:.1f} KB/s"
        else:
            return f"{speed / (1024 * 1024):.1f} MB/s"

    def on_mouse_enter(self, *_):
        self.is_mouse_over = True
        if not data.VERTICAL:
            # Just reveal the panels, don't remove urgency styling anymore
            self.download_revealer.set_reveal_child(True)
            self.upload_revealer.set_reveal_child(True)
        return

    def on_mouse_leave(self, *_):
        self.is_mouse_over = False
        if not data.VERTICAL:
            # When mouse leaves, only hide revealers if there's no active download/upload
            self.download_revealer.set_reveal_child(self.downloading)
            self.upload_revealer.set_reveal_child(self.uploading)
            
            # Restore urgency styling based on current network activity
            if self.downloading:
                self.download_urgent()
            elif self.uploading:
                self.upload_urgent()
            else:
                self.remove_urgent()
        return

    def upload_urgent(self):
        self.add_style_class("upload")
        self.wifi_label.add_style_class("urgent")
        self.upload_label.add_style_class("urgent")
        self.upload_icon.add_style_class("urgent")
        self.download_icon.add_style_class("urgent")
        self.download_label.add_style_class("urgent")
        self.upload_revealer.set_reveal_child(True)
        self.download_revealer.set_reveal_child(self.downloading)
        return

    def download_urgent(self):
        self.add_style_class("download")
        self.wifi_label.add_style_class("urgent")
        self.download_label.add_style_class("urgent")
        self.download_icon.add_style_class("urgent")
        self.upload_icon.add_style_class("urgent")
        self.upload_label.add_style_class("urgent")
        self.download_revealer.set_reveal_child(True)
        self.upload_revealer.set_reveal_child(self.uploading)
        return

    def remove_urgent(self):
        self.remove_style_class("download")
        self.remove_style_class("upload")
        self.wifi_label.remove_style_class("urgent")
        self.download_label.remove_style_class("urgent")
        self.upload_label.remove_style_class("urgent")
        self.download_icon.remove_style_class("urgent")
        self.upload_icon.remove_style_class("urgent")
        return<|MERGE_RESOLUTION|>--- conflicted
+++ resolved
@@ -498,21 +498,15 @@
             children=[self.upload_label, self.upload_icon],
         )
 
-<<<<<<< HEAD
-        self.download_revealer = Revealer(child=self.download_box, transition_type = "slide-right", child_revealed=False)
-        self.upload_revealer = Revealer(child=self.upload_box, transition_type="slide-left" ,child_revealed=False)
-
-=======
         self.download_revealer = Revealer(child=self.download_box, transition_type = "slide-right" if not data.VERTICAL else "slide-down", child_revealed=False)
         self.upload_revealer = Revealer(child=self.upload_box, transition_type="slide-left" if not data.VERTICAL else "slide-up",child_revealed=False)
-        
->>>>>>> e55d3437
+
 
         self.children = Box(
             orientation="h" if not data.VERTICAL else "v",
             children=[self.upload_revealer, self.wifi_label, self.download_revealer],
         )
-        
+
         if data.VERTICAL:
             self.download_label.set_visible(False)
             self.upload_label.set_visible(False)
@@ -541,49 +535,6 @@
         self.downloading = (download_speed >= 10e6)
         self.uploading = (upload_speed >= 2e6)
 
-<<<<<<< HEAD
-        # Apply urgent styles regardless of orientation
-        if self.downloading and not self.is_mouse_over:
-            self.download_urgent()
-        if self.uploading and not self.is_mouse_over:
-            self.upload_urgent()
-
-        if not self.downloading and not self.uploading:
-            self.remove_urgent()
-
-        if not data.VERTICAL:
-            # Horizontal mode - original behavior for revealers
-            self.download_revealer.set_reveal_child(self.downloading or self.is_mouse_over)
-            self.upload_revealer.set_reveal_child(self.uploading or self.is_mouse_over)
-        else:
-            # Vertical mode - don't use revealers, change icon instead
-            self.download_revealer.set_reveal_child(False)
-            self.upload_revealer.set_reveal_child(False)
-
-        if self.network_client and self.network_client.wifi_device:
-            if self.network_client.wifi_device.ssid != "Disconnected":
-                strength = self.network_client.wifi_device.strength
-
-                if data.VERTICAL:
-                    # Change the WiFi icon based on network activity
-                    if self.downloading:
-                        self.wifi_label.set_markup(icons.download)
-                    elif self.uploading:
-                        self.wifi_label.set_markup(icons.upload)
-                    else:
-                        # Normal WiFi icon based on signal strength
-                        if strength >= 75:
-                            self.wifi_label.set_markup(icons.wifi_3)
-                        elif strength >= 50:
-                            self.wifi_label.set_markup(icons.wifi_2)
-                        elif strength >= 25:
-                            self.wifi_label.set_markup(icons.wifi_1)
-                        else:
-                            self.wifi_label.set_markup(icons.wifi_0)
-
-                    # Vertical mode format for tooltip
-                    self.set_tooltip_text(f"SSID: {self.network_client.wifi_device.ssid}\nDownload: {download_str}\nUpload: {upload_str}")
-=======
         # Apply urgent styles based on network activity (if not being hovered)
         if not self.is_mouse_over:
             if self.downloading:
@@ -618,15 +569,15 @@
                 self.wifi_label.set_markup(icons.world)
             else:
                 self.wifi_label.set_markup(icons.world_off)
-            
+
             tooltip_base = "Ethernet Connection"
             tooltip_vertical = f"SSID: Ethernet\nUpload: {upload_str}\nDownload: {download_str}"
-                
+
         # Handle WiFi connection
         elif self.network_client and self.network_client.wifi_device:
             if self.network_client.wifi_device.ssid != "Disconnected":
                 strength = self.network_client.wifi_device.strength
-                
+
                 # Only horizontal mode wifi icons based on signal strength
                 if strength >= 75:
                     self.wifi_label.set_markup(icons.wifi_3)
@@ -634,7 +585,6 @@
                     self.wifi_label.set_markup(icons.wifi_2)
                 elif strength >= 25:
                     self.wifi_label.set_markup(icons.wifi_1)
->>>>>>> e55d3437
                 else:
                     self.wifi_label.set_markup(icons.wifi_0)
 
@@ -681,7 +631,7 @@
             # When mouse leaves, only hide revealers if there's no active download/upload
             self.download_revealer.set_reveal_child(self.downloading)
             self.upload_revealer.set_reveal_child(self.uploading)
-            
+
             # Restore urgency styling based on current network activity
             if self.downloading:
                 self.download_urgent()
