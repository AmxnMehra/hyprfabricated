--- conflicted
+++ resolved
@@ -48,23 +48,11 @@
         self.cpu = psutil.cpu_percent(interval=0)
         self.mem = psutil.virtual_memory().percent
         self.disk = [psutil.disk_usage(path).percent for path in data.BAR_METRICS_DISKS]
-<<<<<<< HEAD
         self.gpubig = data.METRICS_VISIBLE["gpu"]
         self.gpusmall = data.METRICS_SMALL_VISIBLE["gpu"]
 
-        # Only get GPU info if the user has enabled it (fixes gpu wont going to sleep issue)
-        if self.gpubig or self.gpusmall:
-            info = self.get_gpu_info()
-            self.gpu = [
-                int(v["gpu_util"].strip("%")) if v["gpu_util"] is not None else 0
-                for v in info
-            ]
-=======
-
-        if not self._gpu_update_running:
+        if (self.gpubig or self.gpusmall) and not self._gpu_update_running:
             self._start_gpu_update_async()
->>>>>>> 0492af98
-
         battery = psutil.sensors_battery()
         if battery is None:
             self.bat_percent = 0.0
@@ -92,7 +80,9 @@
             error_message = "nvtop command not found."
             logger.warning(error_message)
         except subprocess.CalledProcessError as e:
-            error_message = f"nvtop failed with exit code {e.returncode}: {e.stderr.strip()}"
+            error_message = (
+                f"nvtop failed with exit code {e.returncode}: {e.stderr.strip()}"
+            )
             logger.error(error_message)
         except subprocess.TimeoutExpired:
             error_message = "nvtop command timed out."
@@ -113,7 +103,15 @@
             elif output:
                 info = json.loads(output)
                 try:
-                    self.gpu = [int(v["gpu_util"][:-1]) for v in info]
+                    self.gpu = [
+                        (
+                            int(v["gpu_util"].strip("%"))
+                            if v["gpu_util"] is not None
+                            else 0
+                        )
+                        for v in info
+                    ]
+
                 except (KeyError, ValueError, TypeError) as e:
                     logger.error(f"Failed parsing nvtop JSON: {e}")
                     self.gpu = []
@@ -155,11 +153,7 @@
             logger.error(f"Unexpected error during GPU init: {e}")
             return []
 
-<<<<<<< HEAD
-
-# Global instance to share data between both widgets.
-=======
->>>>>>> 0492af98
+
 shared_provider = MetricsProvider()
 
 
@@ -204,7 +198,6 @@
         )
 
         # Only include enabled metrics
-<<<<<<< HEAD
         visible = getattr(
             data,
             "METRICS_VISIBLE",
@@ -222,12 +215,7 @@
             if visible.get("disk", True)
             else []
         )
-=======
-        visible = getattr(data, "METRICS_VISIBLE", {'cpu': True, 'ram': True, 'disk': True, 'gpu': True})
-        disks = [SingularMetric("disk", f"DISK ({path})" if len(data.BAR_METRICS_DISKS) != 1 else "DISK", icons.disk)
-                 for path in data.BAR_METRICS_DISKS] if visible.get('disk', True) else []
         # Use the synchronous get_gpu_info here for initial count
->>>>>>> 0492af98
         gpu_info = shared_provider.get_gpu_info()
         gpus = (
             [
@@ -292,7 +280,7 @@
             if i < len(disks):
                 disk.usage.value = disks[i] / 100.0
         for i, gpu in enumerate(self.gpu):
-             # Ensure index is within bounds for gpus list
+            # Ensure index is within bounds for gpus list
             if i < len(gpus):
                 gpu.usage.value = gpus[i] / 100.0
         return True
@@ -352,7 +340,6 @@
             all_visible=True,
         )
 
-<<<<<<< HEAD
         visible = getattr(
             data,
             "METRICS_SMALL_VISIBLE",
@@ -370,12 +357,7 @@
             if visible.get("disk", True)
             else []
         )
-=======
-        visible = getattr(data, "METRICS_SMALL_VISIBLE", {'cpu': True, 'ram': True, 'disk': True, 'gpu': True})
-        disks = [SingularMetricSmall("disk", f"DISK ({path})" if len(data.BAR_METRICS_DISKS) != 1 else "DISK", icons.disk)
-                 for path in data.BAR_METRICS_DISKS] if visible.get('disk', True) else []
         # Use the synchronous get_gpu_info here for initial count
->>>>>>> 0492af98
         gpu_info = shared_provider.get_gpu_info()
         gpus = (
             [
@@ -687,7 +669,6 @@
             children=[self.upload_label, self.upload_icon],
         )
 
-<<<<<<< HEAD
         self.download_revealer = Revealer(
             child=self.download_box,
             transition_type="slide-right" if not data.VERTICAL else "slide-down",
@@ -698,11 +679,6 @@
             transition_type="slide-left" if not data.VERTICAL else "slide-up",
             child_revealed=False,
         )
-=======
-        self.download_revealer = Revealer(child=self.download_box, transition_type = "slide-right" if not data.VERTICAL else "slide-down", child_revealed=False)
-        self.upload_revealer = Revealer(child=self.upload_box, transition_type="slide-left" if not data.VERTICAL else "slide-up",child_revealed=False)
-
->>>>>>> 0492af98
 
         self.children = Box(
             orientation="h" if not data.VERTICAL else "v",
@@ -777,13 +753,9 @@
                 self.wifi_label.set_markup(icons.world_off)
 
             tooltip_base = "Ethernet Connection"
-<<<<<<< HEAD
             tooltip_vertical = (
                 f"SSID: Ethernet\nUpload: {upload_str}\nDownload: {download_str}"
             )
-=======
-            tooltip_vertical = f"SSID: Ethernet\nUpload: {upload_str}\nDownload: {download_str}"
->>>>>>> 0492af98
 
         # Handle WiFi connection
         elif self.network_client and self.network_client.wifi_device:
