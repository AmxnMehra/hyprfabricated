--- conflicted
+++ resolved
@@ -181,7 +181,7 @@
 class MetricsSmall(Button):
     def __init__(self, **kwargs):
         super().__init__(name="metrics-small", **kwargs)
-        
+
         # Create the main box for metrics widgets
         main_box = Box(
             name="metrics-small",
@@ -281,7 +281,7 @@
 
         # Set the main box as the button's child
         self.add(main_box)
-        
+
         # Connect events directly to the button
         self.connect("enter-notify-event", self.on_mouse_enter)
         self.connect("leave-notify-event", self.on_mouse_leave)
@@ -344,7 +344,7 @@
 class Battery(Button):
     def __init__(self, **kwargs):
         super().__init__(name="metrics-small", **kwargs)
-        
+
         # Create the main box for metrics widgets
         main_box = Box(
             name="metrics-small",
@@ -386,7 +386,7 @@
 
         # Set the main box as the button's child
         self.add(main_box)
-        
+
         # Connect events directly to the button
         self.connect("enter-notify-event", self.on_mouse_enter)
         self.connect("leave-notify-event", self.on_mouse_leave)
@@ -445,7 +445,7 @@
             self.bat_circle.set_value(value / 100)
         percentage = int(value)
         self.bat_level.set_label(self._format_percentage(percentage))
-        
+
         # Apply alert styling if battery is low, regardless of charging status
         if percentage <= 15:
             self.bat_icon.add_style_class("alert")
@@ -453,7 +453,7 @@
         else:
             self.bat_icon.remove_style_class("alert")
             self.bat_circle.remove_style_class("alert")
-        
+
         # Choose the icon based on charging state first, then battery level
         if percentage == 100:
             self.bat_icon.set_markup(icons.battery)
@@ -470,7 +470,7 @@
         else:
             self.bat_icon.set_markup(icons.battery)
             charging_status = "Battery"
-            
+
         # Set a descriptive tooltip with battery percentage
         self.set_tooltip_markup(f"{charging_status}" if not data.VERTICAL else f"{charging_status}: {percentage}%")
 
@@ -529,7 +529,7 @@
             self.download_urgent()
         if self.uploading and not self.is_mouse_over:
             self.upload_urgent()
-        
+
         if not self.downloading and not self.uploading:
             self.remove_urgent()
 
@@ -541,20 +541,11 @@
             # Vertical mode - don't use revealers, change icon instead
             self.download_revealer.set_reveal_child(False)
             self.upload_revealer.set_reveal_child(False)
-        
+
         if self.network_client and self.network_client.wifi_device:
             if self.network_client.wifi_device.ssid != "Disconnected":
                 strength = self.network_client.wifi_device.strength
-<<<<<<< HEAD
-
-                if strength >= 75:
-                    self.wifi_label.set_markup(icons.wifi_3)
-                elif strength >= 50:
-                    self.wifi_label.set_markup(icons.wifi_2)
-                elif strength >= 25:
-                    self.wifi_label.set_markup(icons.wifi_1)
-=======
-                
+
                 if data.VERTICAL:
                     # Change the WiFi icon based on network activity
                     if self.downloading:
@@ -571,10 +562,9 @@
                             self.wifi_label.set_markup(icons.wifi_1)
                         else:
                             self.wifi_label.set_markup(icons.wifi_0)
-                    
+
                     # Vertical mode format for tooltip
                     self.set_tooltip_text(f"SSID: {self.network_client.wifi_device.ssid}\nDownload: {download_str}\nUpload: {upload_str}")
->>>>>>> fcddb032
                 else:
                     # Original horizontal mode
                     if strength >= 75:
@@ -594,10 +584,6 @@
             self.wifi_label.set_markup(icons.world_off)
             self.set_tooltip_text("Disconnected")
 
-<<<<<<< HEAD
-
-=======
->>>>>>> fcddb032
         self.last_counters = current_counters
         self.last_time = current_time
         return True
