--- conflicted
+++ resolved
@@ -7,12 +7,10 @@
 from fabric.widgets.box import Box
 from fabric.widgets.scale import Scale
 from fabric.widgets.eventbox import EventBox
-from fabric.widgets.button import Button
 from fabric.widgets.circularprogressbar import CircularProgressBar
 from fabric.widgets.overlay import Overlay
 from fabric.widgets.revealer import Revealer
 from fabric.core.fabricator import Fabricator
-from fabric.utils.helpers import exec_shell_command_async
 
 import modules.icons as icons
 
@@ -186,13 +184,8 @@
         self.cpu_box = Box(
             name="metrics-cpu-box",
             orientation="h",
-<<<<<<< HEAD
-            spacing=2,
-            children=[self.cpu_overlay, self.cpu_revealer],
-=======
             spacing=0,
             children=[self.cpu_circle, self.cpu_revealer],
->>>>>>> 254cd0f6
         )
 
         # ------------------ RAM ------------------
@@ -218,13 +211,8 @@
         self.ram_box = Box(
             name="metrics-ram-box",
             orientation="h",
-<<<<<<< HEAD
-            spacing=2,
-            children=[self.ram_overlay, self.ram_revealer],
-=======
             spacing=0,
             children=[self.ram_circle, self.ram_revealer],
->>>>>>> 254cd0f6
         )
 
         # ------------------ Disk ------------------
@@ -250,13 +238,8 @@
         self.disk_box = Box(
             name="metrics-disk-box",
             orientation="h",
-<<<<<<< HEAD
-            spacing=2,
-            children=[self.disk_overlay, self.disk_revealer],
-=======
             spacing=0,
             children=[self.disk_circle, self.disk_revealer],
->>>>>>> 254cd0f6
         )
 
         # ------------------ Battery ------------------
@@ -281,13 +264,8 @@
         self.bat_box = Box(
             name="metrics-bat-box",
             orientation="h",
-<<<<<<< HEAD
-            spacing=2,
-            children=[self.bat_overlay, self.bat_revealer],
-=======
             spacing=0,
             children=[self.bat_circle, self.bat_revealer],
->>>>>>> 254cd0f6
         )
 
         # Agregamos cada widget métrico al contenedor principal
