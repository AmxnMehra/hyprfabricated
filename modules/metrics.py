--- conflicted
+++ resolved
@@ -256,20 +256,11 @@
 
         # Update indicators every second using centralized data.
         GLib.timeout_add_seconds(1, self.update_metrics)
-<<<<<<< HEAD
-
-        # Initialize battery polling
-        self.batt_fabricator = Fabricator(lambda *args, **kwargs: self.poll_battery(), interval=1000, stream=False, default_value=0)
-        self.batt_fabricator.changed.connect(self.update_battery)
-
-        # Initial updates
-=======
-        
+
         # Initialize battery update
         self.batt_fabricator = Fabricator(lambda *args, **kwargs: self.poll_battery(), interval=1000, stream=False, default_value=0)
         self.batt_fabricator.changed.connect(self.update_battery)
-        
->>>>>>> ddf546ee
+
         GLib.idle_add(self.update_battery, None, self.poll_battery())
 
     def on_mouse_enter(self, widget, event):
@@ -295,22 +286,11 @@
         return False
 
     def update_metrics(self):
-<<<<<<< HEAD
-        cpu = psutil.cpu_percent(interval=0)
-        mem = psutil.virtual_memory().percent
-        disk = psutil.disk_usage("/").percent
-
-        self.cpu_circle.set_value(cpu / 100.0)
-        self.ram_circle.set_value(mem / 100.0)
-        self.disk_circle.set_value(disk / 100.0)
-
-=======
         # Use centralized data
         cpu, mem, disk = shared_provider.get_metrics()
         self.cpu_circle.set_value(cpu / 100.0)
         self.ram_circle.set_value(mem / 100.0)
         self.disk_circle.set_value(disk / 100.0)
->>>>>>> ddf546ee
         return True
 
     def poll_battery(self):
