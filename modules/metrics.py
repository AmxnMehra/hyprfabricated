import re
import subprocess

import psutil
from gi.repository import GLib

from fabric.core.fabricator import Fabricator
from fabric.widgets.box import Box
from fabric.widgets.circularprogressbar import CircularProgressBar
from fabric.widgets.eventbox import EventBox
from fabric.widgets.label import Label
from fabric.widgets.overlay import Overlay
from fabric.widgets.revealer import Revealer
<<<<<<< HEAD
from fabric.core.fabricator import Fabricator
from fabric.utils.helpers import invoke_repeater
from services.network import NetworkClient
import time
=======
from fabric.widgets.scale import Scale

>>>>>>> d09efc5c
import modules.icons as icons


class MetricsProvider:
    """
    Class responsible for obtaining centralized CPU, memory, disk usage, and battery metrics.
    It updates periodically so that all widgets querying it display the same values.
    """

    def __init__(self):
        self.cpu = 0.0
        self.mem = 0.0
        self.disk = 0.0

        self.bat_percent = 0.0
        self.bat_charging = None

        # Updates every 1 second
        GLib.timeout_add_seconds(1, self._update)

    def _update(self):
        # Get non-blocking usage percentages (interval=0)
        # The first call may return 0, but subsequent calls will provide consistent values.
        self.cpu = psutil.cpu_percent(interval=0)
        self.mem = psutil.virtual_memory().percent
        self.disk = psutil.disk_usage("/").percent

        battery = psutil.sensors_battery()
        if battery is None:
            self.bat_percent = 0.0
            self.bat_charging = None
        else:
            self.bat_percent = battery.percent
            self.bat_charging = battery.power_plugged

        return True

    def get_metrics(self):
        return (self.cpu, self.mem, self.disk)

<<<<<<< HEAD
=======
    def get_battery(self):
        return (self.bat_percent, self.bat_charging)
>>>>>>> d09efc5c

# Global instance to share data between both widgets.
shared_provider = MetricsProvider()


class Metrics(Box):
    def __init__(self, **kwargs):
        super().__init__(
            name="metrics",
            spacing=8,
            h_align="center",
            v_align="fill",
            visible=True,
            all_visible=True,
        )

        self.cpu_usage = Scale(
            name="cpu-usage",
            value=0.25,
            tooltip_text="Cpu usage",
            orientation="v",
            inverted=True,
            v_align="fill",
            v_expand=True,
        )

        self.cpu_label = Label(
            name="cpu-label",
            markup=icons.cpu,
        )

        self.cpu = Box(
            name="cpu-box",
            orientation="v",
            spacing=8,
            children=[
                self.cpu_usage,
                self.cpu_label,
            ],
        )

        self.ram_usage = Scale(
            name="ram-usage",
            value=0.5,
            tooltip_text="Ram usage",
            orientation="v",
            inverted=True,
            v_align="fill",
            v_expand=True,
        )

        self.ram_label = Label(
            name="ram-label",
            markup=icons.memory,
        )

        self.ram = Box(
            name="ram-box",
            orientation="v",
            spacing=8,
            children=[
                self.ram_usage,
                self.ram_label,
            ],
        )

        self.disk_usage = Scale(
            name="disk-usage",
            value=0.75,
            tooltip_text="Disk usage",
            orientation="v",
            inverted=True,
            v_align="fill",
            v_expand=True,
        )

        self.disk_label = Label(
            name="disk-label",
            markup=icons.disk,
        )

        self.disk = Box(
            name="disk-box",
            orientation="v",
            spacing=8,
            children=[
                self.disk_usage,
                self.disk_label,
            ],
        )

        self.scales = [
            self.disk,
            self.ram,
            self.cpu,
        ]

        self.cpu_usage.set_sensitive(False)
        self.ram_usage.set_sensitive(False)
        self.disk_usage.set_sensitive(False)

        for x in self.scales:
            self.add(x)

        # Update the widget every second
        GLib.timeout_add_seconds(1, self.update_status)

    def update_status(self):
        # Retrieve centralized data
        cpu, mem, disk = shared_provider.get_metrics()

        # Normalize to 0.0 - 1.0
        self.cpu_usage.value = cpu / 100.0
        self.ram_usage.value = mem / 100.0
        self.disk_usage.value = disk / 100.0

        return True  # Continue calling this function.


class MetricsSmall(Overlay):
    def __init__(self, **kwargs):
        # Creamos el contenedor principal para los widgets métricos
        main_box = Box(
            name="metrics-small",
            spacing=0,
            orientation="h",
            visible=True,
            all_visible=True,
        )

        # ------------------ CPU ------------------
        self.cpu_icon = Label(name="metrics-icon", markup=icons.cpu)
        self.cpu_circle = CircularProgressBar(
            name="metrics-circle",
            value=0,
            size=28,
            line_width=2,
            start_angle=150,
            end_angle=390,
            style_classes="cpu",
            child=self.cpu_icon,
        )
        self.cpu_level = Label(name="metrics-level", style_classes="cpu", label="0%")
        self.cpu_revealer = Revealer(
            name="metrics-cpu-revealer",
            transition_duration=250,
            transition_type="slide-left",
            child=self.cpu_level,
            child_revealed=False,
        )
        self.cpu_box = Box(
            name="metrics-cpu-box",
            orientation="h",
            spacing=0,
            children=[self.cpu_circle, self.cpu_revealer],
        )

        # ------------------ RAM ------------------
        self.ram_icon = Label(name="metrics-icon", markup=icons.memory)
        self.ram_circle = CircularProgressBar(
            name="metrics-circle",
            value=0,
            size=28,
            line_width=2,
            start_angle=150,
            end_angle=390,
            style_classes="ram",
            child=self.ram_icon,
        )
        self.ram_level = Label(name="metrics-level", style_classes="ram", label="0%")
        self.ram_revealer = Revealer(
            name="metrics-ram-revealer",
            transition_duration=250,
            transition_type="slide-left",
            child=self.ram_level,
            child_revealed=False,
        )
        self.ram_box = Box(
            name="metrics-ram-box",
            orientation="h",
            spacing=0,
            children=[self.ram_circle, self.ram_revealer],
        )

        # ------------------ Disk ------------------
        self.disk_icon = Label(name="metrics-icon", markup=icons.disk)
        self.disk_circle = CircularProgressBar(
            name="metrics-circle",
            value=0,
            size=28,
            line_width=2,
            start_angle=150,
            end_angle=390,
            style_classes="disk",
            child=self.disk_icon,
        )
        self.disk_level = Label(name="metrics-level", style_classes="disk", label="0%")
        self.disk_revealer = Revealer(
            name="metrics-disk-revealer",
            transition_duration=250,
            transition_type="slide-left",
            child=self.disk_level,
            child_revealed=False,
        )
        self.disk_box = Box(
            name="metrics-disk-box",
            orientation="h",
            spacing=0,
            children=[self.disk_circle, self.disk_revealer],
        )

        # Agregamos cada widget métrico al contenedor principal
        main_box.add(self.disk_box)
        main_box.add(Box(name="metrics-sep"))
        main_box.add(self.ram_box)
        main_box.add(Box(name="metrics-sep"))
        main_box.add(self.cpu_box)

        # Se crea un único EventBox que envuelve todo el contenedor, para que
        # los eventos de hover se capturen de forma central y siempre queden por encima
        # de los widgets internos.
        event_box = EventBox(events=["enter-notify-event", "leave-notify-event"])
        event_box.connect("enter-notify-event", self.on_mouse_enter)
        event_box.connect("leave-notify-event", self.on_mouse_leave)

        # Inicializamos MetricsSmall como un Overlay cuyo "child" es el EventBox
        super().__init__(
            name="metrics-small",
            child=main_box,
            visible=True,
            all_visible=True,
            overlays=[event_box],
        )

        # Actualización de métricas cada segundo
        GLib.timeout_add_seconds(1, self.update_metrics)

        # Estado inicial de los revealers y variables para la gestión del hover
        self.hide_timer = None
        self.hover_counter = 0

    def _format_percentage(self, value: int) -> str:
        """Formato natural del porcentaje sin forzar ancho fijo."""
        return f"{value}%"

    def on_mouse_enter(self, widget, event):
        self.hover_counter += 1
        if self.hide_timer is not None:
            GLib.source_remove(self.hide_timer)
            self.hide_timer = None
        # Revelar niveles en hover para todas las métricas
        self.cpu_revealer.set_reveal_child(True)
        self.ram_revealer.set_reveal_child(True)
        self.disk_revealer.set_reveal_child(True)
        return False

    def on_mouse_leave(self, widget, event):
        if self.hover_counter > 0:
            self.hover_counter -= 1
        if self.hover_counter == 0:
            if self.hide_timer is not None:
                GLib.source_remove(self.hide_timer)
            self.hide_timer = GLib.timeout_add(500, self.hide_revealer)
        return False

    def hide_revealer(self):
        self.cpu_revealer.set_reveal_child(False)
        self.ram_revealer.set_reveal_child(False)
        self.disk_revealer.set_reveal_child(False)
        self.hide_timer = None
        return False

    def update_metrics(self):
        # Recuperar datos centralizados
        cpu, mem, disk = shared_provider.get_metrics()
        self.cpu_circle.set_value(cpu / 100.0)
        self.ram_circle.set_value(mem / 100.0)
        self.disk_circle.set_value(disk / 100.0)
        # Actualizar etiquetas con el porcentaje formateado
        self.cpu_level.set_label(self._format_percentage(int(cpu)))
        self.ram_level.set_label(self._format_percentage(int(mem)))
        self.disk_level.set_label(self._format_percentage(int(disk)))
        return True


class Battery(Overlay):
    def __init__(self, **kwargs):
        # Creamos el contenedor principal para los widgets métricos
        main_box = Box(
            name="metrics-small",
            spacing=0,
            orientation="h",
            visible=True,
            all_visible=True,
        )

        # ------------------ Battery ------------------
        self.bat_icon = Label(name="metrics-icon", markup=icons.battery)
        self.bat_circle = CircularProgressBar(
            name="metrics-circle",
            value=0,
            size=28,
            line_width=2,
            start_angle=150,
            end_angle=390,
            style_classes="bat",
            child=self.bat_icon,
        )
        self.bat_level = Label(name="metrics-level", style_classes="bat", label="100%")
        self.bat_revealer = Revealer(
            name="metrics-bat-revealer",
            transition_duration=250,
            transition_type="slide-left",
            child=self.bat_level,
            child_revealed=False,
        )
        self.bat_box = Box(
            name="metrics-bat-box",
            orientation="h",
            spacing=0,
            children=[self.bat_circle, self.bat_revealer],
        )

        # Agregamos cada widget métrico al contenedor principal
        main_box.add(self.bat_box)

        # Se crea un único EventBox que envuelve todo el contenedor, para que
        # los eventos de hover se capturen de forma central y siempre queden por encima
        # de los widgets internos.
        event_box = EventBox(events=["enter-notify-event", "leave-notify-event"])
        event_box.connect("enter-notify-event", self.on_mouse_enter)
        event_box.connect("leave-notify-event", self.on_mouse_leave)

        # Inicializamos MetricsSmall como un Overlay cuyo "child" es el EventBox
        super().__init__(
            name="metrics-small",
            child=main_box,
            visible=True,
            all_visible=True,
            overlays=[event_box],
        )

        # Actualización de la batería cada segundo
        self.batt_fabricator = Fabricator(
<<<<<<< HEAD
            lambda *args, **kwargs: self.poll_battery(),
            interval=1000,
            stream=False,
            default_value=0,
=======
            poll_from=lambda v: shared_provider.get_battery(),
            on_changed=lambda f, v: self.update_battery,
            interval=1000,
            stream=False,
            default_value=0
>>>>>>> d09efc5c
        )
        self.batt_fabricator.changed.connect(self.update_battery)
        GLib.idle_add(self.update_battery, None, shared_provider.get_battery())

        # Estado inicial de los revealers y variables para la gestión del hover
        self.hide_timer = None
        self.hover_counter = 0

    def _format_percentage(self, value: int) -> str:
        """Formato natural del porcentaje sin forzar ancho fijo."""
        return f"{value}%"

    def on_mouse_enter(self, widget, event):
        self.hover_counter += 1
        if self.hide_timer is not None:
            GLib.source_remove(self.hide_timer)
            self.hide_timer = None
        # Revelar niveles en hover para todas las métricas
        self.bat_revealer.set_reveal_child(True)
        return False

    def on_mouse_leave(self, widget, event):
        if self.hover_counter > 0:
            self.hover_counter -= 1
        if self.hover_counter == 0:
            if self.hide_timer is not None:
                GLib.source_remove(self.hide_timer)
            self.hide_timer = GLib.timeout_add(500, self.hide_revealer)
        return False

    def hide_revealer(self):
        self.bat_revealer.set_reveal_child(False)
        self.hide_timer = None
        return False

<<<<<<< HEAD
    def poll_battery(self):
        try:
            output = subprocess.check_output(["acpi", "-b"]).decode("utf-8").strip()
            if "Battery" not in output:
                return (0, None)
            match_percent = re.search(r"(\d+)%", output)
            match_status = re.search(r"Battery \d+: (\w+)", output)
            if match_percent:
                percent = int(match_percent.group(1))
                status = match_status.group(1) if match_status else None
                return (percent / 100.0, status)
        except Exception:
            pass
        return (0, None)

=======
>>>>>>> d09efc5c
    def update_battery(self, sender, battery_data):
        value, charging = battery_data
        if value == 0:
            self.set_visible(False)
        else:
            self.set_visible(True)
            self.bat_circle.set_value(value / 100)
        percentage = int(value)
        self.bat_level.set_label(self._format_percentage(percentage))
        if percentage <= 15:
            self.bat_icon.set_markup(icons.alert)
            self.bat_icon.add_style_class("alert")
            self.bat_circle.add_style_class("alert")
        else:
            self.bat_icon.remove_style_class("alert")
            self.bat_circle.remove_style_class("alert")
            if charging == False:
                self.bat_icon.set_markup(icons.discharging)
            elif percentage == 100:
                self.bat_icon.set_markup(icons.battery)
            elif charging == True:
                self.bat_icon.set_markup(icons.charging)
            else:
                self.bat_icon.set_markup(icons.battery)


class NetworkApplet(Button):
    def __init__(self, **kwargs):
        super().__init__(name="button-bar", **kwargs)
        self.download_label = Label(name="download-label", markup="Download: 0 B/s")
        self.network_client = NetworkClient()
        self.upload_label = Label(name="upload-label", markup="Upload: 0 B/s")
        self.wifi_label = Label(name="network-icon-label", markup="WiFi: Unknown")

        self.is_mouse_over = False

        self.download_icon = Label(name="download-icon-label", markup=icons.download)
        self.upload_icon = Label(name="upload-icon-label", markup=icons.upload)

        self.download_box = Box(
            children=[self.download_icon, self.download_label],
        )

        self.upload_box = Box(
            children=[self.upload_label, self.upload_icon],
        )

        self.download_revealer = Revealer(
            child=self.download_box, transition_type="slide-right", child_revealed=False
        )
        self.upload_revealer = Revealer(
            child=self.upload_box, transition_type="slide-left", child_revealed=False
        )

        self.children = Box(
            children=[self.upload_revealer, self.wifi_label, self.download_revealer],
        )
        self.last_counters = psutil.net_io_counters()
        self.last_time = time.time()
        invoke_repeater(1000, self.update_network)

        self.connect("enter-notify-event", self.on_mouse_enter)
        self.connect("leave-notify-event", self.on_mouse_leave)

    def update_network(self):
        current_time = time.time()
        elapsed = current_time - self.last_time
        current_counters = psutil.net_io_counters()
        download_speed = (
            current_counters.bytes_recv - self.last_counters.bytes_recv
        ) / elapsed
        upload_speed = (
            current_counters.bytes_sent - self.last_counters.bytes_sent
        ) / elapsed
        self.download_label.set_markup(self.format_speed(download_speed))
        self.upload_label.set_markup(self.format_speed(upload_speed))

        self.downloading = download_speed >= 20e6
        self.uploading = upload_speed >= 2e6

        if self.downloading and not self.is_mouse_over:
            self.download_urgent()
        if self.uploading and not self.is_mouse_over:
            self.upload_urgent()

        self.download_revealer.set_reveal_child(self.downloading or self.is_mouse_over)
        self.upload_revealer.set_reveal_child(self.uploading or self.is_mouse_over)

        if not self.downloading and not self.uploading:
            self.remove_urgent()

        if self.network_client and self.network_client.wifi_device:
            if self.network_client.wifi_device.ssid != "Disconnected":
                strength = self.network_client.wifi_device.strength

                if strength >= 75:
                    self.wifi_label.set_markup(icons.wifi_3)
                elif strength >= 50:
                    self.wifi_label.set_markup(icons.wifi_2)
                elif strength >= 25:
                    self.wifi_label.set_markup(icons.wifi_1)
                else:
                    self.wifi_label.set_markup(icons.wifi_0)

                self.set_tooltip_text(self.network_client.wifi_device.ssid)

            else:
                self.wifi_label.set_markup(icons.world_off)
                self.set_tooltip_text("Disconnected")
        else:
            self.wifi_label.set_markup(icons.world_off)
            self.set_tooltip_text("Disconnected")

        self.last_counters = current_counters
        self.last_time = current_time
        return True

    def format_speed(self, speed):
        if speed < 1024:
            return f"{speed:.0f} B/s"
        elif speed < 1024 * 1024:
            return f"{speed / 1024:.1f} KB/s"
        else:
            return f"{speed / (1024 * 1024):.1f} MB/s"

    def on_mouse_enter(self, *_):
        self.is_mouse_over = True
        self.remove_urgent()
        self.download_revealer.set_reveal_child(True)
        self.upload_revealer.set_reveal_child(True)
        return

    def on_mouse_leave(self, *_):
        self.is_mouse_over = False
        self.remove_urgent()
        self.download_revealer.set_reveal_child(False)
        self.upload_revealer.set_reveal_child(False)
        return

    def upload_urgent(self):
        self.add_style_class("upload")
        self.wifi_label.add_style_class("urgent")
        self.upload_label.add_style_class("urgent")
        self.upload_icon.add_style_class("urgent")
        self.download_icon.add_style_class("urgent")
        self.upload_revealer.set_reveal_child(True)
        self.download_revealer.set_reveal_child(self.downloading)
        return

    def download_urgent(self):
        self.add_style_class("download")
        self.wifi_label.add_style_class("urgent")
        self.download_label.add_style_class("urgent")
        self.download_icon.add_style_class("urgent")
        self.upload_icon.add_style_class("urgent")
        self.download_revealer.set_reveal_child(True)
        self.upload_revealer.set_reveal_child(self.uploading)
        return

    def remove_urgent(self):
        self.remove_style_class("download")
        self.remove_style_class("upload")
        self.wifi_label.remove_style_class("urgent")
        self.download_label.remove_style_class("urgent")
        self.upload_label.remove_style_class("urgent")
        self.download_icon.remove_style_class("urgent")
        self.upload_icon.remove_style_class("urgent")
        return<|MERGE_RESOLUTION|>--- conflicted
+++ resolved
@@ -11,24 +11,15 @@
 from fabric.widgets.label import Label
 from fabric.widgets.overlay import Overlay
 from fabric.widgets.revealer import Revealer
-<<<<<<< HEAD
-from fabric.core.fabricator import Fabricator
-from fabric.utils.helpers import invoke_repeater
-from services.network import NetworkClient
-import time
-=======
 from fabric.widgets.scale import Scale
 
->>>>>>> d09efc5c
 import modules.icons as icons
-
 
 class MetricsProvider:
     """
     Class responsible for obtaining centralized CPU, memory, disk usage, and battery metrics.
     It updates periodically so that all widgets querying it display the same values.
     """
-
     def __init__(self):
         self.cpu = 0.0
         self.mem = 0.0
@@ -60,15 +51,11 @@
     def get_metrics(self):
         return (self.cpu, self.mem, self.disk)
 
-<<<<<<< HEAD
-=======
     def get_battery(self):
         return (self.bat_percent, self.bat_charging)
->>>>>>> d09efc5c
 
 # Global instance to share data between both widgets.
 shared_provider = MetricsProvider()
-
 
 class Metrics(Box):
     def __init__(self, **kwargs):
@@ -84,10 +71,9 @@
         self.cpu_usage = Scale(
             name="cpu-usage",
             value=0.25,
-            tooltip_text="Cpu usage",
-            orientation="v",
+            orientation='v',
             inverted=True,
-            v_align="fill",
+            v_align='fill',
             v_expand=True,
         )
 
@@ -98,21 +84,20 @@
 
         self.cpu = Box(
             name="cpu-box",
-            orientation="v",
+            orientation='v',
             spacing=8,
             children=[
                 self.cpu_usage,
                 self.cpu_label,
-            ],
+            ]
         )
 
         self.ram_usage = Scale(
             name="ram-usage",
             value=0.5,
-            tooltip_text="Ram usage",
-            orientation="v",
+            orientation='v',
             inverted=True,
-            v_align="fill",
+            v_align='fill',
             v_expand=True,
         )
 
@@ -123,21 +108,20 @@
 
         self.ram = Box(
             name="ram-box",
-            orientation="v",
+            orientation='v',
             spacing=8,
             children=[
                 self.ram_usage,
                 self.ram_label,
-            ],
+            ]
         )
 
         self.disk_usage = Scale(
             name="disk-usage",
             value=0.75,
-            tooltip_text="Disk usage",
-            orientation="v",
+            orientation='v',
             inverted=True,
-            v_align="fill",
+            v_align='fill',
             v_expand=True,
         )
 
@@ -148,12 +132,12 @@
 
         self.disk = Box(
             name="disk-box",
-            orientation="v",
+            orientation='v',
             spacing=8,
             children=[
                 self.disk_usage,
                 self.disk_label,
-            ],
+            ]
         )
 
         self.scales = [
@@ -182,7 +166,6 @@
         self.disk_usage.value = disk / 100.0
 
         return True  # Continue calling this function.
-
 
 class MetricsSmall(Overlay):
     def __init__(self, **kwargs):
@@ -296,7 +279,7 @@
             child=main_box,
             visible=True,
             all_visible=True,
-            overlays=[event_box],
+            overlays=[event_box]
         )
 
         # Actualización de métricas cada segundo
@@ -404,23 +387,16 @@
             child=main_box,
             visible=True,
             all_visible=True,
-            overlays=[event_box],
+            overlays=[event_box]
         )
 
         # Actualización de la batería cada segundo
         self.batt_fabricator = Fabricator(
-<<<<<<< HEAD
-            lambda *args, **kwargs: self.poll_battery(),
-            interval=1000,
-            stream=False,
-            default_value=0,
-=======
             poll_from=lambda v: shared_provider.get_battery(),
             on_changed=lambda f, v: self.update_battery,
             interval=1000,
             stream=False,
             default_value=0
->>>>>>> d09efc5c
         )
         self.batt_fabricator.changed.connect(self.update_battery)
         GLib.idle_add(self.update_battery, None, shared_provider.get_battery())
@@ -456,24 +432,6 @@
         self.hide_timer = None
         return False
 
-<<<<<<< HEAD
-    def poll_battery(self):
-        try:
-            output = subprocess.check_output(["acpi", "-b"]).decode("utf-8").strip()
-            if "Battery" not in output:
-                return (0, None)
-            match_percent = re.search(r"(\d+)%", output)
-            match_status = re.search(r"Battery \d+: (\w+)", output)
-            if match_percent:
-                percent = int(match_percent.group(1))
-                status = match_status.group(1) if match_status else None
-                return (percent / 100.0, status)
-        except Exception:
-            pass
-        return (0, None)
-
-=======
->>>>>>> d09efc5c
     def update_battery(self, sender, battery_data):
         value, charging = battery_data
         if value == 0:
@@ -497,148 +455,4 @@
             elif charging == True:
                 self.bat_icon.set_markup(icons.charging)
             else:
-                self.bat_icon.set_markup(icons.battery)
-
-
-class NetworkApplet(Button):
-    def __init__(self, **kwargs):
-        super().__init__(name="button-bar", **kwargs)
-        self.download_label = Label(name="download-label", markup="Download: 0 B/s")
-        self.network_client = NetworkClient()
-        self.upload_label = Label(name="upload-label", markup="Upload: 0 B/s")
-        self.wifi_label = Label(name="network-icon-label", markup="WiFi: Unknown")
-
-        self.is_mouse_over = False
-
-        self.download_icon = Label(name="download-icon-label", markup=icons.download)
-        self.upload_icon = Label(name="upload-icon-label", markup=icons.upload)
-
-        self.download_box = Box(
-            children=[self.download_icon, self.download_label],
-        )
-
-        self.upload_box = Box(
-            children=[self.upload_label, self.upload_icon],
-        )
-
-        self.download_revealer = Revealer(
-            child=self.download_box, transition_type="slide-right", child_revealed=False
-        )
-        self.upload_revealer = Revealer(
-            child=self.upload_box, transition_type="slide-left", child_revealed=False
-        )
-
-        self.children = Box(
-            children=[self.upload_revealer, self.wifi_label, self.download_revealer],
-        )
-        self.last_counters = psutil.net_io_counters()
-        self.last_time = time.time()
-        invoke_repeater(1000, self.update_network)
-
-        self.connect("enter-notify-event", self.on_mouse_enter)
-        self.connect("leave-notify-event", self.on_mouse_leave)
-
-    def update_network(self):
-        current_time = time.time()
-        elapsed = current_time - self.last_time
-        current_counters = psutil.net_io_counters()
-        download_speed = (
-            current_counters.bytes_recv - self.last_counters.bytes_recv
-        ) / elapsed
-        upload_speed = (
-            current_counters.bytes_sent - self.last_counters.bytes_sent
-        ) / elapsed
-        self.download_label.set_markup(self.format_speed(download_speed))
-        self.upload_label.set_markup(self.format_speed(upload_speed))
-
-        self.downloading = download_speed >= 20e6
-        self.uploading = upload_speed >= 2e6
-
-        if self.downloading and not self.is_mouse_over:
-            self.download_urgent()
-        if self.uploading and not self.is_mouse_over:
-            self.upload_urgent()
-
-        self.download_revealer.set_reveal_child(self.downloading or self.is_mouse_over)
-        self.upload_revealer.set_reveal_child(self.uploading or self.is_mouse_over)
-
-        if not self.downloading and not self.uploading:
-            self.remove_urgent()
-
-        if self.network_client and self.network_client.wifi_device:
-            if self.network_client.wifi_device.ssid != "Disconnected":
-                strength = self.network_client.wifi_device.strength
-
-                if strength >= 75:
-                    self.wifi_label.set_markup(icons.wifi_3)
-                elif strength >= 50:
-                    self.wifi_label.set_markup(icons.wifi_2)
-                elif strength >= 25:
-                    self.wifi_label.set_markup(icons.wifi_1)
-                else:
-                    self.wifi_label.set_markup(icons.wifi_0)
-
-                self.set_tooltip_text(self.network_client.wifi_device.ssid)
-
-            else:
-                self.wifi_label.set_markup(icons.world_off)
-                self.set_tooltip_text("Disconnected")
-        else:
-            self.wifi_label.set_markup(icons.world_off)
-            self.set_tooltip_text("Disconnected")
-
-        self.last_counters = current_counters
-        self.last_time = current_time
-        return True
-
-    def format_speed(self, speed):
-        if speed < 1024:
-            return f"{speed:.0f} B/s"
-        elif speed < 1024 * 1024:
-            return f"{speed / 1024:.1f} KB/s"
-        else:
-            return f"{speed / (1024 * 1024):.1f} MB/s"
-
-    def on_mouse_enter(self, *_):
-        self.is_mouse_over = True
-        self.remove_urgent()
-        self.download_revealer.set_reveal_child(True)
-        self.upload_revealer.set_reveal_child(True)
-        return
-
-    def on_mouse_leave(self, *_):
-        self.is_mouse_over = False
-        self.remove_urgent()
-        self.download_revealer.set_reveal_child(False)
-        self.upload_revealer.set_reveal_child(False)
-        return
-
-    def upload_urgent(self):
-        self.add_style_class("upload")
-        self.wifi_label.add_style_class("urgent")
-        self.upload_label.add_style_class("urgent")
-        self.upload_icon.add_style_class("urgent")
-        self.download_icon.add_style_class("urgent")
-        self.upload_revealer.set_reveal_child(True)
-        self.download_revealer.set_reveal_child(self.downloading)
-        return
-
-    def download_urgent(self):
-        self.add_style_class("download")
-        self.wifi_label.add_style_class("urgent")
-        self.download_label.add_style_class("urgent")
-        self.download_icon.add_style_class("urgent")
-        self.upload_icon.add_style_class("urgent")
-        self.download_revealer.set_reveal_child(True)
-        self.upload_revealer.set_reveal_child(self.uploading)
-        return
-
-    def remove_urgent(self):
-        self.remove_style_class("download")
-        self.remove_style_class("upload")
-        self.wifi_label.remove_style_class("urgent")
-        self.download_label.remove_style_class("urgent")
-        self.upload_label.remove_style_class("urgent")
-        self.download_icon.remove_style_class("urgent")
-        self.upload_icon.remove_style_class("urgent")
-        return+                self.bat_icon.set_markup(icons.battery)