import psutil
import subprocess
import re
from gi.repository import GLib

from fabric.widgets.label import Label
from fabric.widgets.box import Box
from fabric.widgets.scale import Scale
from fabric.widgets.eventbox import EventBox
from fabric.widgets.button import Button
from fabric.widgets.circularprogressbar import CircularProgressBar
from fabric.widgets.overlay import Overlay
from fabric.widgets.revealer import Revealer
from fabric.core.fabricator import Fabricator
from fabric.utils.helpers import exec_shell_command_async

import modules.icons as icons

class MetricsProvider:
    """
    Class responsible for obtaining centralized CPU, memory, and disk usage metrics.
    It updates periodically so that all widgets querying it display the same values.
    """
    def __init__(self):
        self.cpu = 0.0
        self.mem = 0.0
        self.disk = 0.0
        # Updates every 1 second
        GLib.timeout_add_seconds(1, self._update)

    def _update(self):
        # Get non-blocking usage percentages (interval=0)
        # The first call may return 0, but subsequent calls will provide consistent values.
        self.cpu = psutil.cpu_percent(interval=0)
        self.mem = psutil.virtual_memory().percent
        self.disk = psutil.disk_usage("/").percent
        return True

    def get_metrics(self):
        return (self.cpu, self.mem, self.disk)

# Global instance to share data between both widgets.
shared_provider = MetricsProvider()

class Metrics(Box):
    def __init__(self, **kwargs):
        super().__init__(
            name="metrics",
            spacing=8,
            h_align="center",
            v_align="fill",
            visible=True,
            all_visible=True,
        )

        self.cpu_usage = Scale(
            name="cpu-usage",
            value=0.25,
            orientation='v',
            inverted=True,
            v_align='fill',
            v_expand=True,
        )

        self.cpu_label = Label(
            name="cpu-label",
            markup=icons.cpu,
        )

        self.cpu = Box(
            name="cpu-box",
            orientation='v',
            spacing=8,
            children=[
                self.cpu_usage,
                self.cpu_label,
            ]
        )

        self.ram_usage = Scale(
            name="ram-usage",
            value=0.5,
            orientation='v',
            inverted=True,
            v_align='fill',
            v_expand=True,
        )

        self.ram_label = Label(
            name="ram-label",
            markup=icons.memory,
        )

        self.ram = Box(
            name="ram-box",
            orientation='v',
            spacing=8,
            children=[
                self.ram_usage,
                self.ram_label,
            ]
        )

        self.disk_usage = Scale(
            name="disk-usage",
            value=0.75,
            orientation='v',
            inverted=True,
            v_align='fill',
            v_expand=True,
        )

        self.disk_label = Label(
            name="disk-label",
            markup=icons.disk,
        )

        self.disk = Box(
            name="disk-box",
            orientation='v',
            spacing=8,
            children=[
                self.disk_usage,
                self.disk_label,
            ]
        )

        self.scales = [
            self.disk,
            self.ram,
            self.cpu,
        ]

        self.cpu_usage.set_sensitive(False)
        self.ram_usage.set_sensitive(False)
        self.disk_usage.set_sensitive(False)

        for x in self.scales:
            self.add(x)

        # Update the widget every second
        GLib.timeout_add_seconds(1, self.update_status)

    def update_status(self):
        # Retrieve centralized data
        cpu, mem, disk = shared_provider.get_metrics()

        # Normalize to 0.0 - 1.0
        self.cpu_usage.value = cpu / 100.0
        self.ram_usage.value = mem / 100.0
        self.disk_usage.value = disk / 100.0

        return True  # Continue calling this function.

class MetricsSmall(Overlay):
    def __init__(self, **kwargs):
        # Creamos el contenedor principal para los widgets métricos
        main_box = Box(
            name="metrics-small",
            spacing=4,
            orientation="h",
            visible=True,
            all_visible=True,
        )

        # ------------------ CPU ------------------
        self.cpu_icon = Label(name="metrics-icon", markup=icons.cpu)
        self.cpu_circle = CircularProgressBar(
            name="metrics-circle",
            value=0,
            size=28,
            line_width=2,
            start_angle=150,
            end_angle=390,
            style_classes="cpu",
        )
        self.cpu_overlay = Overlay(
            name="metrics-cpu-overlay",
            child=self.cpu_circle,
            overlays=[self.cpu_icon],
        )
        self.cpu_level = Label(name="metrics-level", label="0%")
        self.cpu_revealer = Revealer(
            name="metrics-cpu-revealer",
            transition_duration=250,
            transition_type="slide-left",
            child=self.cpu_level,
            child_revealed=False,
        )
        self.cpu_box = Box(
            name="metrics-cpu-box",
            orientation="h",
            spacing=2,
            children=[self.cpu_overlay, self.cpu_revealer],
        )

        # ------------------ RAM ------------------
        self.ram_icon = Label(name="metrics-icon", markup=icons.memory)
        self.ram_circle = CircularProgressBar(
            name="metrics-circle",
            value=0,
            size=28,
            line_width=2,
            start_angle=150,
            end_angle=390,
            style_classes="ram",
        )
        self.ram_overlay = Overlay(
            name="metrics-ram-overlay",
            child=self.ram_circle,
            overlays=[self.ram_icon],
        )
        self.ram_level = Label(name="metrics-level", label="0%")
        self.ram_revealer = Revealer(
            name="metrics-ram-revealer",
            transition_duration=250,
            transition_type="slide-left",
            child=self.ram_level,
            child_revealed=False,
        )
        self.ram_box = Box(
            name="metrics-ram-box",
            orientation="h",
            spacing=2,
            children=[self.ram_overlay, self.ram_revealer],
        )

        # ------------------ Disk ------------------
        self.disk_icon = Label(name="metrics-icon", markup=icons.disk)
        self.disk_circle = CircularProgressBar(
            name="metrics-circle",
            value=0,
            size=28,
            line_width=2,
            start_angle=150,
            end_angle=390,
            style_classes="disk",
        )
        self.disk_overlay = Overlay(
            name="metrics-disk-overlay",
            child=self.disk_circle,
            overlays=[self.disk_icon],
        )
        self.disk_level = Label(name="metrics-level", label="0%")
        self.disk_revealer = Revealer(
            name="metrics-disk-revealer",
            transition_duration=250,
            transition_type="slide-left",
            child=self.disk_level,
            child_revealed=False,
        )
        self.disk_box = Box(
            name="metrics-disk-box",
            orientation="h",
            spacing=2,
            children=[self.disk_overlay, self.disk_revealer],
        )

        # ------------------ Battery ------------------
        self.bat_icon = Label(name="metrics-icon", markup=icons.battery)
        self.bat_circle = CircularProgressBar(
            name="metrics-circle",
            value=0,
            size=28,
            line_width=2,
            start_angle=150,
            end_angle=390,
            style_classes="bat",
        )
        self.bat_overlay = Overlay(
            name="metrics-bat-overlay",
            child=self.bat_circle,
            overlays=[self.bat_icon],
        )
        self.bat_level = Label(name="metrics-level", label="100%")
        self.bat_revealer = Revealer(
            name="metrics-bat-revealer",
            transition_duration=250,
            transition_type="slide-left",
            child=self.bat_level,
            child_revealed=False,
        )
        self.bat_box = Box(
            name="metrics-bat-box",
            orientation="h",
            spacing=2,
            children=[self.bat_overlay, self.bat_revealer],
        )

        # Agregamos cada widget métrico al contenedor principal
<<<<<<< HEAD
        main_box.add(cpu_box)
        main_box.add(ram_box)
        # main_box.add(disk_box)
        main_box.add(bat_box)
=======
        main_box.add(self.disk_box)
        main_box.add(self.ram_box)
        main_box.add(self.cpu_box)
        main_box.add(self.bat_box)
>>>>>>> 39bbe380

        # Se crea un único EventBox que envuelve todo el contenedor, para que
        # los eventos de hover se capturen de forma central y siempre queden por encima
        # de los widgets internos.
        event_box = EventBox(events=["enter-notify-event", "leave-notify-event"])
        event_box.connect("enter-notify-event", self.on_mouse_enter)
        event_box.connect("leave-notify-event", self.on_mouse_leave)

        # Inicializamos MetricsSmall como un Overlay cuyo "child" es el EventBox
        super().__init__(
            name="metrics-small",
            child=main_box,
            visible=True,
            all_visible=True,
            overlays=[event_box]
        )

        # Actualización de métricas cada segundo
        GLib.timeout_add_seconds(1, self.update_metrics)

        # Actualización de la batería cada segundo
        self.batt_fabricator = Fabricator(lambda *args, **kwargs: self.poll_battery(), interval=1000, stream=False, default_value=0)
        self.batt_fabricator.changed.connect(self.update_battery)
        GLib.idle_add(self.update_battery, None, self.poll_battery())

        # Estado inicial de los revealers y variables para la gestión del hover
        self.hide_timer = None
        self.hover_counter = 0

    def _format_percentage(self, value: int) -> str:
<<<<<<< HEAD
        """Formatea el porcentaje en tres caracteres, usando 'MAX' para el 100%."""
=======
        """Formato natural del porcentaje sin forzar ancho fijo."""
>>>>>>> 39bbe380
        return f"{value}%"

    def on_mouse_enter(self, widget, event):
        self.hover_counter += 1
        if self.hide_timer is not None:
            GLib.source_remove(self.hide_timer)
            self.hide_timer = None
        # Revelar niveles en hover para todas las métricas
        self.cpu_revealer.set_reveal_child(True)
        self.ram_revealer.set_reveal_child(True)
        self.disk_revealer.set_reveal_child(True)
        self.bat_revealer.set_reveal_child(True)
        return False

    def on_mouse_leave(self, widget, event):
        if self.hover_counter > 0:
            self.hover_counter -= 1
        if self.hover_counter == 0:
            if self.hide_timer is not None:
                GLib.source_remove(self.hide_timer)
            self.hide_timer = GLib.timeout_add(500, self.hide_revealer)
        return False

    def hide_revealer(self):
        self.cpu_revealer.set_reveal_child(False)
        self.ram_revealer.set_reveal_child(False)
        self.disk_revealer.set_reveal_child(False)
        self.bat_revealer.set_reveal_child(False)
        self.hide_timer = None
        return False

    def update_metrics(self):
        # Recuperar datos centralizados
        cpu, mem, disk = shared_provider.get_metrics()
        self.cpu_circle.set_value(cpu / 100.0)
        self.ram_circle.set_value(mem / 100.0)
        self.disk_circle.set_value(disk / 100.0)
        # Actualizar etiquetas con el porcentaje formateado
        self.cpu_level.set_label(self._format_percentage(int(cpu)))
        self.ram_level.set_label(self._format_percentage(int(mem)))
        self.disk_level.set_label(self._format_percentage(int(disk)))
        return True

    def poll_battery(self):
        try:
            output = subprocess.check_output(["acpi", "-b"]).decode("utf-8").strip()
            if "Battery" not in output:
                return (0, None)
            match_percent = re.search(r'(\d+)%', output)
            match_status = re.search(r'Battery \d+: (\w+)', output)
            if match_percent:
                percent = int(match_percent.group(1))
                status = match_status.group(1) if match_status else None
                return (percent / 100.0, status)
        except Exception:
            pass
        return (0, None)

    def update_battery(self, sender, battery_data):
        value, status = battery_data
        if value == 0:
            self.bat_box.set_visible(False)
        else:
            self.bat_box.set_visible(True)
            self.bat_circle.set_value(value)
        percentage = int(value * 100)
        self.bat_level.set_label(self._format_percentage(percentage))
        if percentage <= 15:
            self.bat_icon.set_markup(icons.alert)
            self.bat_icon.add_style_class("alert")
            self.bat_circle.add_style_class("alert")
        else:
            self.bat_icon.remove_style_class("alert")
            self.bat_circle.remove_style_class("alert")
            if status == "Discharging":
                self.bat_icon.set_markup(icons.discharging)
            elif percentage == 100:
                self.bat_icon.set_markup(icons.battery)
            elif status == "Charging":
                self.bat_icon.set_markup(icons.charging)
            else:
                self.bat_icon.set_markup(icons.battery)<|MERGE_RESOLUTION|>--- conflicted
+++ resolved
@@ -288,17 +288,10 @@
         )
 
         # Agregamos cada widget métrico al contenedor principal
-<<<<<<< HEAD
-        main_box.add(cpu_box)
-        main_box.add(ram_box)
-        # main_box.add(disk_box)
-        main_box.add(bat_box)
-=======
-        main_box.add(self.disk_box)
+        # main_box.add(self.disk_box)
+        main_box.add(self.cpu_box)
         main_box.add(self.ram_box)
-        main_box.add(self.cpu_box)
         main_box.add(self.bat_box)
->>>>>>> 39bbe380
 
         # Se crea un único EventBox que envuelve todo el contenedor, para que
         # los eventos de hover se capturen de forma central y siempre queden por encima
@@ -329,11 +322,7 @@
         self.hover_counter = 0
 
     def _format_percentage(self, value: int) -> str:
-<<<<<<< HEAD
-        """Formatea el porcentaje en tres caracteres, usando 'MAX' para el 100%."""
-=======
         """Formato natural del porcentaje sin forzar ancho fijo."""
->>>>>>> 39bbe380
         return f"{value}%"
 
     def on_mouse_enter(self, widget, event):
