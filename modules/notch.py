from os import truncate
from fabric.widgets.box import Box
from fabric.widgets.label import Label
from fabric.widgets.centerbox import CenterBox
from fabric.widgets.button import Button
from fabric.widgets.stack import Stack
from fabric.widgets.revealer import Revealer
from fabric.widgets.wayland import WaylandWindow as Window
from fabric.hyprland.widgets import ActiveWindow
from fabric.utils.helpers import FormattedString, truncate
from gi.repository import GLib, Gdk, Gtk
from modules.launcher import AppLauncher
from modules.dashboard import Dashboard
from modules.notifications import NotificationContainer
from modules.power import PowerMenu
from modules.overview import Overview
from modules.bluetooth import BluetoothConnections
from modules.corners import MyCorner
import modules.icons as icons
import modules.data as data
from modules.player import PlayerSmall
import json

def truncate_title(title):
    parts = title.rsplit(' - ', 1)
    if len(parts) == 1:
        parts = title.rsplit(' — ', 1)
    return parts[0] if len(parts) > 1 else title

class Notch(Window):
    def __init__(self, **kwargs):
        super().__init__(
            name="notch",
            layer="top",
            anchor="top",
<<<<<<< HEAD
            margin="-41px 10px 10px 10px",
=======
            margin="-40px 40px 10px 10px",
>>>>>>> 16c0a1e2
            keyboard_mode="none",
            exclusivity="normal",
            visible=True,
            all_visible=True,
        )

        self.bar = kwargs.get("bar", None)

        # Primero inicializamos NotificationContainer
        self.notification = NotificationContainer(notch=self)
        self.notification_history = self.notification.history

        # Luego inicializamos el resto de componentes que dependen de notification_history
        self.dashboard = Dashboard(notch=self)
        self.launcher = AppLauncher(notch=self)
        self.overview = Overview()
        self.power = PowerMenu(notch=self)
        self.bluetooth = BluetoothConnections(notch=self)

        self.active_window = ActiveWindow(
            name="hyprland-window",
            h_expand=True,
            formatter=FormattedString(
                f"{{'Desktop' if not win_class or win_class == 'unknown' else truncate(truncate_title(win_title), 32)}}",
                truncate=truncate,
                truncate_title=truncate_title,
            ),
        )
        # Add the click connection for active_window.
        self.active_window.connect("button-press-event", lambda widget, event: (self.open_notch("dashboard"), False)[1])

        # Create additional compact views:
        self.player_small = PlayerSmall()
        self.user_label = Label(name="compact-user", label=f"{data.USERNAME}@{data.HOSTNAME}")
        self.window_title_icon = Label(name="icon-label", markup=icons.desktop)
        self.window_title = Box(
            h_align="center",
            v_align="center",
            children=[
                self.window_title_icon,
                self.active_window,
            ]
        )

        self.player_small.mpris_manager.connect("player-appeared", lambda *_: self.compact_stack.set_visible_child(self.player_small))
        self.player_small.mpris_manager.connect("player-vanished", self.on_player_vanished)
        # Create a stack to hold the three views:
        self.compact_stack = Stack(
            name="notch-compact-stack",
            v_expand=True,
            h_expand=True,
            transition_type="slide-up-down",
            transition_duration=100,
            children=[
                self.user_label,
                self.window_title,
                self.player_small,
            ]
        )
        self.compact_stack.set_visible_child(self.window_title)

        self.active_window.connection.connect("event::activewindow", self.update_window_title)

        # Create the compact button and set the stack as its child
        self.compact = Gtk.EventBox(name="notch-compact")
        self.compact.set_visible(True)
        self.compact.add(self.compact_stack)
        # Se agrega el mask de smooth scroll junto a scroll y button press.
        self.compact.add_events(
            Gdk.EventMask.SCROLL_MASK |
            Gdk.EventMask.BUTTON_PRESS_MASK |
            Gdk.EventMask.SMOOTH_SCROLL_MASK
        )
        self.compact.connect("scroll-event", self._on_compact_scroll)
        self.compact.connect("button-press-event", lambda widget, event: (self.open_notch("dashboard"), False)[1])
        # Add cursor change on hover.
        self.compact.connect("enter-notify-event", self.on_button_enter)
        self.compact.connect("leave-notify-event", self.on_button_leave)

        self.stack = Stack(
            name="notch-content",
            v_expand=True,
            h_expand=True,
            transition_type="crossfade",
            transition_duration=100,
            children=[
                self.compact,
                self.launcher,
                self.dashboard,
                self.overview,
                self.power,
                self.bluetooth,
            ]
        )

        self.corner_left = Box(
            name="notch-corner-left",
            orientation="v",
            children=[
                MyCorner("top-right"),
                Box(),
            ]
        )

        self.corner_right = Box(
            name="notch-corner-right",
            orientation="v",
            children=[
                MyCorner("top-left"),
                Box(),
            ]
        )

        self.notch_box = CenterBox(
            name="notch-box",
            orientation="h",
            h_align="center",
            v_align="center",
            start_children=Box(
                children=[
                    self.corner_left,
                ],
            ),
            center_children=self.stack,
            end_children=Box(
                children=[
                    self.corner_right,
                ]
            )
        )

        self.notification_revealer = Revealer(
            name="notification-revealer",
            transition_type="slide-down",
            transition_duration=250,
            child_revealed=False,
        )

        self.boxed_notification_revealer = Box(
            name="boxed-notification-revealer",
            orientation="v",
            children=[
                self.notification_revealer,
            ]
        )

        self.notch_complete = Box(
            name="notch-complete",
            orientation="v",
            children=[
                self.notch_box,
                self.boxed_notification_revealer,
            ]
        )

        self.hidden = False

<<<<<<< HEAD
        # Variables para controlar la sensibilidad del smooth scroll.
        self._scroll_accumulator = 0.0
        self.scroll_threshold = 15.0  # Ajusta este valor para modificar la sensibilidad
        self._scrolling = False

        self.add(self.notch_box)
=======
        self.add(self.notch_complete)
>>>>>>> 16c0a1e2
        self.show_all()

        self.add_keybinding("Escape", lambda *_: self.close_notch())
        self.add_keybinding("Ctrl Tab", lambda *_: self.dashboard.go_to_next_child())
        self.add_keybinding("Ctrl Shift ISO_Left_Tab", lambda *_: self.dashboard.go_to_previous_child())

    def update_window_title(self, *args):
        win_data: dict = json.loads(
            self.active_window.connection.send_command("j/activewindow").reply.decode()
        )
        win_class = win_data.get("class", "unknown")
        win_title = win_data.get("title", win_class)
        icon = icons.get_class_icon(win_class)
        self.window_title_icon.set_markup(icon)

    def on_button_enter(self, widget, event):
        window = widget.get_window()
        if window:
            window.set_cursor(Gdk.Cursor(Gdk.CursorType.HAND2))

    def on_button_leave(self, widget, event):
        window = widget.get_window()
        if window:
            window.set_cursor(None)

    def close_notch(self):
        self.set_keyboard_mode("none")

        self.bar.revealer.set_reveal_child(True)

        if self.hidden:
            self.notch_box.remove_style_class("hideshow")
            self.notch_box.add_style_class("hidden")

        for widget in [self.launcher, self.dashboard, self.notification, self.overview, self.power, self.bluetooth]:
            widget.remove_style_class("open")
        for style in ["launcher", "dashboard", "notification", "overview", "power", "bluetooth"]:
            self.stack.remove_style_class(style)
        self.stack.set_visible_child(self.compact)

    def open_notch(self, widget):
        self.set_keyboard_mode("exclusive")

        if self.hidden:
            self.notch_box.remove_style_class("hidden")
            self.notch_box.add_style_class("hideshow")

        widgets = {
            "launcher": self.launcher,
            "dashboard": self.dashboard,
            "overview": self.overview,
            "power": self.power,
            "bluetooth": self.bluetooth
        }

        # Limpiar clases y estados previos
        for style in widgets.keys():
            self.stack.remove_style_class(style)
        for w in widgets.values():
            w.remove_style_class("open")

        # Configurar según el widget solicitado
        if widget in widgets:
            self.stack.add_style_class(widget)
            self.stack.set_visible_child(widgets[widget])
            widgets[widget].add_style_class("open")

            # Acciones específicas para el launcher
            if widget == "launcher":
                self.launcher.open_launcher()
                self.launcher.search_entry.set_text("")
                self.launcher.search_entry.grab_focus()

            if widget == "notification":
                self.set_keyboard_mode("none")

            if widget == "dashboard" and self.dashboard.stack.get_visible_child() != self.dashboard.stack.get_children()[4]:
                self.dashboard.stack.set_visible_child(self.dashboard.stack.get_children()[0])
        else:
            self.stack.set_visible_child(self.dashboard)

        if widget == "dashboard" or widget == "overview":
            self.bar.revealer.set_reveal_child(False)
        else:
            self.bar.revealer.set_reveal_child(True)

    def toggle_hidden(self):
        self.hidden = not self.hidden
        if self.hidden:
            self.notch_box.add_style_class("hidden")
        else:
            self.notch_box.remove_style_class("hidden")
    def _on_compact_scroll(self, widget, event):
        if self._scrolling:
            return True

        children = self.compact_stack.get_children()
        current = children.index(self.compact_stack.get_visible_child())
        new_index = current

        if event.direction == Gdk.ScrollDirection.SMOOTH:
            if event.delta_y < -0.1:
                new_index = (current - 1) % len(children)
            elif event.delta_y > 0.1:
                new_index = (current + 1) % len(children)
            else:
                return False
        elif event.direction == Gdk.ScrollDirection.UP:
            new_index = (current - 1) % len(children)
        elif event.direction == Gdk.ScrollDirection.DOWN:
            new_index = (current + 1) % len(children)
        else:
            return False

        self.compact_stack.set_visible_child(children[new_index])
        self._scrolling = True
        GLib.timeout_add(500, self._reset_scrolling)
        return True

    def _reset_scrolling(self):
        self._scrolling = False
        return False


    def on_player_vanished(self, *args):
        if self.player_small.mpris_label.get_label() == "Nothing Playing":
            self.compact_stack.set_visible_child(self.window_title)




<|MERGE_RESOLUTION|>--- conflicted
+++ resolved
@@ -33,11 +33,7 @@
             name="notch",
             layer="top",
             anchor="top",
-<<<<<<< HEAD
-            margin="-41px 10px 10px 10px",
-=======
             margin="-40px 40px 10px 10px",
->>>>>>> 16c0a1e2
             keyboard_mode="none",
             exclusivity="normal",
             visible=True,
@@ -195,16 +191,7 @@
 
         self.hidden = False
 
-<<<<<<< HEAD
-        # Variables para controlar la sensibilidad del smooth scroll.
-        self._scroll_accumulator = 0.0
-        self.scroll_threshold = 15.0  # Ajusta este valor para modificar la sensibilidad
-        self._scrolling = False
-
-        self.add(self.notch_box)
-=======
         self.add(self.notch_complete)
->>>>>>> 16c0a1e2
         self.show_all()
 
         self.add_keybinding("Escape", lambda *_: self.close_notch())
