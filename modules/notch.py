--- conflicted
+++ resolved
@@ -384,12 +384,8 @@
 
     def open_notch(self, widget):
         self.notch_wrap.remove_style_class("occluded")
-<<<<<<< HEAD
-
-=======
         self.notch_box.add_style_class("open")
-        
->>>>>>> 1c816c4f
+
         # Handle tmux manager
         if widget == "tmux":
             if self.stack.get_visible_child() == self.tmux:
