--- conflicted
+++ resolved
@@ -45,15 +45,10 @@
         self.launcher = AppLauncher(notch=self)
         self.overview = Overview()
         self.power = PowerMenu(notch=self)
-<<<<<<< HEAD
-        self.tools = Toolbox(notch=self)
-        self.bluetooth = BluetoothConnections(notch=self)
-=======
 
         self.applet_stack = self.dashboard.widgets.applet_stack
         self.nhistory = self.applet_stack.get_children()[0]
         self.btdevices = self.applet_stack.get_children()[1]
->>>>>>> 1930dda3
 
         self.active_window = ActiveWindow(
             name="hyprland-window",
@@ -128,11 +123,6 @@
                 self.dashboard,
                 self.overview,
                 self.power,
-<<<<<<< HEAD
-                self.tools,
-                self.bluetooth,
-=======
->>>>>>> 1930dda3
                 self.tools,
             ]
         )
