--- conflicted
+++ resolved
@@ -19,14 +19,9 @@
 import config.data as data
 from modules.player import PlayerSmall
 from modules.tools import Toolbox
-<<<<<<< HEAD
-import json
-=======
 from utils.icon_resolver import IconResolver
 from fabric.utils.helpers import get_desktop_applications
 from fabric.widgets.image import Image
->>>>>>> d09efc5c
-
 
 class Notch(Window):
     def __init__(self, **kwargs):
@@ -65,12 +60,14 @@
             h_expand=True,
             h_align="fill",
         )
-
         self.window_icon = Image(
             name="notch-window-icon",
             icon_name="application-x-executable",
             icon_size=20
         )
+
+
+
 
         self.active_window = ActiveWindow(
             name="hyprland-window",
@@ -81,27 +78,16 @@
                 truncate=truncate,
             ),
         )
-<<<<<<< HEAD
-        # Add the click connection for active_window.
-        self.active_window.connect(
-            "button-press-event",
-            lambda widget, event: (self.open_notch("dashboard"), False)[1],
-        )
-=======
-        
         self.active_window_box = CenterBox(
             name="active-window-box",
-            h_expand=True,
+            h_expand=False,
             h_align="fill",
-            start_children=self.window_icon,
-            center_children=self.active_window,
+            center_children=[self.window_icon, self.active_window ],
             end_children=None
         )
-
         self.active_window_box.connect("button-press-event", lambda widget, event: (self.open_notch("dashboard"), False)[1])
 
         self.active_window.connect("notify::label", self.update_window_icon)
->>>>>>> d09efc5c
 
         self.active_window.get_children()[0].set_hexpand(True)
         self.active_window.get_children()[0].set_halign(Gtk.Align.FILL)
@@ -115,19 +101,6 @@
         self.user_label = Label(
             name="compact-user", label=f"{data.USERNAME}@{data.HOSTNAME}"
         )
-        self.window_title_icon = Label(
-            name="icon-label", v_align="center", markup=icons.desktop
-        )
-        self.window_title = Box(
-            h_align="center",
-            v_align="center",
-            children=[
-                self.window_title_icon,
-                self.active_window,
-            ],
-        )
-
-<<<<<<< HEAD
         self.player_small.mpris_manager.connect(
             "player-appeared",
             lambda *_: self.compact_stack.set_visible_child(self.player_small),
@@ -136,8 +109,6 @@
             "player-vanished", self.on_player_vanished
         )
         # Create a stack to hold the three views:
-=======
->>>>>>> d09efc5c
         self.compact_stack = Stack(
             name="notch-compact-stack",
             v_expand=True,
@@ -146,23 +117,12 @@
             transition_duration=100,
             children=[
                 self.user_label,
-<<<<<<< HEAD
-                self.window_title,
-=======
                 self.active_window_box,
->>>>>>> d09efc5c
                 self.player_small,
             ],
         )
-        self.compact_stack.set_visible_child(self.window_title)
-
-        self.active_window.connection.connect(
-            "event::activewindow", self.update_window_title
-        )
-<<<<<<< HEAD
-=======
+
         self.compact_stack.set_visible_child(self.active_window_box)
->>>>>>> d09efc5c
 
         self.compact = Gtk.EventBox(name="notch-compact")
         self.compact.set_visible(True)
@@ -173,15 +133,7 @@
             | Gdk.EventMask.SMOOTH_SCROLL_MASK
         )
         self.compact.connect("scroll-event", self._on_compact_scroll)
-<<<<<<< HEAD
-        self.compact.connect(
-            "button-press-event",
-            lambda widget, event: (self.open_notch("dashboard"), False)[1],
-        )
-        # Add cursor change on hover.
-=======
         self.compact.connect("button-press-event", lambda widget, event: (self.open_notch("dashboard"), False)[1])
->>>>>>> d09efc5c
         self.compact.connect("enter-notify-event", self.on_button_enter)
         self.compact.connect("leave-notify-event", self.on_button_leave)
 
@@ -284,24 +236,9 @@
 
         self.add_keybinding("Escape", lambda *_: self.close_notch())
         self.add_keybinding("Ctrl Tab", lambda *_: self.dashboard.go_to_next_child())
-<<<<<<< HEAD
-        self.add_keybinding(
-            "Ctrl Shift ISO_Left_Tab", lambda *_: self.dashboard.go_to_previous_child()
-        )
-
-    def update_window_title(self, *args):
-        win_data: dict = json.loads(
-            self.active_window.connection.send_command("j/activewindow").reply.decode()
-        )
-        win_class = win_data.get("class", "unknown")
-        win_title = win_data.get("title", win_class)
-        icon = icons.get_class_icon(win_class)
-        self.window_title_icon.set_markup(icon)
-=======
         self.add_keybinding("Ctrl Shift ISO_Left_Tab", lambda *_: self.dashboard.go_to_previous_child())
-        
+
         self.update_window_icon()
->>>>>>> d09efc5c
 
     def on_button_enter(self, widget, event):
         window = widget.get_window()
@@ -320,18 +257,9 @@
 
         self.bar.revealer_right.set_reveal_child(True)
         self.bar.revealer_left.set_reveal_child(True)
-<<<<<<< HEAD
-        self.applet_stack.set_transition_duration(
-            0
-        )  # Set transition to 0 when closing, though it won't be visible.
-        self.applet_stack.set_visible_child(self.nhistory)
-        self._is_notch_open = False  # Set notch state to closed
-=======
         self.applet_stack.set_transition_duration(0)
         self.applet_stack.set_visible_child(self.nhistory)
         self._is_notch_open = False
->>>>>>> d09efc5c
-
         if self.hidden:
             self.notch_box.remove_style_class("hideshow")
             self.notch_box.add_style_class("hidden")
@@ -374,14 +302,8 @@
                     return
                 # If we're in another dashboard section, switch to widgets and btdevices
                 else:
-<<<<<<< HEAD
-                    self.applet_stack.set_transition_duration(
-                        250
-                    )  # Set transition to 250 when already open
-=======
                     self.dashboard.go_to_section("widgets")
                     self.applet_stack.set_transition_duration(250)
->>>>>>> d09efc5c
                     self.applet_stack.set_visible_child(self.btdevices)
                     return
             else:
@@ -413,36 +335,14 @@
                     w.remove_style_class("open")
 
                 self.stack.add_style_class("dashboard")
-<<<<<<< HEAD
-                self.applet_stack.set_transition_duration(
-                    0
-                )  # Set transition to 0 when opening
-                self.stack.set_transition_duration(
-                    0
-                )  # Keep stack transition to 0 for opening
-=======
                 self.applet_stack.set_transition_duration(0)
                 self.stack.set_transition_duration(0)
->>>>>>> d09efc5c
                 self.stack.set_visible_child(self.dashboard)
                 self.dashboard.add_style_class("open")
                 self.dashboard.go_to_section("widgets")  # Ensure we're on widgets section
                 self.applet_stack.set_visible_child(self.btdevices)
-<<<<<<< HEAD
-                self._is_notch_open = True  # Set notch state to open
-                # Reset the transition duration back to 250 after a short delay.
-                GLib.timeout_add(
-                    10,
-                    lambda: [
-                        self.stack.set_transition_duration(100),
-                        self.applet_stack.set_transition_duration(250),
-                    ][-1]
-                    or False,
-                )
-=======
                 self._is_notch_open = True
                 GLib.timeout_add(10, lambda: [self.stack.set_transition_duration(100), self.applet_stack.set_transition_duration(250)][-1] or False)
->>>>>>> d09efc5c
 
                 self.bar.revealer_right.set_reveal_child(False)
                 self.bar.revealer_left.set_reveal_child(False)
@@ -451,18 +351,9 @@
         # Handle the "dashboard" case
         if widget == "dashboard":
             if self.stack.get_visible_child() == self.dashboard:
-<<<<<<< HEAD
-                # If dashboard is already open, ensure nhistory is visible.
-                if self.applet_stack.get_visible_child() != self.nhistory:
-                    self.applet_stack.set_transition_duration(
-                        250
-                    )  # Set transition to 250 when already open
-                    self.applet_stack.set_visible_child(self.nhistory)
-=======
                 # If dashboard is already open and showing widgets, close it
                 if self.applet_stack.get_visible_child() == self.nhistory and self.dashboard.stack.get_visible_child() == self.dashboard.widgets:
                     self.close_notch()
->>>>>>> d09efc5c
                     return
                 # Otherwise navigate to widgets and ensure nhistory is visible
                 else:
@@ -498,26 +389,13 @@
                     w.remove_style_class("open")
 
                 self.stack.add_style_class("dashboard")
-<<<<<<< HEAD
-                self.applet_stack.set_transition_duration(
-                    0
-                )  # Set transition to 0 when opening
-                self.stack.set_transition_duration(
-                    0
-                )  # Keep stack transition to 0 for opening
-=======
                 self.applet_stack.set_transition_duration(0)
                 self.stack.set_transition_duration(0)
->>>>>>> d09efc5c
                 self.stack.set_visible_child(self.dashboard)
                 self.dashboard.add_style_class("open")
                 self.dashboard.go_to_section("widgets")  # Explicitly go to widgets section
                 self.applet_stack.set_visible_child(self.nhistory)
-<<<<<<< HEAD
-                self._is_notch_open = True  # Set notch state to open
-=======
                 self._is_notch_open = True
->>>>>>> d09efc5c
                 # Reset the transition duration back to 250 after a short delay.
                 GLib.timeout_add(
                     10,
@@ -562,7 +440,7 @@
                 self.bar.revealer_right.set_reveal_child(False)
                 self.bar.revealer_left.set_reveal_child(False)
                 return
-                
+
         # Handle kanban section
         if widget == "kanban":
             if self.stack.get_visible_child() == self.dashboard and self.dashboard.stack.get_visible_child() == self.dashboard.kanban:
@@ -593,7 +471,7 @@
                 self.bar.revealer_right.set_reveal_child(False)
                 self.bar.revealer_left.set_reveal_child(False)
                 return
-                
+
         # Handle wallpapers section
         if widget == "wallpapers":
             if self.stack.get_visible_child() == self.dashboard and self.dashboard.stack.get_visible_child() == self.dashboard.wallpapers:
@@ -734,11 +612,7 @@
 
     def on_player_vanished(self, *args):
         if self.player_small.mpris_label.get_label() == "Nothing Playing":
-<<<<<<< HEAD
-            self.compact_stack.set_visible_child(self.window_title)
-=======
             self.compact_stack.set_visible_child(self.active_window_box)  # Use box instead of direct active_window
->>>>>>> d09efc5c
 
     def restore_label_properties(self):
         label = self.active_window.get_children()[0]
@@ -757,57 +631,57 @@
             # Map by name (lowercase)
             if app.name:
                 identifiers[app.name.lower()] = app
-                
+
             # Map by display name
             if app.display_name:
                 identifiers[app.display_name.lower()] = app
-                
+
             # Map by window class if available
             if app.window_class:
                 identifiers[app.window_class.lower()] = app
-                
+
             # Map by executable name if available
             if app.executable:
                 exe_basename = app.executable.split('/')[-1].lower()
                 identifiers[exe_basename] = app
-                
+
             # Map by command line if available (without parameters)
             if app.command_line:
                 cmd_base = app.command_line.split()[0].split('/')[-1].lower()
                 identifiers[cmd_base] = app
-                
+
         return identifiers
 
     def _normalize_window_class(self, class_name):
         """Normalize window class by removing common suffixes and lowercase."""
         if not class_name:
             return ""
-            
+
         normalized = class_name.lower()
-        
+
         # Remove common suffixes
         suffixes = [".bin", ".exe", ".so", "-bin", "-gtk"]
         for suffix in suffixes:
             if normalized.endswith(suffix):
                 normalized = normalized[:-len(suffix)]
-                
+
         return normalized
-    
+
     def find_app(self, app_identifier):
         """Return the DesktopApp object by matching any app identifier."""
         if not app_identifier:
             return None
-        
+
         # Try direct lookup in our identifiers map
         normalized_id = str(app_identifier).lower()
         if normalized_id in self.app_identifiers:
             return self.app_identifiers[normalized_id]
-            
+
         # Try with normalized class name
         norm_id = self._normalize_window_class(normalized_id)
         if norm_id in self.app_identifiers:
             return self.app_identifiers[norm_id]
-            
+
         # More targeted matching with exact names only
         for app in self._all_apps:
             if app.name and app.name.lower() == normalized_id:
@@ -826,7 +700,7 @@
                 cmd_base = app.command_line.split()[0].split('/')[-1].lower()
                 if cmd_base == normalized_id:
                     return app
-                
+
         return None
 
     def update_window_icon(self, *args):
@@ -835,17 +709,17 @@
         label_widget = self.active_window.get_children()[0]
         if not isinstance(label_widget, Gtk.Label):
             return
-            
+
         # Get window title
         title = label_widget.get_text()
         if title == 'Desktop' or not title:
             # If on desktop, hide icon completely
             self.window_icon.set_visible(False)
             return
-        
+
         # For any active window, ensure icon is visible
         self.window_icon.set_visible(True)
-            
+
         # Try to get window class from Hyprland
         from fabric.hyprland.widgets import get_hyprland_connection
         conn = get_hyprland_connection()
@@ -854,25 +728,25 @@
                 import json
                 active_window = json.loads(conn.send_command("j/activewindow").reply.decode())
                 app_id = active_window.get("initialClass", "") or active_window.get("class", "")
-                
+
                 # Find app using icon resolver or desktop apps
                 icon_size = 20
                 desktop_app = self.find_app(app_id)
-                
+
                 # Get icon using improved method with fallbacks
                 icon_pixbuf = None
                 if desktop_app:
                     icon_pixbuf = desktop_app.get_icon_pixbuf(size=icon_size)
-                
+
                 if not icon_pixbuf:
                     # Try non-symbolic icon first (full color)
                     icon_pixbuf = self.icon_resolver.get_icon_pixbuf(app_id, icon_size)
-                
+
                 if not icon_pixbuf and "-" in app_id:
                     # Try with base name (no suffix) for flatpak apps
                     base_app_id = app_id.split("-")[0]
                     icon_pixbuf = self.icon_resolver.get_icon_pixbuf(base_app_id, icon_size)
-                    
+
                 if icon_pixbuf:
                     self.window_icon.set_from_pixbuf(icon_pixbuf)
                 else:
