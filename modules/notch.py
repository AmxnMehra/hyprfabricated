--- conflicted
+++ resolved
@@ -19,19 +19,8 @@
 import modules.icons as icons
 import modules.data as data
 from modules.player import PlayerSmall
-<<<<<<< HEAD
+from modules.tools import Toolbox
 import json
-from modules.tools import Toolbox
-
-def truncate_title(title):
-    parts = title.rsplit(' - ', 1)
-    if len(parts) == 1:
-        parts = title.rsplit(' — ', 1)
-    return parts[0] if len(parts) > 1 else title
-=======
-from modules.tools import Toolbox
-
->>>>>>> 384bb483
 
 class Notch(Window):
     def __init__(self, **kwargs):
@@ -64,13 +53,9 @@
             name="hyprland-window",
             h_expand=True,
             formatter=FormattedString(
-<<<<<<< HEAD
-                f"{{'Desktop' if not win_class or win_class == 'unknown' else truncate(truncate_title(win_title), 32)}}",
-=======
                 f"{{'Desktop' if not win_title or win_title == 'unknown' else truncate(win_title, 32)}}",
->>>>>>> 384bb483
                 truncate=truncate,
-                truncate_title=truncate_title,
+
             ),
         )
         # Add the click connection for active_window.
@@ -91,10 +76,6 @@
 
         self.player_small.mpris_manager.connect("player-appeared", lambda *_: self.compact_stack.set_visible_child(self.player_small))
         self.player_small.mpris_manager.connect("player-vanished", self.on_player_vanished)
-<<<<<<< HEAD
-=======
-
->>>>>>> 384bb483
         # Create a stack to hold the three views:
         self.compact_stack = Stack(
             name="notch-compact-stack",
@@ -118,13 +99,8 @@
         self.compact.add(self.compact_stack)
         # Se agrega el mask de smooth scroll junto a scroll y button press.
         self.compact.add_events(
-<<<<<<< HEAD
             Gdk.EventMask.SCROLL_MASK |
             Gdk.EventMask.BUTTON_PRESS_MASK |
-=======
-            Gdk.EventMask.SCROLL_MASK | 
-            Gdk.EventMask.BUTTON_PRESS_MASK | 
->>>>>>> 384bb483
             Gdk.EventMask.SMOOTH_SCROLL_MASK
         )
         self.compact.connect("scroll-event", self._on_compact_scroll)
@@ -257,11 +233,7 @@
 
         for widget in [self.launcher, self.dashboard, self.notification, self.overview, self.power, self.bluetooth, self.tools]:
             widget.remove_style_class("open")
-<<<<<<< HEAD
-        for style in ["launcher", "dashboard", "notification", "overview", "power", "bluetooth","tools"]:
-=======
         for style in ["launcher", "dashboard", "notification", "overview", "power", "bluetooth", "tools"]:
->>>>>>> 384bb483
             self.stack.remove_style_class(style)
         self.stack.set_visible_child(self.compact)
 
@@ -277,14 +249,9 @@
             "dashboard": self.dashboard,
             "overview": self.overview,
             "power": self.power,
-<<<<<<< HEAD
-            "tools": self.tools,
-            "bluetooth": self.bluetooth
-=======
             "bluetooth": self.bluetooth,
             "tools": self.tools,
 
->>>>>>> 384bb483
         }
 
         # Limpiar clases y estados previos
@@ -348,30 +315,13 @@
 
         self.compact_stack.set_visible_child(children[new_index])
         self._scrolling = True
-<<<<<<< HEAD
-        GLib.timeout_add(500, self._reset_scrolling)
-=======
         GLib.timeout_add(250, self._reset_scrolling)
->>>>>>> 384bb483
         return True
 
     def _reset_scrolling(self):
         self._scrolling = False
         return False
-<<<<<<< HEAD
-
 
     def on_player_vanished(self, *args):
         if self.player_small.mpris_label.get_label() == "Nothing Playing":
-            self.compact_stack.set_visible_child(self.window_title)
-
-
-
-
-=======
-        
-    
-    def on_player_vanished(self, *args):
-        if self.player_small.mpris_label.get_label() == "Nothing Playing":
-            self.compact_stack.set_visible_child(self.active_window)
->>>>>>> 384bb483
+            self.compact_stack.set_visible_child(self.active_window)