from fabric.widgets.box import Box
from fabric.widgets.label import Label
from fabric.widgets.datetime import DateTime
from fabric.widgets.centerbox import CenterBox
from fabric.widgets.button import Button
from fabric.widgets.revealer import Revealer
from fabric.widgets.wayland import WaylandWindow as Window
from fabric.hyprland.widgets import Workspaces, WorkspaceButton
from fabric.utils.helpers import get_relative_path, exec_shell_command_async
from gi.repository import Gdk
from modules.systemtray import SystemTray
import modules.icons as icons
import modules.data as data
from modules.controls import ControlSmall
from modules.weather import Weather
from modules.metrics import MetricsSmall
from modules.tools import Toolbox
class Bar(Window):
    def __init__(self, **kwargs):
        super().__init__(
            name="bar",
            layer="top",
            anchor="left top right",
            margin="-8px -4px -8px -4px",
            exclusivity="auto",
            visible=True,
            all_visible=True,
        )

        self.notch = kwargs.get("notch", None)

        self.workspaces = Workspaces(
            name="workspaces",
            invert_scroll=True,
            empty_scroll=True,
            v_align="fill",
            orientation="h",
            spacing=10,
            buttons=[WorkspaceButton(id=i, label="") for i in range(1, 11)],
        )
        self.button_tools = Button(
            name="button-bar",
            on_clicked=lambda *_: self.tools_menu(),
            child=Label(
                name="button-bar-label",
                markup=icons.toolbox
            )
        )
        self.button_tools.connect("enter_notify_event", self.on_button_enter)
        self.button_tools.connect("leave_notify_event", self.on_button_leave)


        self.systray = SystemTray()
        self.weather = Weather()
        # self.systray = SystemTray(name="systray", spacing=8, icon_size=20)

        self.weather = Weather()
        self.date_time = DateTime(name="date-time", formatters=["%I:%M %P"], h_align="center", v_align="center")

        self.button_apps = Button(
            name="button-bar",
            on_clicked=lambda *_: self.search_apps(),
            child=Label(
                name="button-bar-label",
                markup=icons.apps
            )
        )
        self.button_apps.connect("enter_notify_event", self.on_button_enter)
        self.button_apps.connect("leave_notify_event", self.on_button_leave)

        self.button_tools = Button(
            name="tool-bar",
            on_clicked=lambda *_: self.tools_menu(),
            child=Label(
                name="button-bar-label",
                markup=icons.toolbox
            )
        )
        self.button_tools.connect("enter_notify_event", self.on_button_enter)
        self.button_tools.connect("leave_notify_event", self.on_button_leave)

        self.metrics = MetricsSmall()
        self.button_power = Button(
            name="button-bar",
            on_clicked=lambda *_: self.power_menu(),
            child=Label(
                name="button-bar-label",
                markup=icons.shutdown
            )
        )
        self.button_power.connect("enter_notify_event", self.on_button_enter)
        self.button_power.connect("leave_notify_event", self.on_button_leave)

        self.button_overview = Button(
            name="button-bar",
            on_clicked=lambda *_: self.overview(),
            child=Label(
                name="button-bar-label",
                markup=icons.windows
            )
        )
        self.button_overview.connect("enter_notify_event", self.on_button_enter)
        self.button_overview.connect("leave_notify_event", self.on_button_leave)

<<<<<<< HEAD

=======
>>>>>>> a6e45ace

        self.control = ControlSmall()

        self.revealer = Revealer(
            name="bar-revealer",
            transition_type="slide-left",
            child_revealed=True,
            child=Box(
                name="bar-revealer-box",
                orientation="h",
                spacing=4,
                children=[
                    self.metrics,
                    self.control,
               ],
            ),
        )

        self.boxed_revealer = Box(
            name="boxed-revealer",
            children=[
                self.revealer,
            ],
        )

        self.bar_inner = CenterBox(
            name="bar-inner",
            orientation="h",
            h_align="fill",
            v_align="center",
            start_children=Box(
                name="start-container",
                spacing=4,
                orientation="h",
                children=[
                    self.button_apps,
                    Box(name="workspaces-container", children=[self.workspaces]),
                    self.weather,
                    self.button_overview,
                ]
            ),
            end_children=Box(
                name="end-container",
                spacing=4,
                orientation="h",
                children=[
                    self.boxed_revealer,
                    self.systray,
                    self.button_tools,
                    self.date_time,
                    self.button_power,
                ],
            ),
        )

        self.children = self.bar_inner

        self.hidden = False

        self.show_all()

    def on_button_enter(self, widget, event):
        window = widget.get_window()
        if window:
            window.set_cursor(Gdk.Cursor(Gdk.CursorType.HAND2))

    def on_button_leave(self, widget, event):
        window = widget.get_window()
        if window:
            window.set_cursor(None)

    def on_button_clicked(self, *args):
        # Ejecuta notify-send cuando se hace clic en el botón
        exec_shell_command_async("notify-send 'Botón presionado' '¡Funciona!'")

    def search_apps(self):
        self.notch.open_notch("launcher")

    def overview(self):
        self.notch.open_notch("overview")

    def power_menu(self):
        self.notch.open_notch("power")
    def tools_menu(self):
        self.notch.open_notch("tools")

<<<<<<< HEAD
=======
    def tools_menu(self):
        self.notch.open_notch("tools")
>>>>>>> a6e45ace

    def toggle_hidden(self):
        self.hidden = not self.hidden
        if self.hidden:
            self.bar_inner.add_style_class("hidden")
        else:
            self.bar_inner.remove_style_class("hidden")<|MERGE_RESOLUTION|>--- conflicted
+++ resolved
@@ -102,10 +102,7 @@
         self.button_overview.connect("enter_notify_event", self.on_button_enter)
         self.button_overview.connect("leave_notify_event", self.on_button_leave)
 
-<<<<<<< HEAD
 
-=======
->>>>>>> a6e45ace
 
         self.control = ControlSmall()
 
@@ -192,12 +189,6 @@
     def tools_menu(self):
         self.notch.open_notch("tools")
 
-<<<<<<< HEAD
-=======
-    def tools_menu(self):
-        self.notch.open_notch("tools")
->>>>>>> a6e45ace
-
     def toggle_hidden(self):
         self.hidden = not self.hidden
         if self.hidden:
