from fabric.widgets.box import Box
from fabric.widgets.label import Label
from fabric.widgets.datetime import DateTime
from fabric.widgets.centerbox import CenterBox
from fabric.widgets.button import Button
from fabric.widgets.revealer import Revealer
from fabric.widgets.wayland import WaylandWindow as Window
from fabric.hyprland.widgets import Workspaces, WorkspaceButton
from fabric.utils.helpers import get_relative_path, exec_shell_command_async
from gi.repository import Gdk
from modules.systemtray import SystemTray
import modules.icons as icons
import modules.data as data
from modules.system import System
from modules.controls import ControlSmall

class Bar(Window):
    def __init__(self, **kwargs):
        super().__init__(
            name="bar",
            layer="top",
            anchor="left top right",
            margin="-8px -4px -8px -4px",
            exclusivity="auto",
            visible=True,
            all_visible=True,
        )

        self.notch = kwargs.get("notch", None)

        self.workspaces = Workspaces(
            name="workspaces",
            invert_scroll=True,
            empty_scroll=True,
            v_align="fill",
            orientation="h",
            spacing=10,
            buttons=[WorkspaceButton(id=i, label="") for i in range(1, 11)],
        )

        self.ignored_workspaces = [-99, -98]
        self.hide_ignored_workspaces()
        self.workspaces.connection.connect("event::workspacev2", self.hide_ignored_workspaces)
        self.workspaces.connection.connect("event::createworkspacev2", self.hide_ignored_workspaces)
        self.workspaces.connection.connect("event::urgent", self.hide_ignored_workspaces)

        self.systray = SystemTray()
        # self.systray = SystemTray(name="systray", spacing=8, icon_size=20)

        self.date_time = DateTime(name="date-time", formatters=["%I:%M %P"], h_align="center", v_align="center")

        self.button_apps = Button(
            name="button-bar",
            on_clicked=lambda *_: self.search_apps(),
            child=Label(
                name="button-bar-label",
                markup=icons.apps
            )
        )
        self.button_apps.connect("enter_notify_event", self.on_button_enter)
        self.button_apps.connect("leave_notify_event", self.on_button_leave)

        self.button_power = Button(
            name="button-bar",
            on_clicked=lambda *_: self.power_menu(),
            child=Label(
                name="button-bar-label",
                markup=icons.shutdown
            )
        )
        self.button_power.connect("enter_notify_event", self.on_button_enter)
        self.button_power.connect("leave_notify_event", self.on_button_leave)

        self.button_overview = Button(
            name="button-bar",
            on_clicked=lambda *_: self.overview(),
            child=Label(
                name="button-bar-label",
                markup=icons.windows
            )
        )
        self.button_overview.connect("enter_notify_event", self.on_button_enter)
        self.button_overview.connect("leave_notify_event", self.on_button_leave)

        self.button_color = Button(
            name="button-bar",
            tooltip_text="Color Picker\nLeft Click: HEX\nMiddle Click: HSV\nRight Click: RGB",
            v_expand=False,
            child=Label(
                name="button-bar-label",
                markup=icons.colorpicker
            )
        )
        self.button_color.connect("enter-notify-event", self.on_button_enter)
        self.button_color.connect("leave-notify-event", self.on_button_leave)
        self.button_color.connect("button-press-event", self.colorpicker)

<<<<<<< HEAD
        self.system = System()
        self.button_config = Button(
            name="button-bar",
            on_clicked=lambda *_: exec_shell_command_async(f"python {data.HOME_DIR}/.config/hyprfabricated/config/config.py"),
=======
        self.button_config = Button(
            name="button-bar",
            on_clicked=lambda *_: exec_shell_command_async(f"python {data.HOME_DIR}/.config/Ax-Shell/config/config.py"),
>>>>>>> be8af0c0
            child=Label(
                name="button-bar-label",
                markup=icons.config
            )
<<<<<<< HEAD
        )

=======
        )  
>>>>>>> be8af0c0

        self.control = ControlSmall()

        self.revealer = Revealer(
            name="bar-revealer",
            transition_type="slide-left",
            child_revealed=True,
            child=Box(
                name="bar-revealer-box",
                orientation="h",
                spacing=4,
                children=[
                    self.control,
                    self.system,
               ],
            ),
        )

        self.boxed_revealer = Box(
            name="boxed-revealer",
            children=[
                self.revealer,
            ],
        )

        self.bar_inner = CenterBox(
            name="bar-inner",
            orientation="h",
            h_align="fill",
            v_align="center",
            start_children=Box(
                name="start-container",
                spacing=4,
                orientation="h",
                children=[
                    self.button_apps,
                    Box(name="workspaces-container", children=[self.workspaces]),
                    self.button_overview,
                ]
            ),
            end_children=Box(
                name="end-container",
                spacing=4,
                orientation="h",
                children=[
                    self.boxed_revealer,
                    self.systray,
<<<<<<< HEAD
                    # self.button_config,
=======
                    self.button_config,
>>>>>>> be8af0c0
                    self.date_time,
                    self.button_power,
                ],
            ),
        )

        self.children = self.bar_inner

        self.hidden = False

        self.show_all()

    def on_button_enter(self, widget, event):
        window = widget.get_window()
        if window:
            window.set_cursor(Gdk.Cursor(Gdk.CursorType.HAND2))

    def on_button_leave(self, widget, event):
        window = widget.get_window()
        if window:
            window.set_cursor(None)

    def on_button_clicked(self, *args):
        # Ejecuta notify-send cuando se hace clic en el botón
        exec_shell_command_async("notify-send 'Botón presionado' '¡Funciona!'")

    def search_apps(self):
        self.notch.open_notch("launcher")

    def overview(self):
        self.notch.open_notch("overview")

    def power_menu(self):
        self.notch.open_notch("power")

    def colorpicker(self, button, event):
        if event.button == 1:
            exec_shell_command_async(f"bash {get_relative_path('../scripts/hyprpicker-hex.sh')}")
        elif event.button == 2:
            exec_shell_command_async(f"bash {get_relative_path('../scripts/hyprpicker-hsv.sh')}")
        elif event.button == 3:
            exec_shell_command_async(f"bash {get_relative_path('../scripts/hyprpicker-rgb.sh')}")

    def toggle_hidden(self):
        self.hidden = not self.hidden
        if self.hidden:
            self.bar_inner.add_style_class("hidden")
        else:
            self.bar_inner.remove_style_class("hidden")
    def hide_ignored_workspaces(self, *args):
        for button in self.workspaces.get_child():
            if button.id in self.ignored_workspaces:
                self.workspaces.remove_button(button)

<|MERGE_RESOLUTION|>--- conflicted
+++ resolved
@@ -95,26 +95,15 @@
         self.button_color.connect("leave-notify-event", self.on_button_leave)
         self.button_color.connect("button-press-event", self.colorpicker)
 
-<<<<<<< HEAD
         self.system = System()
         self.button_config = Button(
             name="button-bar",
             on_clicked=lambda *_: exec_shell_command_async(f"python {data.HOME_DIR}/.config/hyprfabricated/config/config.py"),
-=======
-        self.button_config = Button(
-            name="button-bar",
-            on_clicked=lambda *_: exec_shell_command_async(f"python {data.HOME_DIR}/.config/Ax-Shell/config/config.py"),
->>>>>>> be8af0c0
             child=Label(
                 name="button-bar-label",
                 markup=icons.config
             )
-<<<<<<< HEAD
-        )
-
-=======
-        )  
->>>>>>> be8af0c0
+        )
 
         self.control = ControlSmall()
 
@@ -162,11 +151,7 @@
                 children=[
                     self.boxed_revealer,
                     self.systray,
-<<<<<<< HEAD
                     # self.button_config,
-=======
-                    self.button_config,
->>>>>>> be8af0c0
                     self.date_time,
                     self.button_power,
                 ],
