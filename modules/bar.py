import json
from fabric.widgets.box import Box
from fabric.widgets.label import Label
from fabric.widgets.datetime import DateTime
from fabric.widgets.centerbox import CenterBox
from fabric.widgets.button import Button
from fabric.widgets.revealer import Revealer
from fabric.widgets.wayland import WaylandWindow as Window
from fabric.hyprland.widgets import Workspaces, WorkspaceButton
from fabric.utils.helpers import exec_shell_command_async, get_relative_path
from gi.repository import Gdk
from modules.systemtray import SystemTray
import modules.icons as icons
<<<<<<< HEAD
=======
import modules.data as data
from modules.metrics import MetricsSmall, Battery, NetworkApplet
>>>>>>> 10c6b0cb
from modules.controls import ControlSmall
from modules.weather import Weather
from modules.metrics import MetricsSmall, Battery,NetworkApplet
from modules.systemprofiles import Systemprofiles


class Bar(Window):
    def __init__(self, **kwargs):
        super().__init__(
            name="bar",
            layer="top",
            anchor="left top right",
            margin="-4px -4px -8px -4px",
            exclusivity="auto",
            visible=True,
            all_visible=True,
        )

        self.notch = kwargs.get("notch", None)
        config_path = get_relative_path("../config.json")
        with open(config_path) as config_file:
            config = json.load(config_file)

        self.workspaces = Workspaces(
            name="workspaces",
            invert_scroll=True,
            empty_scroll=True,
            v_align="fill",
            orientation="h",
            spacing=10,
            buttons=[WorkspaceButton(id=i, label="") for i in range(1, 11)],
        )
<<<<<<< HEAD
=======
        self.button_tools = Button(
            name="button-bar",
            on_clicked=lambda *_: self.tools_menu(),
            child=Label(
                name="button-bar-label",
                markup=icons.toolbox
            )
        )
        self.button_tools.connect("enter_notify_event", self.on_button_enter)
        self.button_tools.connect("leave_notify_event", self.on_button_leave)


        self.systray = SystemTray()
        self.weather = Weather()
        self.network = NetworkApplet()
        # self.systray = SystemTray(name="systray", spacing=8, icon_size=20)

        self.date_time = DateTime(name="date-time", formatters=["%H:%M"], h_align="center", v_align="center")
>>>>>>> 10c6b0cb

        self.button_apps = Button(
            name="button-bar",
            on_clicked=lambda *_: self.search_apps(),
            child=Label(name="button-bar-label", markup=icons.apps),
        )
        self.button_apps.connect("enter_notify_event", self.on_button_enter)
        self.button_apps.connect("leave_notify_event", self.on_button_leave)

        left_children = []

        if config["Bar"]["buttonapps"]:
            left_children.append(self.button_apps)
        if config["Bar"]["workspaces"]:
            left_children.append(
                Box(name="workspaces-container", children=[self.workspaces])
            )

        start_children = []

        if config["Bar"]["Barleft"]["weather"]:
            self.weather = Weather()
            start_children.append(self.weather)

        if config["Bar"]["Barleft"]["overview"]:
            self.button_overview = Button(
                name="button-bar",
                on_clicked=lambda *_: self.overview(),
                child=Label(name="button-bar-label", markup=icons.windows),
            )
            self.button_overview.connect("enter_notify_event", self.on_button_enter)
            self.button_overview.connect("leave_notify_event", self.on_button_leave)
            start_children.append(self.button_overview)

        if config["Bar"]["Barleft"]["networkapplet"]:
            self.network = NetworkApplet()
            start_children.append(self.network)

        self.revealer_left = Revealer(
            name="bar-revealer",
            transition_type="slide-right",
            child_revealed=True,
            child=Box(
                name="bar-revealer-box",
                orientation="h",
                spacing=4,
                children=start_children,
            ),
        )




        self.boxed_revealer_left = Box(
            name="boxed-revealer",
            children=[
                self.revealer_left,
            ],
        )

        end_children = []

        if config["Bar"]["Barright"]["metrics"]:
            self.metrics = MetricsSmall()
            end_children.append(self.metrics)
        if config["Bar"]["Barright"]["controls"]:
            self.control = ControlSmall()
            end_children.append(self.control)
        if config["Bar"]["Barright"]["battery"]:
            self.battery = Battery()
            end_children.append(self.battery)
        if config["Bar"]["Barright"]["systemprofiles"]:
            self.powerctl = Systemprofiles()
            end_children.append(self.powerctl)
        if config["Bar"]["systray"]:
            self.systray = SystemTray()
            end_children.append(self.systray)

        self.revealer_right = Revealer(
            name="bar-revealer",
            transition_type="slide-left",
            child_revealed=True,
            child=Box(
                name="bar-revealer-box",
                orientation="h",
                spacing=4,
<<<<<<< HEAD
                children=end_children,
=======
                children=[
                    self.weather,
                    self.network,
                ],
>>>>>>> 10c6b0cb
            ),
        )

        self.boxed_revealer_right = Box(
            name="boxed-revealer",
            children=[
                self.revealer_right,
            ],
        )

        end_children = [self.boxed_revealer_right]

        if config["Bar"]["buttontools"]:
            self.button_tools = Button(
                name="button-bar",
                tooltip_text="Opens Toolbox",
                on_clicked=lambda *_: self.tools_menu(),
                child=Label(name="button-bar-label", markup=icons.toolbox),
            )
            self.button_tools.connect("enter_notify_event", self.on_button_enter)
            self.button_tools.connect("leave_notify_event", self.on_button_leave)
            end_children.append(self.button_tools)

        if config["Bar"]["datetime"]:
            self.date_time = DateTime(
                name="date-time",
                formatters=["%I:%M %P"],
                h_align="center",
                v_align="center",
            )
            end_children.append(self.date_time)

        if config["Bar"]["buttonpower"]:
            self.button_power = Button(
                name="button-bar",
                on_clicked=lambda *_: self.power_menu(),
                child=Label(name="button-bar-label", markup=icons.shutdown),
            )
            self.button_power.connect("enter_notify_event", self.on_button_enter)
            self.button_power.connect("leave_notify_event", self.on_button_leave)
            end_children.append(self.button_power)

        self.bar_inner = CenterBox(
            name="bar-inner",
            orientation="h",
            h_align="fill",
            v_align="center",
            start_children=Box(
                name="start-container",
                spacing=4,
                orientation="h",
                children=left_children + [self.boxed_revealer_left],
            ),
            end_children=Box(
                name="end-container",
                spacing=4,
                orientation="h",
                children=end_children,
            ),
        )

        self.children = self.bar_inner

        self.hidden = False

        self.show_all()
        self.systray._update_visibility()

    def on_button_enter(self, widget, event):
        window = widget.get_window()
        if window:
            window.set_cursor(Gdk.Cursor(Gdk.CursorType.HAND2))

    def on_button_leave(self, widget, event):
        window = widget.get_window()
        if window:
            window.set_cursor(None)

    def on_button_clicked(self, *args):
        exec_shell_command_async("notify-send 'Botón presionado' '¡Funciona!'")

    def search_apps(self):
        self.notch.open_notch("launcher")

    def overview(self):
        self.notch.open_notch("overview")

    def power_menu(self):
        self.notch.open_notch("power")

    def tools_menu(self):
        self.notch.open_notch("tools")

    def toggle_hidden(self):
        self.hidden = not self.hidden
        if self.hidden:
            self.bar_inner.add_style_class("hidden")
        else:
            self.bar_inner.remove_style_class("hidden")<|MERGE_RESOLUTION|>--- conflicted
+++ resolved
@@ -11,11 +11,7 @@
 from gi.repository import Gdk
 from modules.systemtray import SystemTray
 import modules.icons as icons
-<<<<<<< HEAD
-=======
 import modules.data as data
-from modules.metrics import MetricsSmall, Battery, NetworkApplet
->>>>>>> 10c6b0cb
 from modules.controls import ControlSmall
 from modules.weather import Weather
 from modules.metrics import MetricsSmall, Battery,NetworkApplet
@@ -48,27 +44,6 @@
             spacing=10,
             buttons=[WorkspaceButton(id=i, label="") for i in range(1, 11)],
         )
-<<<<<<< HEAD
-=======
-        self.button_tools = Button(
-            name="button-bar",
-            on_clicked=lambda *_: self.tools_menu(),
-            child=Label(
-                name="button-bar-label",
-                markup=icons.toolbox
-            )
-        )
-        self.button_tools.connect("enter_notify_event", self.on_button_enter)
-        self.button_tools.connect("leave_notify_event", self.on_button_leave)
-
-
-        self.systray = SystemTray()
-        self.weather = Weather()
-        self.network = NetworkApplet()
-        # self.systray = SystemTray(name="systray", spacing=8, icon_size=20)
-
-        self.date_time = DateTime(name="date-time", formatters=["%H:%M"], h_align="center", v_align="center")
->>>>>>> 10c6b0cb
 
         self.button_apps = Button(
             name="button-bar",
@@ -155,14 +130,7 @@
                 name="bar-revealer-box",
                 orientation="h",
                 spacing=4,
-<<<<<<< HEAD
                 children=end_children,
-=======
-                children=[
-                    self.weather,
-                    self.network,
-                ],
->>>>>>> 10c6b0cb
             ),
         )
 
