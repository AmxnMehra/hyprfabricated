--- conflicted
+++ resolved
@@ -38,12 +38,6 @@
             buttons=[WorkspaceButton(id=i, label="") for i in range(1, 11)],
         )
 
-        self.ignored_workspaces = [-99, -98]
-        self.hide_ignored_workspaces()
-        self.workspaces.connection.connect("event::workspacev2", self.hide_ignored_workspaces)
-        self.workspaces.connection.connect("event::createworkspacev2", self.hide_ignored_workspaces)
-        self.workspaces.connection.connect("event::urgent", self.hide_ignored_workspaces)
-
         self.systray = SystemTray()
         self.weather = Weather()
         # self.systray = SystemTray(name="systray", spacing=8, icon_size=20)
@@ -120,11 +114,7 @@
                 children=[
                     self.metrics,
                     self.control,
-<<<<<<< HEAD
                ],
-=======
-                ],
->>>>>>> 39bbe380
             ),
         )
 
@@ -207,9 +197,4 @@
         if self.hidden:
             self.bar_inner.add_style_class("hidden")
         else:
-            self.bar_inner.remove_style_class("hidden")
-    def hide_ignored_workspaces(self, *args):
-        for button in self.workspaces.get_child():
-            if button.id in self.ignored_workspaces:
-                self.workspaces.remove_button(button)
-
+            self.bar_inner.remove_style_class("hidden")