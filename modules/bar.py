--- conflicted
+++ resolved
@@ -6,12 +6,17 @@
 from fabric.widgets.button import Button
 from fabric.widgets.revealer import Revealer
 from fabric.widgets.wayland import WaylandWindow as Window
-from fabric.hyprland.widgets import Workspaces, WorkspaceButton, Language, get_hyprland_connection
+from fabric.hyprland.widgets import (
+    Workspaces,
+    WorkspaceButton,
+    Language,
+    get_hyprland_connection,
+)
 from fabric.hyprland.service import HyprlandEvent
 from fabric.utils.helpers import get_relative_path, exec_shell_command_async
 import gi
-gi.require_version('Gtk', '3.0')
-import os
+
+gi.require_version("Gtk", "3.0")
 from gi.repository import Gdk
 from modules.systemtray import SystemTray
 import modules.icons as icons
@@ -28,7 +33,9 @@
             name="bar",
             layer="top",
             anchor="left top right" if not data.VERTICAL else "top left bottom",
-            margin="-4px -4px -8px -4px" if not data.VERTICAL else "-4px -8px -4px -4px",
+            margin=(
+                "-4px -4px -8px -4px" if not data.VERTICAL else "-4px -8px -4px -4px"
+            ),
             exclusivity="auto",
             visible=True,
             all_visible=True,
@@ -57,34 +64,31 @@
         self.button_tools = Button(
             name="button-bar",
             on_clicked=lambda *_: self.tools_menu(),
-            child=Label(
-                name="button-bar-label",
-                markup=icons.toolbox
-            )
+            child=Label(name="button-bar-label", markup=icons.toolbox),
         )
 
         self.connection = get_hyprland_connection()
-
-
 
         left_children = []
         self.lang_label = Label(name="lang-label")
-        self.language = Button(name="language", h_align="center", v_align="center", child=self.lang_label)
+        self.language = Button(
+            name="language", h_align="center", v_align="center", child=self.lang_label
+        )
         self.on_language_switch()
         self.connection.connect("event::activelayout", self.on_language_switch)
-<<<<<<< HEAD
-        self.date_time = DateTime(name="date-time", formatters=["%I:%M%P"] if not data.VERTICAL else ["%I\n%M"], h_align="center" if not data.VERTICAL else "fill", v_align="center", h_expand=True, v_expand=True)
-=======
-
-        self.date_time = DateTime(name="date-time", formatters=["%H:%M:%S"] if not data.VERTICAL else ["%H\n%M"], h_align="center" if not data.VERTICAL else "fill", v_align="center", h_expand=True, v_expand=True)
+        self.date_time = DateTime(
+            name="date-time",
+            formatters=["%I:%M:%S%P"] if not data.VERTICAL else ["%I\n%M"],
+            h_align="center" if not data.VERTICAL else "fill",
+            v_align="center",
+            h_expand=True,
+            v_expand=True,
+        )
 
         self.button_apps = Button(
             name="button-bar",
             on_clicked=lambda *_: self.search_apps(),
-            child=Label(
-                name="button-bar-label",
-                markup=icons.apps
-            )
+            child=Label(name="button-bar-label", markup=icons.apps),
         )
         self.button_apps.connect("enter_notify_event", self.on_button_enter)
         self.button_apps.connect("leave_notify_event", self.on_button_leave)
@@ -92,14 +96,10 @@
         self.button_power = Button(
             name="button-bar",
             on_clicked=lambda *_: self.power_menu(),
-            child=Label(
-                name="button-bar-label",
-                markup=icons.shutdown
-            )
+            child=Label(name="button-bar-label", markup=icons.shutdown),
         )
         self.button_power.connect("enter_notify_event", self.on_button_enter)
         self.button_power.connect("leave_notify_event", self.on_button_leave)
->>>>>>> 9661b35d
 
         self.button_overview = Button(
             name="button-bar",
@@ -118,11 +118,8 @@
             self.button_apps.connect("leave_notify_event", self.on_button_leave)
             left_children.append(self.button_apps)
 
-
         if config["Bar"]["workspaces"]:
-            left_children.append(
-               self.ws_container
-            )
+            left_children.append(self.ws_container)
 
         start_children = []
 
@@ -148,7 +145,6 @@
                 children=start_children if not data.VERTICAL else None,
             ),
         )
-
 
         self.boxed_revealer_left = Box(
             name="boxed-revealer",
@@ -269,28 +265,48 @@
             self.v_all_children.extend(self.v_end_children)
 
         # Use centered layout when both vertical and centered_bar are enabled
-        is_centered_bar = data.VERTICAL and getattr(data, 'CENTERED_BAR', False)
+        is_centered_bar = data.VERTICAL and getattr(data, "CENTERED_BAR", False)
         self.bar_inner = CenterBox(
             name="bar-inner",
             orientation="h" if not data.VERTICAL else "v",
             h_align="fill",
             v_align="fill",
-            start_children=None if is_centered_bar else Box(
-                name="start-container",
-                spacing=4,
-                orientation="h" if not data.VERTICAL else "v",
-                children=left_children + [self.boxed_revealer_left] if not data.VERTICAL else self.v_start_children,
-            ),
-            center_children=Box(
-                orientation="h" if not data.VERTICAL else "v",
-                spacing=4,
-                children=self.v_center_children if not is_centered_bar else self.minmal_children,
-            ) if data.VERTICAL else None,
-            end_children=None if is_centered_bar else Box(
-                name="end-container",
-                spacing=4,
-                orientation="h" if not data.VERTICAL else "v",
-                children=end_children if not data.VERTICAL else self.v_end_children,
+            start_children=(
+                None
+                if is_centered_bar
+                else Box(
+                    name="start-container",
+                    spacing=4,
+                    orientation="h" if not data.VERTICAL else "v",
+                    children=(
+                        left_children + [self.boxed_revealer_left]
+                        if not data.VERTICAL
+                        else self.v_start_children
+                    ),
+                )
+            ),
+            center_children=(
+                Box(
+                    orientation="h" if not data.VERTICAL else "v",
+                    spacing=4,
+                    children=(
+                        self.v_center_children
+                        if not is_centered_bar
+                        else self.minmal_children
+                    ),
+                )
+                if data.VERTICAL
+                else None
+            ),
+            end_children=(
+                None
+                if is_centered_bar
+                else Box(
+                    name="end-container",
+                    spacing=4,
+                    orientation="h" if not data.VERTICAL else "v",
+                    children=end_children if not data.VERTICAL else self.v_end_children,
+                )
             ),
         )
 
@@ -301,7 +317,6 @@
         self.show_all()
         if config["Bar"]["systray"]:
             self.systray._update_visibility()
-
 
     def on_button_enter(self, widget, event):
         window = widget.get_window()
@@ -328,7 +343,7 @@
     def tools_menu(self):
         self.notch.open_notch("tools")
 
-    def on_language_switch(self, _=None, event: HyprlandEvent=None):
+    def on_language_switch(self, _=None, event: HyprlandEvent = None):
         lang = event.data[1] if event else Language().get_label()
         self.language.set_tooltip_text(lang)
         if not data.VERTICAL:
@@ -336,7 +351,7 @@
         else:
             self.lang_label.add_style_class("icon")
             self.lang_label.set_markup(icons.keyboard)
-            
+
     def toggle_hidden(self):
         self.hidden = not self.hidden
         if self.hidden:
