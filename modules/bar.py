--- conflicted
+++ resolved
@@ -107,7 +107,7 @@
 
 
         self.control = ControlSmall()
-        
+
         self.revealer = Revealer(
             name="bar-revealer",
             transition_type="slide-left",
@@ -150,13 +150,9 @@
                 spacing=4,
                 orientation="h",
                 children=[
-<<<<<<< HEAD
                     self.system,
                     self.control,
-=======
                     self.boxed_revealer,
-                    self.button_color,
->>>>>>> a3dcc27a
                     self.systray,
                     # self.button_config,
                     self.date_time,
