import json
from fabric.widgets.box import Box
from fabric.widgets.label import Label
from fabric.widgets.datetime import DateTime
from fabric.widgets.centerbox import CenterBox
from fabric.widgets.button import Button
from fabric.widgets.revealer import Revealer
from fabric.widgets.wayland import WaylandWindow as Window
from fabric.hyprland.widgets import Workspaces, WorkspaceButton, Language, get_hyprland_connection
from fabric.hyprland.service import HyprlandEvent
<<<<<<< HEAD
from fabric.utils.helpers import get_relative_path, exec_shell_command_async
import gi
gi.require_version('Gtk', '3.0')

=======
from fabric.utils.helpers import exec_shell_command_async
>>>>>>> e55d3437
from gi.repository import Gdk
from modules.systemtray import SystemTray
import modules.icons as icons
import config.data as data
from modules.metrics import MetricsSmall, Battery, NetworkApplet
from modules.controls import ControlSmall
from modules.weather import Weather
from modules.systemprofiles import Systemprofiles


class Bar(Window):
    def __init__(self, **kwargs):
        super().__init__(
            name="bar",
            layer="top",
            anchor="left top right" if not data.VERTICAL else "top left bottom",
            margin="-4px -4px -8px -4px" if not data.VERTICAL else "-4px -8px -4px -4px",
            exclusivity="auto",
            visible=True,
            all_visible=True,
        )

        self.notch = kwargs.get("notch", None)
<<<<<<< HEAD
        config_path = get_relative_path("../config.json")
        with open(config_path) as config_file:
            config = json.load(config_file)
=======
        self.component_visibility = data.BAR_COMPONENTS_VISIBILITY
>>>>>>> e55d3437

        self.workspaces = Workspaces(
            name="workspaces",
            invert_scroll=True,
            empty_scroll=True,
            v_align="fill",
            orientation="h" if not data.VERTICAL else "v",
            spacing=8,
            buttons=[WorkspaceButton(id=i, label="") for i in range(1, 11)],
        )

        self.ws_container = Box(
            name="workspaces-container",
            children=self.workspaces,
        )

        self.button_tools = Button(
            name="button-bar",
            on_clicked=lambda *_: self.tools_menu(),
            child=Label(
                name="button-bar-label",
                markup=icons.toolbox
            )
        )

        self.connection = get_hyprland_connection()

<<<<<<< HEAD
=======
        self.systray = SystemTray()
        self.weather = Weather()
        self.network = NetworkApplet()
>>>>>>> e55d3437


        left_children = []
        self.lang_label = Label(name="lang-label")
        self.language = Button(name="language", h_align="center", v_align="center", child=self.lang_label)
        self.switch_on_start()
        self.connection.connect("event::activelayout", self.on_language_switch)
        self.date_time = DateTime(name="date-time", formatters=["%I:%M%P"] if not data.VERTICAL else ["%I\n%M"], h_align="center" if not data.VERTICAL else "fill", v_align="center", h_expand=True, v_expand=True)

        self.button_overview = Button(
            name="button-bar",
            on_clicked=lambda *_: self.overview(),
            child=Label(name="button-bar-label", markup=icons.windows),
        )
        self.button_overview.connect("enter_notify_event", self.on_button_enter)
        self.button_overview.connect("leave_notify_event", self.on_button_leave)
        if config["Bar"]["buttonapps"]:
            self.button_apps = Button(
                name="button-bar",
                on_clicked=lambda *_: self.search_apps(),
                child=Label(name="button-bar-label", markup=icons.apps),
            )
            self.button_apps.connect("enter_notify_event", self.on_button_enter)
            self.button_apps.connect("leave_notify_event", self.on_button_leave)
            left_children.append(self.button_apps)

<<<<<<< HEAD

        if config["Bar"]["workspaces"]:
            left_children.append(
               self.ws_container
            )
=======
        self.control = ControlSmall()
        self.metrics = MetricsSmall()
        self.battery = Battery()
        
        # Apply visibility settings to components
        self.apply_component_visibility()
        
        self.rev_right = [
            self.metrics,
            self.control,
        ]
>>>>>>> e55d3437

        start_children = []

        if config["Bar"]["Barleft"]["weather"]:
            self.weather = Weather()
            start_children.append(self.weather)

        if config["Bar"]["Barleft"]["overview"]:
            start_children.append(self.button_overview)

        if config["Bar"]["Barleft"]["networkapplet"]:
            self.network = NetworkApplet()
            start_children.append(self.network)

        self.revealer_left = Revealer(
            name="bar-revealer",
            transition_type="slide-right",
            child_revealed=True,
            child=Box(
                name="bar-revealer-box",
                orientation="h",
                spacing=4,
                children=start_children if not data.VERTICAL else None,
            ),
        )


        self.boxed_revealer_left = Box(
            name="boxed-revealer",
            children=[
                self.revealer_left,
            ],
        )

        end_children = []

        self.control = ControlSmall()

        if config["Bar"]["Barright"]["metrics"]:
            self.metrics = MetricsSmall()
            end_children.append(self.metrics)
        if config["Bar"]["Barright"]["controls"]:
            end_children.append(self.control)
        if config["Bar"]["Barright"]["battery"]:
            self.battery = Battery()
            end_children.append(self.battery)
        if config["Bar"]["Barright"]["systemprofiles"]:
            self.powerctl = Systemprofiles()
            end_children.append(self.powerctl)
        if config["Bar"]["systray"]:
            self.systray = SystemTray()
            end_children.append(self.systray)

        self.revealer_right = Revealer(
            name="bar-revealer",
            transition_type="slide-left",
            child_revealed=True,
            child=Box(
                name="bar-revealer-box",
                orientation="h",
                spacing=4,
                children=end_children if not data.VERTICAL else None,
            ),
        )

        self.boxed_revealer_right = Box(
            name="boxed-revealer",
            children=[
                self.revealer_right,
            ],
        )

        end_children = [self.boxed_revealer_right]

        self.button_tools = Button(
            name="button-bar",
            tooltip_text="Opens Toolbox",
            on_clicked=lambda *_: self.tools_menu(),
            child=Label(name="button-bar-label", markup=icons.toolbox),
        )
        self.button_tools.connect("enter_notify_event", self.on_button_enter)
        self.button_tools.connect("leave_notify_event", self.on_button_leave)
        if config["Bar"]["buttontools"]:
            end_children.append(self.button_tools)

        if config["Bar"]["Barright"]["languageindicator"]:
            end_children.append(self.language)
        if config["Bar"]["buttonapps"]:
            end_children.append(self.date_time)

        self.button_power = Button(
            name="button-bar",
            on_clicked=lambda *_: self.power_menu(),
            child=Label(name="button-bar-label", markup=icons.shutdown),
        )
        self.button_power.connect("enter_notify_event", self.on_button_enter)
        self.button_power.connect("leave_notify_event", self.on_button_leave)
        if config["Bar"]["buttonpower"]:
            end_children.append(self.button_power)

        if data.VERTICAL:
            self.weather = Weather()
            self.systray = SystemTray()
            self.button_apps = Button(
                name="button-bar",
                on_clicked=lambda *_: self.search_apps(),
                child=Label(name="button-bar-label", markup=icons.apps),
            )
            self.button_apps.connect("enter_notify_event", self.on_button_enter)
            self.button_apps.connect("leave_notify_event", self.on_button_leave)
            self.network = NetworkApplet()
            self.battery = Battery()
            self.metrics = MetricsSmall()
            self.v_start_children = [
                self.button_apps,
                self.systray,
                self.control,
                self.network,
                self.button_tools,
            ]

            self.v_center_children = [
                self.button_overview,
                self.ws_container,
                self.weather,
            ]
            self.v_end_children = [
                self.battery,
                self.metrics,
                self.language,
                self.date_time,
                self.button_power,
            ]

            self.v_all_children = []
            self.v_all_children.extend(self.v_start_children)
            self.v_all_children.extend(self.v_center_children)
            self.v_all_children.extend(self.v_end_children)

        # Use centered layout when both vertical and centered_bar are enabled
        is_centered_bar = data.VERTICAL and getattr(data, 'CENTERED_BAR', False)
        
        self.bar_inner = CenterBox(
            name="bar-inner",
            orientation="h" if not data.VERTICAL else "v",
            h_align="fill",
            v_align="fill",
            start_children=None if is_centered_bar else Box(
                name="start-container",
                spacing=4,
                orientation="h" if not data.VERTICAL else "v",
                children=left_children + [self.boxed_revealer_left] if not data.VERTICAL else self.v_start_children,
            ),
            center_children=Box(
                orientation="v", 
                spacing=4, 
                children=self.v_all_children if is_centered_bar else self.v_center_children
            ) if data.VERTICAL else None,
            end_children=None if is_centered_bar else Box(
                name="end-container",
                spacing=4,
                orientation="h" if not data.VERTICAL else "v",
                children=end_children if not data.VERTICAL else self.v_end_children,
            ),
        )

        self.children = self.bar_inner

        self.hidden = False

        self.show_all()
        if config["Bar"]["systray"]:
            self.systray._update_visibility()

    def apply_component_visibility(self):
        """Apply saved visibility settings to all components"""
        components = {
            'button_apps': self.button_apps,
            'systray': self.systray,
            'control': self.control,
            'network': self.network,
            'button_tools': self.button_tools,
            'button_overview': self.button_overview,
            'ws_container': self.ws_container,
            'weather': self.weather,
            'battery': self.battery,
            'metrics': self.metrics,
            'language': self.language,
            'date_time': self.date_time,
            'button_power': self.button_power,
        }
        
        for component_name, widget in components.items():
            if component_name in self.component_visibility:
                widget.set_visible(self.component_visibility[component_name])
    
    def toggle_component_visibility(self, component_name):
        """Toggle visibility for a specific component"""
        components = {
            'button_apps': self.button_apps,
            'systray': self.systray,
            'control': self.control,
            'network': self.network,
            'button_tools': self.button_tools,
            'button_overview': self.button_overview,
            'ws_container': self.ws_container,
            'weather': self.weather,
            'battery': self.battery,
            'metrics': self.metrics,
            'language': self.language,
            'date_time': self.date_time,
            'button_power': self.button_power,
        }
        
        if component_name in components and component_name in self.component_visibility:
            # Toggle the visibility state
            self.component_visibility[component_name] = not self.component_visibility[component_name]
            # Apply the new state
            components[component_name].set_visible(self.component_visibility[component_name])
            
            # Update the configuration
            config_file = os.path.expanduser(f"~/.config/{data.APP_NAME}/config/config.json")
            if os.path.exists(config_file):
                with open(config_file, 'r') as f:
                    config = json.load(f)
                
                # Update the config with the new visibility state
                config[f'bar_{component_name}_visible'] = self.component_visibility[component_name]
                
                with open(config_file, 'w') as f:
                    json.dump(config, f)
            
            return self.component_visibility[component_name]
        
        return None

    def on_button_enter(self, widget, event):
        window = widget.get_window()
        if window:
            window.set_cursor(Gdk.Cursor(Gdk.CursorType.HAND2))

    def on_button_leave(self, widget, event):
        window = widget.get_window()
        if window:
            window.set_cursor(None)

    def on_button_clicked(self, *args):
        exec_shell_command_async("notify-send 'Botón presionado' '¡Funciona!'")

    def search_apps(self):
        self.notch.open_notch("launcher")

    def overview(self):
        self.notch.open_notch("overview")

    def power_menu(self):
        self.notch.open_notch("power")

    def tools_menu(self):
        self.notch.open_notch("tools")

    def on_language_switch(self, _, event: HyprlandEvent):
        self.language.set_tooltip_text(Language().get_label())
        if not data.VERTICAL:
            self.lang_label.set_label(Language().get_label()[0:3].upper())
        else:
            self.lang_label.add_style_class("icon")
            self.lang_label.set_markup(icons.keyboard)

    def switch_on_start(self):
        self.language.set_tooltip_text(Language().get_label())
        if not data.VERTICAL:
            self.lang_label.set_label(Language().get_label()[0:3].upper())
        else:
            self.lang_label.add_style_class("icon")
            self.lang_label.set_markup(icons.keyboard)

    def toggle_hidden(self):
        self.hidden = not self.hidden
        if self.hidden:
            self.bar_inner.add_style_class("hidden")
        else:
            self.bar_inner.remove_style_class("hidden")<|MERGE_RESOLUTION|>--- conflicted
+++ resolved
@@ -8,14 +8,10 @@
 from fabric.widgets.wayland import WaylandWindow as Window
 from fabric.hyprland.widgets import Workspaces, WorkspaceButton, Language, get_hyprland_connection
 from fabric.hyprland.service import HyprlandEvent
-<<<<<<< HEAD
 from fabric.utils.helpers import get_relative_path, exec_shell_command_async
 import gi
 gi.require_version('Gtk', '3.0')
-
-=======
-from fabric.utils.helpers import exec_shell_command_async
->>>>>>> e55d3437
+import os
 from gi.repository import Gdk
 from modules.systemtray import SystemTray
 import modules.icons as icons
@@ -39,13 +35,9 @@
         )
 
         self.notch = kwargs.get("notch", None)
-<<<<<<< HEAD
         config_path = get_relative_path("../config.json")
         with open(config_path) as config_file:
             config = json.load(config_file)
-=======
-        self.component_visibility = data.BAR_COMPONENTS_VISIBILITY
->>>>>>> e55d3437
 
         self.workspaces = Workspaces(
             name="workspaces",
@@ -73,12 +65,6 @@
 
         self.connection = get_hyprland_connection()
 
-<<<<<<< HEAD
-=======
-        self.systray = SystemTray()
-        self.weather = Weather()
-        self.network = NetworkApplet()
->>>>>>> e55d3437
 
 
         left_children = []
@@ -105,25 +91,11 @@
             self.button_apps.connect("leave_notify_event", self.on_button_leave)
             left_children.append(self.button_apps)
 
-<<<<<<< HEAD
 
         if config["Bar"]["workspaces"]:
             left_children.append(
                self.ws_container
             )
-=======
-        self.control = ControlSmall()
-        self.metrics = MetricsSmall()
-        self.battery = Battery()
-        
-        # Apply visibility settings to components
-        self.apply_component_visibility()
-        
-        self.rev_right = [
-            self.metrics,
-            self.control,
-        ]
->>>>>>> e55d3437
 
         start_children = []
 
@@ -265,7 +237,7 @@
 
         # Use centered layout when both vertical and centered_bar are enabled
         is_centered_bar = data.VERTICAL and getattr(data, 'CENTERED_BAR', False)
-        
+
         self.bar_inner = CenterBox(
             name="bar-inner",
             orientation="h" if not data.VERTICAL else "v",
@@ -278,8 +250,8 @@
                 children=left_children + [self.boxed_revealer_left] if not data.VERTICAL else self.v_start_children,
             ),
             center_children=Box(
-                orientation="v", 
-                spacing=4, 
+                orientation="v",
+                spacing=4,
                 children=self.v_all_children if is_centered_bar else self.v_center_children
             ) if data.VERTICAL else None,
             end_children=None if is_centered_bar else Box(
@@ -315,11 +287,11 @@
             'date_time': self.date_time,
             'button_power': self.button_power,
         }
-        
+
         for component_name, widget in components.items():
             if component_name in self.component_visibility:
                 widget.set_visible(self.component_visibility[component_name])
-    
+
     def toggle_component_visibility(self, component_name):
         """Toggle visibility for a specific component"""
         components = {
@@ -337,27 +309,27 @@
             'date_time': self.date_time,
             'button_power': self.button_power,
         }
-        
+
         if component_name in components and component_name in self.component_visibility:
             # Toggle the visibility state
             self.component_visibility[component_name] = not self.component_visibility[component_name]
             # Apply the new state
             components[component_name].set_visible(self.component_visibility[component_name])
-            
+
             # Update the configuration
             config_file = os.path.expanduser(f"~/.config/{data.APP_NAME}/config/config.json")
             if os.path.exists(config_file):
                 with open(config_file, 'r') as f:
                     config = json.load(f)
-                
+
                 # Update the config with the new visibility state
                 config[f'bar_{component_name}_visible'] = self.component_visibility[component_name]
-                
+
                 with open(config_file, 'w') as f:
                     json.dump(config, f)
-            
+
             return self.component_visibility[component_name]
-        
+
         return None
 
     def on_button_enter(self, widget, event):
