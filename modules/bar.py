--- conflicted
+++ resolved
@@ -10,12 +10,8 @@
 from gi.repository import Gdk
 from modules.systemtray import SystemTray
 import modules.icons as icons
-<<<<<<< HEAD
 import modules.data as data
 from modules.metrics import MetricsSmall, Battery, NetworkApplet
-=======
-from modules.metrics import MetricsSmall, Battery
->>>>>>> d09efc5c
 from modules.controls import ControlSmall
 from modules.weather import Weather
 
