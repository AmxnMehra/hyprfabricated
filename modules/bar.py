from fabric.widgets.box import Box
from fabric.widgets.label import Label
from fabric.widgets.datetime import DateTime
from fabric.widgets.centerbox import CenterBox
from fabric.widgets.button import Button
from fabric.widgets.revealer import Revealer
from fabric.widgets.wayland import WaylandWindow as Window
from fabric.hyprland.widgets import Workspaces, WorkspaceButton
from fabric.utils.helpers import get_relative_path, exec_shell_command_async
from gi.repository import Gdk
from modules.systemtray import SystemTray
import modules.icons as icons
import modules.data as data
from modules.system import System
from modules.controls import ControlSmall
from modules.weather import Weather
<<<<<<< HEAD
=======

>>>>>>> 7eb5e904
class Bar(Window):
    def __init__(self, **kwargs):
        super().__init__(
            name="bar",
            layer="top",
            anchor="left top right",
            margin="-8px -4px -8px -4px",
            exclusivity="auto",
            visible=True,
            all_visible=True,
        )

        self.notch = kwargs.get("notch", None)

        self.workspaces = Workspaces(
            name="workspaces",
            invert_scroll=True,
            empty_scroll=True,
            v_align="fill",
            orientation="h",
            spacing=10,
            buttons=[WorkspaceButton(id=i, label="") for i in range(1, 11)],
        )

        self.ignored_workspaces = [-99, -98]
        self.hide_ignored_workspaces()
        self.workspaces.connection.connect("event::workspacev2", self.hide_ignored_workspaces)
        self.workspaces.connection.connect("event::createworkspacev2", self.hide_ignored_workspaces)
        self.workspaces.connection.connect("event::urgent", self.hide_ignored_workspaces)

        self.systray = SystemTray()
        self.weather = Weather()
        # self.systray = SystemTray(name="systray", spacing=8, icon_size=20)

        self.weather = Weather()
        self.date_time = DateTime(name="date-time", formatters=["%I:%M %P"], h_align="center", v_align="center")

        self.button_apps = Button(
            name="button-bar",
            on_clicked=lambda *_: self.search_apps(),
            child=Label(
                name="button-bar-label",
                markup=icons.apps
            )
        )
        self.button_apps.connect("enter_notify_event", self.on_button_enter)
        self.button_apps.connect("leave_notify_event", self.on_button_leave)

        self.button_power = Button(
            name="button-bar",
            on_clicked=lambda *_: self.power_menu(),
            child=Label(
                name="button-bar-label",
                markup=icons.shutdown
            )
        )
        self.button_power.connect("enter_notify_event", self.on_button_enter)
        self.button_power.connect("leave_notify_event", self.on_button_leave)

        self.button_overview = Button(
            name="button-bar",
            on_clicked=lambda *_: self.overview(),
            child=Label(
                name="button-bar-label",
                markup=icons.windows
            )
        )
        self.button_overview.connect("enter_notify_event", self.on_button_enter)
        self.button_overview.connect("leave_notify_event", self.on_button_leave)

        self.button_color = Button(
            name="button-bar",
            tooltip_text="Color Picker\nLeft Click: HEX\nMiddle Click: HSV\nRight Click: RGB",
            v_expand=False,
            child=Label(
                name="button-bar-label",
                markup=icons.colorpicker
            )
        )
        self.button_color.connect("enter-notify-event", self.on_button_enter)
        self.button_color.connect("leave-notify-event", self.on_button_leave)
        self.button_color.connect("button-press-event", self.colorpicker)

        self.system = System()
        self.button_config = Button(
            name="button-bar",
            on_clicked=lambda *_: exec_shell_command_async(f"python {data.HOME_DIR}/.config/hyprfabricated/config/config.py"),
            child=Label(
                name="button-bar-label",
                markup=icons.config
            )
        )

        self.control = ControlSmall()
<<<<<<< HEAD
=======
        self.metrics = MetricsSmall()
>>>>>>> 7eb5e904

        self.revealer = Revealer(
            name="bar-revealer",
            transition_type="slide-left",
            child_revealed=True,
            child=Box(
                name="bar-revealer-box",
                orientation="h",
                spacing=4,
                children=[
                    self.control,
                    self.system,
               ],
            ),
        )

        self.boxed_revealer = Box(
            name="boxed-revealer",
            children=[
                self.revealer,
            ],
        )

        self.bar_inner = CenterBox(
            name="bar-inner",
            orientation="h",
            h_align="fill",
            v_align="center",
            start_children=Box(
                name="start-container",
                spacing=4,
                orientation="h",
                children=[
                    self.button_apps,
                    Box(name="workspaces-container", children=[self.workspaces]),
                    self.button_overview,
<<<<<<< HEAD
                    self.weather,
=======
                    self.weather
>>>>>>> 7eb5e904
                ]
            ),
            end_children=Box(
                name="end-container",
                spacing=4,
                orientation="h",
                children=[
                    self.boxed_revealer,
                    self.systray,
                    # self.button_config,
                    self.date_time,
                    self.button_power,
                ],
            ),
        )

        self.children = self.bar_inner

        self.hidden = False

        self.show_all()

    def on_button_enter(self, widget, event):
        window = widget.get_window()
        if window:
            window.set_cursor(Gdk.Cursor(Gdk.CursorType.HAND2))

    def on_button_leave(self, widget, event):
        window = widget.get_window()
        if window:
            window.set_cursor(None)

    def on_button_clicked(self, *args):
        # Ejecuta notify-send cuando se hace clic en el botón
        exec_shell_command_async("notify-send 'Botón presionado' '¡Funciona!'")

    def search_apps(self):
        self.notch.open_notch("launcher")

    def overview(self):
        self.notch.open_notch("overview")

    def power_menu(self):
        self.notch.open_notch("power")

    def colorpicker(self, button, event):
        if event.button == 1:
            exec_shell_command_async(f"bash {get_relative_path('../scripts/hyprpicker-hex.sh')}")
        elif event.button == 2:
            exec_shell_command_async(f"bash {get_relative_path('../scripts/hyprpicker-hsv.sh')}")
        elif event.button == 3:
            exec_shell_command_async(f"bash {get_relative_path('../scripts/hyprpicker-rgb.sh')}")

    def toggle_hidden(self):
        self.hidden = not self.hidden
        if self.hidden:
            self.bar_inner.add_style_class("hidden")
        else:
            self.bar_inner.remove_style_class("hidden")
    def hide_ignored_workspaces(self, *args):
        for button in self.workspaces.get_child():
            if button.id in self.ignored_workspaces:
                self.workspaces.remove_button(button)

<|MERGE_RESOLUTION|>--- conflicted
+++ resolved
@@ -14,10 +14,6 @@
 from modules.system import System
 from modules.controls import ControlSmall
 from modules.weather import Weather
-<<<<<<< HEAD
-=======
-
->>>>>>> 7eb5e904
 class Bar(Window):
     def __init__(self, **kwargs):
         super().__init__(
@@ -112,10 +108,6 @@
         )
 
         self.control = ControlSmall()
-<<<<<<< HEAD
-=======
-        self.metrics = MetricsSmall()
->>>>>>> 7eb5e904
 
         self.revealer = Revealer(
             name="bar-revealer",
@@ -151,12 +143,8 @@
                 children=[
                     self.button_apps,
                     Box(name="workspaces-container", children=[self.workspaces]),
+                    self.weather,
                     self.button_overview,
-<<<<<<< HEAD
-                    self.weather,
-=======
-                    self.weather
->>>>>>> 7eb5e904
                 ]
             ),
             end_children=Box(
