--- conflicted
+++ resolved
@@ -33,20 +33,14 @@
         super().__init__(
             name="bar",
             layer="top",
-<<<<<<< HEAD
-            anchor="left top right" if not data.VERTICAL else "top left bottom",
+            anchor=(
+                "left top right"
+                if not data.VERTICAL
+                else "left" if data.CENTERED_BAR else "top left bottom"
+            ),
             margin=(
                 "-4px -4px -8px -4px" if not data.VERTICAL else "-4px -8px -4px -4px"
             ),
-=======
-            anchor = (
-                "left top right"
-                if not data.VERTICAL
-                else "left" if data.CENTERED_BAR
-                else "top left bottom"
-            ),
-            margin="-4px -4px -8px -4px" if not data.VERTICAL else "-4px -8px -4px -4px",
->>>>>>> f244e77d
             exclusivity="auto",
             visible=True,
             all_visible=True,
