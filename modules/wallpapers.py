--- conflicted
+++ resolved
@@ -5,7 +5,6 @@
 from fabric.widgets.box import Box
 from fabric.widgets.centerbox import CenterBox
 from fabric.widgets.entry import Entry
-from fabric.widgets.button import Button
 from fabric.widgets.scrolledwindow import ScrolledWindow
 from fabric.widgets.label import Label
 from fabric.utils.helpers import exec_shell_command_async
@@ -16,19 +15,11 @@
 from concurrent.futures import ThreadPoolExecutor
 
 class WallpaperSelector(Box):
-<<<<<<< HEAD
-    CACHE_DIR = os.path.expanduser("~/.cache/hyprfabricated/thumbs")  # Changed from wallpapers to thumbs
-
-    def __init__(self, **kwargs):
-        # Delete the old cache directory if it exists
-        old_cache_dir = os.path.expanduser("~/.cache/hyprfabricated/wallpapers")
-=======
     CACHE_DIR = f"{data.CACHE_DIR}/thumbs"  # Changed from wallpapers to thumbs
 
     def __init__(self, **kwargs):
         # Delete the old cache directory if it exists
         old_cache_dir = f"{data.CACHE_DIR}/wallpapers"
->>>>>>> 254cd0f6
         if os.path.exists(old_cache_dir):
             shutil.rmtree(old_cache_dir)
 
