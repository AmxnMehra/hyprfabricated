--- conflicted
+++ resolved
@@ -1,21 +1,34 @@
 import subprocess
 from fabric.widgets.box import Box
-from fabric.widgets.centerbox import CenterBox
 from fabric.widgets.label import Label
 from fabric.widgets.button import Button
 from fabric.utils.helpers import exec_shell_command_async
 import gi
-from gi.repository import Gtk, Gdk, GLib  # Added GLib import
-gi.require_version('Gtk', '3.0')
 import modules.icons as icons
 from services.network import NetworkClient
-import modules.notch
+
+from gi.repository import Gtk, Gdk, GLib  # Added GLib import
+
+gi.require_version("Gtk", "3.0")
+
 
 def add_hover_cursor(widget):
     # Add enter/leave events to change the cursor
     widget.add_events(Gdk.EventMask.ENTER_NOTIFY_MASK | Gdk.EventMask.LEAVE_NOTIFY_MASK)
-    widget.connect("enter-notify-event", lambda w, e: w.get_window().set_cursor(Gdk.Cursor.new_from_name(w.get_display(), "pointer")) if w.get_window() else None)
-    widget.connect("leave-notify-event", lambda w, e: w.get_window().set_cursor(None) if w.get_window() else None)
+    widget.connect(
+        "enter-notify-event",
+        lambda w, e: (
+            w.get_window().set_cursor(
+                Gdk.Cursor.new_from_name(w.get_display(), "pointer")
+            )
+            if w.get_window()
+            else None
+        ),
+    )
+    widget.connect(
+        "leave-notify-event",
+        lambda w, e: w.get_window().set_cursor(None) if w.get_window() else None,
+    )
 
 
 class NetworkButton(Box):
@@ -51,14 +64,17 @@
             h_align="start",
             v_align="center",
             spacing=10,
-
             children=[self.network_icon, self.network_text],
         )
         self.network_status_button = Button(
             name="network-status-button",
             h_expand=True,
             child=self.network_status_box,
-            on_clicked=lambda *_: self.network_client.wifi_device.toggle_wifi() if self.network_client.wifi_device else None,
+            on_clicked=lambda *_: (
+                self.network_client.wifi_device.toggle_wifi()
+                if self.network_client.wifi_device
+                else None
+            ),
         )
         add_hover_cursor(self.network_status_button)  # <-- Added hover
 
@@ -83,36 +99,44 @@
             children=[self.network_status_button, self.network_menu_button],
         )
 
-        self.widgets = [self, self.network_icon, self.network_label,
-                       self.network_ssid, self.network_status_button,
-                       self.network_menu_button, self.network_menu_label]
+        self.widgets = [
+            self,
+            self.network_icon,
+            self.network_label,
+            self.network_ssid,
+            self.network_status_button,
+            self.network_menu_button,
+            self.network_menu_label,
+        ]
 
         # Connect to wifi device signals when ready
-        self.network_client.connect('device-ready', self._on_wifi_ready)
-
-<<<<<<< HEAD
-        # Check initial state if wifi device is already available
-        if self.network_client.wifi_device:
-            self.update_state()
-=======
+        self.network_client.connect("device-ready", self._on_wifi_ready)
+
         # Check initial state using idle_add to defer until GTK loop is running
         GLib.idle_add(self._initial_update)
-
 
     def _initial_update(self):
         self.update_state()
         return False  # Run only once
->>>>>>> 254cd0f6
 
     def _on_wifi_ready(self, *args):
         if self.network_client.wifi_device:
-            self.network_client.wifi_device.connect('notify::enabled', self.update_state)
-            self.network_client.wifi_device.connect('notify::ssid', self.update_state)
+            self.network_client.wifi_device.connect(
+                "notify::enabled", self.update_state
+            )
+            self.network_client.wifi_device.connect("notify::ssid", self.update_state)
             self.update_state()
 
     def _animate_searching(self):
         """Animate wifi icon when searching for networks"""
-        wifi_icons = [icons.wifi_0, icons.wifi_1, icons.wifi_2, icons.wifi_3, icons.wifi_2, icons.wifi_1]
+        wifi_icons = [
+            icons.wifi_0,
+            icons.wifi_1,
+            icons.wifi_2,
+            icons.wifi_3,
+            icons.wifi_2,
+            icons.wifi_1,
+        ]
 
         # Si el widget no existe o el WiFi está desactivado, detener la animación
         wifi = self.network_client.wifi_device
@@ -138,7 +162,6 @@
             self._animation_direction = 1
             # Ejecuta la animación cada 500ms sin usar idle_add
             self._animation_timeout_id = GLib.timeout_add(500, self._animate_searching)
-
 
     def _stop_animation(self):
         if self._animation_timeout_id is not None:
@@ -200,7 +223,11 @@
             if not wifi:
                 self._stop_animation()
                 self.network_icon.set_markup(icons.wifi_off)
-            elif wifi.state == "activated" and wifi.ssid != "Disconnected" and wifi.strength > 0:
+            elif (
+                wifi.state == "activated"
+                and wifi.ssid != "Disconnected"
+                and wifi.strength > 0
+            ):
                 self._stop_animation()
                 strength = wifi.strength
                 if strength < 25:
@@ -236,13 +263,17 @@
             label="Bluetooth",
             justification="left",
         )
-        self.bluetooth_label_box = Box(children=[self.bluetooth_label, Box(h_expand=True)])
+        self.bluetooth_label_box = Box(
+            children=[self.bluetooth_label, Box(h_expand=True)]
+        )
         self.bluetooth_status_text = Label(
             name="bluetooth-status",
             label="Disabled",
             justification="left",
         )
-        self.bluetooth_status_box = Box(children=[self.bluetooth_status_text, Box(h_expand=True)])
+        self.bluetooth_status_box = Box(
+            children=[self.bluetooth_status_text, Box(h_expand=True)]
+        )
         self.bluetooth_text = Box(
             orientation="v",
             h_align="start",
@@ -288,13 +319,17 @@
             label="Night Mode",
             justification="left",
         )
-        self.night_mode_label_box = Box(children=[self.night_mode_label, Box(h_expand=True)])
+        self.night_mode_label_box = Box(
+            children=[self.night_mode_label, Box(h_expand=True)]
+        )
         self.night_mode_status = Label(
             name="night-mode-status",
             label="Enabled",
             justification="left",
         )
-        self.night_mode_status_box = Box(children=[self.night_mode_status, Box(h_expand=True)])
+        self.night_mode_status_box = Box(
+            children=[self.night_mode_status, Box(h_expand=True)]
+        )
         self.night_mode_text = Box(
             name="night-mode-text",
             orientation="v",
@@ -317,7 +352,12 @@
         )
         add_hover_cursor(self)  # <-- Added hover
 
-        self.widgets = [self, self.night_mode_label, self.night_mode_status, self.night_mode_icon]
+        self.widgets = [
+            self,
+            self.night_mode_label,
+            self.night_mode_status,
+            self.night_mode_icon,
+        ]
         self.check_hyprsunset()
 
     def toggle_hyprsunset(self, *args):
@@ -364,13 +404,17 @@
             label="Caffeine",
             justification="left",
         )
-        self.caffeine_label_box = Box(children=[self.caffeine_label, Box(h_expand=True)])
+        self.caffeine_label_box = Box(
+            children=[self.caffeine_label, Box(h_expand=True)]
+        )
         self.caffeine_status = Label(
             name="caffeine-status",
             label="Enabled",
             justification="left",
         )
-        self.caffeine_status_box = Box(children=[self.caffeine_status, Box(h_expand=True)])
+        self.caffeine_status_box = Box(
+            children=[self.caffeine_status, Box(h_expand=True)]
+        )
         self.caffeine_text = Box(
             name="caffeine-text",
             orientation="v",
@@ -392,7 +436,12 @@
         )
         add_hover_cursor(self)  # <-- Added hover
 
-        self.widgets = [self, self.caffeine_label, self.caffeine_status, self.caffeine_icon]
+        self.widgets = [
+            self,
+            self.caffeine_label,
+            self.caffeine_status,
+            self.caffeine_icon,
+        ]
         self.check_wlinhibit()
 
     def toggle_wlinhibit(self, *args):
