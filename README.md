<h1 align="center"><b>HYPRFABRICATED</b></h1>


<div align="center">

[![GitHub stars](https://img.shields.io/github/stars/tr1xem/hyprfabricated?style=for-the-badge&logo=github&color=FFB686&logoColor=D9E0EE&labelColor=292324)](https://github.com/tr1xem/hyprfabricated/stargazers)
[![Hyprland](https://img.shields.io/badge/Made%20for-Hyprland-pink?style=for-the-badge&logo=linux&logoColor=D9E0EE&labelColor=292324&color=C6A0F6)](https://hyprland.org/)
[![Maintained](https://img.shields.io/badge/Maintained-Yes-blue?style=for-the-badge&logo=linux&logoColor=D9E0EE&labelColor=292324&color=3362E1)]()
[![Discord](https://dcbadge.limes.pink/api/server/https://discord.gg/EMWUTgegDm)](https://discord.gg/EMWUTgegDm)

</div>
<p align="center"><img src="https://raw.githubusercontent.com/Tarikul-Islam-Anik/Telegram-Animated-Emojis/main/Activity/Sparkles.webp" alt="Sparkles" width="25" height="25" /> <sup>A ʜᴀᴄᴋᴀʙʟᴇ sʜᴇʟʟ ꜰᴏʀ Hʏᴘʀʟᴀɴᴅ, ᴘᴏᴡᴇʀᴇᴅ ʙʏ <a href="https://github.com/Fabric-Development/fabric/">Fᴀʙʀɪᴄ</a>. </sup><img src="https://raw.githubusercontent.com/Tarikul-Islam-Anik/Telegram-Animated-Emojis/main/Activity/Sparkles.webp" alt="Sparkles" width="25" height="25" /></p>



<h2><sub><img src="https://raw.githubusercontent.com/Tarikul-Islam-Anik/Animated-Fluent-Emojis/master/Emojis/Objects/Camera%20with%20Flash.png" alt="Camera with Flash" width="25" height="25" /></sub> Screenshots</h2>
<table align="center">
  <tr>
    <td colspan="4"><img src="assets/screenshots/1.png"></td>
  </tr>
  <tr>
    <td colspan="1"><img src="assets/screenshots/2.png"></td>
    <td colspan="1"><img src="assets/screenshots/3.png"></td>
    <td colspan="1" align="center"><img src="assets/screenshots/4.png"></td>
    <td colspan="1" align="center"><img src="assets/screenshots/5.png"></td>
  </tr>
</table>

<h2><sub><img src="https://raw.githubusercontent.com/Tarikul-Islam-Anik/Animated-Fluent-Emojis/master/Emojis/Objects/Package.png" alt="Package" width="25" height="25" /></sub> Installation</h2>

> [!NOTE]
> - You need a functioning Hyprland installation. <br>
> - You need to install plasma-browser-integration for mpris and cava to work as it is intended

### Arch Linux

> [!TIP]
> - This command also works for updating an existing installation!!! <br>
> - If you see a transparent bar just change the wallpaper from notch > wallpaper as then it would gen color configs

```bash
curl -fsSL https://raw.githubusercontent.com/tr1xem/hyprfabricated/main/install.sh | bash
```

### Manual Installation
1. Install dependencies:
  - Aur/Pacman:
    - [`Fabric`](https://github.com/Fabric-Development/fabric)
    - [`fabric-cli`](https://github.com/Fabric-Development/fabric-cli)
    - [`Gray`](https://github.com/Fabric-Development/gray)
    - [`Matugen`](https://github.com/InioX/matugen)
    - [`acpi`](https://github.com/acpica/acpica)
    - [`brightnessctl`](https://github.com/Hummer12007/brightnessctl)
    - [`cava`](https://github.com/karlstav/cava)
    - [`gnome-bluetooth-3.0`](https://github.com/GNOME/gnome-bluetooth)
    - [`gpu-screen-recorder`](https://git.dec05eba.com/gpu-screen-recorder/)
    - [`grimblast`](https://github.com/hyprwm/contrib/tree/main/grimblast)
    - [`hypridle`](https://github.com/hyprwm/hypridle)
    - [`hyprlock`](https://github.com/hyprwm/hyprlock)
    - [`hyprpicker`](https://github.com/hyprwm/hyprpicker)
    - [`hyprsunset`](https://github.com/hyprwm/hyprsunset)
    - [`imagemagick`](https://github.com/ImageMagick/ImageMagick)
    - [`libnotify`](https://github.com/GNOME/libnotify)
    - [`noto-fonts-emoji`](https://github.com/androlabs/emoji-archlinux)
    - [`playerctl`](https://github.com/altdesktop/playerctl)
    - [`swappy`](https://github.com/jtheoof/swappy)
    - [`swww`](https://github.com/LGFae/swww)
    - [`tesseract`](https://github.com/tesseract-ocr/tesseract)
    - [`uwsm`](https://github.com/Vladimir-csp/uwsm)
    - [`cantarell-fonts-0.100`](https://fonts.google.com/specimen/Cantarell)
    - [`wl-clipboard`](https://github.com/bugaevc/wl-clipboard)
    - [`wlinhibit`](https://github.com/0x5a4/wlinhibit)
    - [`grimblast-git`](https://github.com/hyprwm/contrib/blob/main/grimblast/grimblast)
- Python dependencies:
    - [ijson](https://pypi.org/project/ijson/)
    - [pillow](https://pypi.org/project/pillow/)
    - [psutil](https://pypi.org/project/psutil/)
    - [requests](https://pypi.org/project/requests/)
    - [setproctitle](https://pypi.org/project/setproctitle/)
    - [toml](https://pypi.org/project/toml/)
    - [watchdog](https://pypi.org/project/watchdog/)
          
- Fonts (automated on first run):
    - [Zed Sans](https://github.com/zed-industries/zed-fonts)
    - [Tabler Icons](https://tabler.io/icons)

3. Download and run Ax-Shell:
    ```bash
    git clone https://github.com/tr1xem/hyprfabricated.git ~/.config/hyprfabricated
    uwsm -- app python ~/.config/hyprfabricated/main.py > /dev/null 2>&1 & disown
    ```

<h2><sub><img src="https://raw.githubusercontent.com/Tarikul-Islam-Anik/Animated-Fluent-Emojis/master/Emojis/Travel%20and%20places/Rocket.png" alt="Rocket" width="25" height="25" /></sub> Roadmap</h2>

- [x] App Launcher
- [x] Calculator
- [x] Power Menu
- [x] Dock
- [x] Emoji Picker
- [x] Wallpaper Selector
- [x] System Tray
- [x] Notifications
- [x] Terminal
- [x] Pins
- [x] Kanban Board
- [x] Calendar
- [x] Color Picker
- [x] Dashboard
- [x] Bluetooth Manager
- [x] Power Manager
- [x] Settings
- [x] Screenshot
- [x] Screen Recorder
- [x] OCR
- [x] Workspaces Overview
- [ ] Network Manager
- [ ] Clipboard Manager
<<<<<<< HEAD
- [ ] Emoji Manager
- [ ] Dock
=======
>>>>>>> 254cd0f6
- [ ] Multimodal AI Assistant
- [ ] Vertical Layout
- [ ] Multi-monitor support

## Star History

[![Star History Chart](https://api.star-history.com/svg?repos=tr1xem/hyprfabricated&type=Date)](https://star-history.com/#tr1xem/hyprfabricated&Date)

# Credits

- <b>Huge Thanks to the original Project https://github.com/Axenide/Ax-Shell/ </b>
- [Amariokhz](https://github.com/mariokhz)<|MERGE_RESOLUTION|>--- conflicted
+++ resolved
@@ -79,7 +79,7 @@
     - [setproctitle](https://pypi.org/project/setproctitle/)
     - [toml](https://pypi.org/project/toml/)
     - [watchdog](https://pypi.org/project/watchdog/)
-          
+
 - Fonts (automated on first run):
     - [Zed Sans](https://github.com/zed-industries/zed-fonts)
     - [Tabler Icons](https://tabler.io/icons)
@@ -115,11 +115,6 @@
 - [x] Workspaces Overview
 - [ ] Network Manager
 - [ ] Clipboard Manager
-<<<<<<< HEAD
-- [ ] Emoji Manager
-- [ ] Dock
-=======
->>>>>>> 254cd0f6
 - [ ] Multimodal AI Assistant
 - [ ] Vertical Layout
 - [ ] Multi-monitor support
