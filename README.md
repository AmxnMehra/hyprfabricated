--- conflicted
+++ resolved
@@ -105,24 +105,18 @@
 - [x] Kanban Board
 - [x] Notifications
 - [x] OCR
+- [x] Full Gui Config
+- [x] Better Desktop Widgets
+- [x] Customizable Widgets and Bar
+- [x] Gui Updater and update notifier
 - [x] Pins
 - [x] Power Manager
 - [x] Power Menu
 - [x] Screen Recorder
-<<<<<<< HEAD
-- [x] OCR
-- [x] Workspaces Overview
-- [x] Full Gui Config
-- [x] Better Desktop Widgets
-- [x] Customizable Widgets and Bar
-- [x] Gui Updater and update notifier
-- [x] Vertical Layout
-=======
 - [x] Screenshot
 - [x] Settings
 - [x] System Tray
 - [x] Terminal
->>>>>>> 01889a90
 - [x] Tmux Session Manager
 - [x] Vertical Layout
 - [x] Wallpaper Selector
