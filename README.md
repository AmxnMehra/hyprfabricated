<h1 align="center"><b>HYPRFABRICATED</b></h1>


<p align="center"><img src="https://raw.githubusercontent.com/Tarikul-Islam-Anik/Telegram-Animated-Emojis/main/Activity/Sparkles.webp" alt="Sparkles" width="25" height="25" /> <sup>A ʜᴀᴄᴋᴀʙʟᴇ sʜᴇʟʟ ꜰᴏʀ Hʏᴘʀʟᴀɴᴅ, ᴘᴏᴡᴇʀᴇᴅ ʙʏ <a href="https://github.com/Fabric-Development/fabric/">Fᴀʙʀɪᴄ</a>. </sup><img src="https://raw.githubusercontent.com/Tarikul-Islam-Anik/Telegram-Animated-Emojis/main/Activity/Sparkles.webp" alt="Sparkles" width="25" height="25" /></p>


<h2><sub><img src="https://raw.githubusercontent.com/Tarikul-Islam-Anik/Animated-Fluent-Emojis/master/Emojis/Objects/Camera%20with%20Flash.png" alt="Camera with Flash" width="25" height="25" /></sub> Screenshots</h2>
<table align="center">
  <tr>
    <td colspan="4"><img src="assets/screenshots/1.png"></td>
  </tr>
  <tr>
    <td colspan="1"><img src="assets/screenshots/2.png"></td>
    <td colspan="1"><img src="assets/screenshots/3.png"></td>
    <td colspan="1" align="center"><img src="assets/screenshots/4.png"></td>
    <td colspan="1" align="center"><img src="assets/screenshots/5.png"></td>
  </tr>
</table>

<h2><sub><img src="https://raw.githubusercontent.com/Tarikul-Islam-Anik/Animated-Fluent-Emojis/master/Emojis/Objects/Package.png" alt="Package" width="25" height="25" /></sub> Installation</h2>

> [!CAUTION]
> PRE-RELEASE STATE. USABLE BUT INCOMPLETE.

> [!NOTE]
> You need a functioning Hyprland installation.
> You need to install plasma-browser-integration for mpris and cava to work as it is intended

### Arch Linux

> [!TIP]
> This command also works for updating an existing installation!!!


```bash
curl -fsSL https://raw.githubusercontent.com/tr1xem/hyprfabricated/main/install.sh | bash
```

### Manual Installation
1. Install dependencies:
    - [Fabric](https://github.com/Fabric-Development/fabric)
    - [fabric-cli](https://github.com/Fabric-Development/fabric-cli)
    - [Gray](https://github.com/Fabric-Development/gray)
    - [Matugen](https://github.com/InioX/matugen)
    - `acpi`
    - `auto-cpufreq`
    - `playerctl`
    - `gnome-bluetooth-3.0`
    - `grimblast`
    - `hypridle`
    - `hyprlock`
    - `hyprpicker`
    - `hyprsunset`
    - `imagemagick`
    - `libnotify`
    - `swww`
    - `uwsm`
    - `vte3`
    - `cantarell-fonts-0.100`
    - `wlinhibit`
    - Python dependencies:
        - pillow
        - toml
        - setproctitle
        - watchdog
    - Fonts (automated on first run):
        - Zed Sans
        - Tabler Icons

2. Download and run Ax-Shell:
    ```bash
    git clone https://github.com/tr1xem/hyprfabricated.git ~/.config/hyprfabricated
    uwsm -- app python ~/.config/hyprfabricated/main.py > /dev/null 2>&1 & disown
    ```

<h2><sub><img src="https://raw.githubusercontent.com/Tarikul-Islam-Anik/Animated-Fluent-Emojis/master/Emojis/Travel%20and%20places/Rocket.png" alt="Rocket" width="25" height="25" /></sub> Roadmap</h2>

- [x] App Launcher
- [x] Power Menu
- [x] Wallpaper Selector
- [x] System Tray
- [x] Notifications
- [x] Terminal
- [x] Pins
- [x] Kanban Board
- [x] Sys Info
- [x] Calendar (Incomplete)
- [x] Color Picker
- [ ] Dashboard
- [ ] Network Manager
- [x] Bluetooth Manager
- [x] Power Manager
- [x] Settings
<<<<<<< HEAD
- [x] Screenshot 
=======
- [x] Screenshot
>>>>>>> a6e45ace
- [x] Screen Recorder
- [x] OCR
- [ ] Clipboard Manager
- [x] Emoji Manager
- [ ] Dock
- [x] Workspaces Overview
- [ ] Multimodal AI Assistant
- [ ] Vertical Layout

# Credits

- <b>Huge Thanks to the original Project https://github.com/Axenide/Ax-Shell/ </b>
- [Amariokhz](https://github.com/mariokhz)<|MERGE_RESOLUTION|>--- conflicted
+++ resolved
@@ -91,11 +91,7 @@
 - [x] Bluetooth Manager
 - [x] Power Manager
 - [x] Settings
-<<<<<<< HEAD
-- [x] Screenshot 
-=======
 - [x] Screenshot
->>>>>>> a6e45ace
 - [x] Screen Recorder
 - [x] OCR
 - [ ] Clipboard Manager
