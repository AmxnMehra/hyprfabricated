<h1 align="center"><b>HYPRFABRICATED</b></h1>

<div align="center">

[![GitHub stars](https://img.shields.io/github/stars/tr1xem/hyprfabricated?style=for-the-badge&logo=github&color=FFB686&logoColor=D9E0EE&labelColor=292324)](https://github.com/tr1xem/hyprfabricated/stargazers)
[![Hyprland](https://img.shields.io/badge/Made%20for-Hyprland-pink?style=for-the-badge&logo=linux&logoColor=D9E0EE&labelColor=292324&color=C6A0F6)](https://hyprland.org/)
[![Maintained](https://img.shields.io/badge/Maintained-Yes-blue?style=for-the-badge&logo=linux&logoColor=D9E0EE&labelColor=292324&color=3362E1)]()
[![Discord](https://dcbadge.limes.pink/api/server/https://discord.gg/EMWUTgegDm)](https://discord.gg/EMWUTgegDm)

</div>
<p align="center"><img src="https://raw.githubusercontent.com/Tarikul-Islam-Anik/Telegram-Animated-Emojis/main/Activity/Sparkles.webp" alt="Sparkles" width="25" height="25" /> <sup>A ʜᴀᴄᴋᴀʙʟᴇ sʜᴇʟʟ ꜰᴏʀ Hʏᴘʀʟᴀɴᴅ, ᴘᴏᴡᴇʀᴇᴅ ʙʏ <a href="https://github.com/Fabric-Development/fabric/">Fᴀʙʀɪᴄ</a>. </sup><img src="https://raw.githubusercontent.com/Tarikul-Islam-Anik/Telegram-Animated-Emojis/main/Activity/Sparkles.webp" alt="Sparkles" width="25" height="25" /></p>

<h2><sub><img src="https://raw.githubusercontent.com/Tarikul-Islam-Anik/Animated-Fluent-Emojis/master/Emojis/Objects/Camera%20with%20Flash.png" alt="Camera with Flash" width="25" height="25" /></sub> Screenshots</h2>
<table align="center">
  <tr>
    <td colspan="4"><img src="assets/screenshots/1.png"></td>
  </tr>
  <tr>
    <td colspan="1"><img src="assets/screenshots/2.png"></td>
    <td colspan="1"><img src="assets/screenshots/3.png"></td>
    <td colspan="1" align="center"><img src="assets/screenshots/4.png"></td>
    <td colspan="1" align="center"><img src="assets/screenshots/5.png"></td>
  </tr>
</table>

<h2><sub><img src="https://raw.githubusercontent.com/Tarikul-Islam-Anik/Animated-Fluent-Emojis/master/Emojis/Objects/Package.png" alt="Package" width="25" height="25" /></sub> Installation</h2>

> [!NOTE]
>
> - You need a functioning Hyprland installation. <br>
> - You need to install plasma-browser-integration for mpris and cava to work as it is intended <br>
> - Join the discord server for better support

### Arch Linux

> [!TIP]
>
> - This command also works for updating an existing installation!!! <br>
> - If you see a transparent bar just change the wallpaper from notch > wallpaper as then it would gen color configs

```bash
curl -fsSL https://raw.githubusercontent.com/tr1xem/hyprfabricated/main/install.sh | bash
```

### Manual Installation

1. Install dependencies:
<<<<<<< HEAD


- Aur/Pacman:
  - [`Fabric`](https://github.com/Fabric-Development/fabric)
  - [`fabric-cli`](https://github.com/Fabric-Development/fabric-cli)
  - [`Gray`](https://github.com/Fabric-Development/gray)
  - [`Matugen`](https://github.com/InioX/matugen)
  - [`acpi`](https://github.com/acpica/acpica)
  - [`brightnessctl`](https://github.com/Hummer12007/brightnessctl)
  - [`cava`](https://github.com/karlstav/cava)
  - [`gnome-bluetooth-3.0`](https://github.com/GNOME/gnome-bluetooth)
  - [`gpu-screen-recorder`](https://git.dec05eba.com/gpu-screen-recorder/)
  - [`grimblast`](https://github.com/hyprwm/contrib/tree/main/grimblast)
  - [`hypridle`](https://github.com/hyprwm/hypridle)
  - [`hyprlock`](https://github.com/hyprwm/hyprlock)
  - [`hyprpicker`](https://github.com/hyprwm/hyprpicker)
  - [`hyprsunset`](https://github.com/hyprwm/hyprsunset)
  - [`imagemagick`](https://github.com/ImageMagick/ImageMagick)
  - [`libnotify`](https://github.com/GNOME/libnotify)
  - [`noto-fonts-emoji`](https://github.com/androlabs/emoji-archlinux)
  - [`playerctl`](https://github.com/altdesktop/playerctl)
  - [`swappy`](https://github.com/jtheoof/swappy)
  - [`swww`](https://github.com/LGFae/swww)
  - [`tesseract`](https://github.com/tesseract-ocr/tesseract)
  - [`uwsm`](https://github.com/Vladimir-csp/uwsm)
  - [`cantarell-fonts-0.100`](https://fonts.google.com/specimen/Cantarell)
  - [`wl-clipboard`](https://github.com/bugaevc/wl-clipboard)
  - [`wlinhibit`](https://github.com/0x5a4/wlinhibit)
  - [`grimblast-git`](https://github.com/hyprwm/contrib/blob/main/grimblast/grimblast)
- Python dependencies:
  - [ijson](https://pypi.org/project/ijson/)
  - [pillow](https://pypi.org/project/pillow/)
  - [psutil](https://pypi.org/project/psutil/)
  - [requests](https://pypi.org/project/requests/)
  - [setproctitle](https://pypi.org/project/setproctitle/)
  - [toml](https://pypi.org/project/toml/)
  - [watchdog](https://pypi.org/project/watchdog/)
- Fonts (automated on first run):
  - [Zed Sans](https://github.com/zed-industries/zed-fonts)
  - [Tabler Icons](https://tabler.io/icons)

3. Download and run Ax-Shell:
   ```bash
   git clone https://github.com/tr1xem/hyprfabricated.git ~/.config/hyprfabricated
   uwsm -- app python ~/.config/hyprfabricated/main.py > /dev/null 2>&1 & disown
   ```
=======
    - [Fabric](https://github.com/Fabric-Development/fabric)
    - [fabric-cli](https://github.com/Fabric-Development/fabric-cli)
    - [Gray](https://github.com/Fabric-Development/gray)
    - [Matugen](https://github.com/InioX/matugen)
    - `brightnessctl`
    - `cava`
    - `gnome-bluetooth-3.0`
    - `gobject-introspection`
    - `gpu-screen-recorder`
    - `grimblast`
    - `hypridle`
    - `hyprlock`
    - `hyprpicker`
    - `hyprsunset`
    - `imagemagick`
    - `libnotify`
    - `noto-fonts-emoji`
    - `playerctl`
    - `swappy`
    - `swww`
    - `tesseract`
    - `uwsm`
    - `wl-clipboard`
    - `wlinhibit`
    - Python dependencies:
        - ijson
        - pillow
        - psutil
        - requests
        - setproctitle
        - toml
        - watchdog
    - Fonts (automated on first run):
        - Zed Sans
        - Tabler Icons

2. Download and run Ax-Shell:
    ```bash
    git clone https://github.com/Axenide/Ax-Shell.git ~/.config/Ax-Shell
    uwsm -- app python ~/.config/Ax-Shell/main.py > /dev/null 2>&1 & disown
    ```
>>>>>>> d09efc5c

<h2><sub><img src="https://raw.githubusercontent.com/Tarikul-Islam-Anik/Animated-Fluent-Emojis/master/Emojis/Travel%20and%20places/Rocket.png" alt="Rocket" width="25" height="25" /></sub> Roadmap</h2>

- [x] App Launcher
- [x] Calculator
- [x] Power Menu
- [x] Dock
- [x] Emoji Picker
- [x] Wallpaper Selector
- [x] System Tray
- [x] Notifications
- [x] Terminal
- [x] Pins
- [x] Kanban Board
- [x] Calendar
- [x] Color Picker
- [x] Dashboard
- [x] Bluetooth Manager
- [x] Power Manager
- [x] Settings
- [x] Screenshot
- [x] Screen Recorder
- [x] OCR
- [x] Workspaces Overview
- [x] Full Gui Config
- [x] Better Desktop Widgets
- [x] Customizable Widgets and Bar
- [x] Gui Updater and update notifier
- [ ] Network Manager
- [ ] Clipboard Manager
- [ ] Multimodal AI Assistant
- [ ] Vertical Layout
- [ ] Multi-monitor support

## Star History

[![Star History Chart](https://api.star-history.com/svg?repos=tr1xem/hyprfabricated&type=Date)](https://star-history.com/#tr1xem/hyprfabricated&Date)

# Credits

- <b>Huge Thanks to the original Project https://github.com/Axenide/Ax-Shell/ </b>
- [Amariokhz](https://github.com/mariokhz)<|MERGE_RESOLUTION|>--- conflicted
+++ resolved
@@ -43,9 +43,7 @@
 ```
 
 ### Manual Installation
-
 1. Install dependencies:
-<<<<<<< HEAD
 
 
 - Aur/Pacman:
@@ -92,49 +90,6 @@
    git clone https://github.com/tr1xem/hyprfabricated.git ~/.config/hyprfabricated
    uwsm -- app python ~/.config/hyprfabricated/main.py > /dev/null 2>&1 & disown
    ```
-=======
-    - [Fabric](https://github.com/Fabric-Development/fabric)
-    - [fabric-cli](https://github.com/Fabric-Development/fabric-cli)
-    - [Gray](https://github.com/Fabric-Development/gray)
-    - [Matugen](https://github.com/InioX/matugen)
-    - `brightnessctl`
-    - `cava`
-    - `gnome-bluetooth-3.0`
-    - `gobject-introspection`
-    - `gpu-screen-recorder`
-    - `grimblast`
-    - `hypridle`
-    - `hyprlock`
-    - `hyprpicker`
-    - `hyprsunset`
-    - `imagemagick`
-    - `libnotify`
-    - `noto-fonts-emoji`
-    - `playerctl`
-    - `swappy`
-    - `swww`
-    - `tesseract`
-    - `uwsm`
-    - `wl-clipboard`
-    - `wlinhibit`
-    - Python dependencies:
-        - ijson
-        - pillow
-        - psutil
-        - requests
-        - setproctitle
-        - toml
-        - watchdog
-    - Fonts (automated on first run):
-        - Zed Sans
-        - Tabler Icons
-
-2. Download and run Ax-Shell:
-    ```bash
-    git clone https://github.com/Axenide/Ax-Shell.git ~/.config/Ax-Shell
-    uwsm -- app python ~/.config/Ax-Shell/main.py > /dev/null 2>&1 & disown
-    ```
->>>>>>> d09efc5c
 
 <h2><sub><img src="https://raw.githubusercontent.com/Tarikul-Islam-Anik/Animated-Fluent-Emojis/master/Emojis/Travel%20and%20places/Rocket.png" alt="Rocket" width="25" height="25" /></sub> Roadmap</h2>
 
