<h1 align="center"><b>HYPRFABRICATED</b></h1>


<div align="center">

[![GitHub stars](https://img.shields.io/github/stars/tr1xem/hyprfabricated?style=for-the-badge&logo=github&color=FFB686&logoColor=D9E0EE&labelColor=292324)](https://github.com/tr1xem/hyprfabricated/stargazers)
[![Hyprland](https://img.shields.io/badge/Made%20for-Hyprland-pink?style=for-the-badge&logo=linux&logoColor=D9E0EE&labelColor=292324&color=C6A0F6)](https://hyprland.org/)
[![Maintained](https://img.shields.io/badge/Maintained-Yes-blue?style=for-the-badge&logo=linux&logoColor=D9E0EE&labelColor=292324&color=3362E1)]()
[![Discord](https://dcbadge.limes.pink/api/server/https://discord.gg/vfSCyFZ6t2)](https://discord.gg/vfSCyFZ6t2)

</div>
<p align="center"><img src="https://raw.githubusercontent.com/Tarikul-Islam-Anik/Telegram-Animated-Emojis/main/Activity/Sparkles.webp" alt="Sparkles" width="25" height="25" /> <sup>A ʜᴀᴄᴋᴀʙʟᴇ sʜᴇʟʟ ꜰᴏʀ Hʏᴘʀʟᴀɴᴅ, ᴘᴏᴡᴇʀᴇᴅ ʙʏ <a href="https://github.com/Fabric-Development/fabric/">Fᴀʙʀɪᴄ</a>. </sup><img src="https://raw.githubusercontent.com/Tarikul-Islam-Anik/Telegram-Animated-Emojis/main/Activity/Sparkles.webp" alt="Sparkles" width="25" height="25" /></p>



<h2><sub><img src="https://raw.githubusercontent.com/Tarikul-Islam-Anik/Animated-Fluent-Emojis/master/Emojis/Objects/Camera%20with%20Flash.png" alt="Camera with Flash" width="25" height="25" /></sub> Screenshots</h2>
<table align="center">
  <tr>
    <td colspan="4"><img src="assets/screenshots/1.png"></td>
  </tr>
  <tr>
    <td colspan="1"><img src="assets/screenshots/2.png"></td>
    <td colspan="1"><img src="assets/screenshots/3.png"></td>
    <td colspan="1" align="center"><img src="assets/screenshots/4.png"></td>
    <td colspan="1" align="center"><img src="assets/screenshots/5.png"></td>
  </tr>
</table>

<h2><sub><img src="https://raw.githubusercontent.com/Tarikul-Islam-Anik/Animated-Fluent-Emojis/master/Emojis/Objects/Package.png" alt="Package" width="25" height="25" /></sub> Installation</h2>

> [!NOTE]
> - You need a functioning Hyprland installation. <br>
> - You need to install plasma-browser-integration for mpris and cava to work as it is intended

### Arch Linux

> [!TIP]
> - This command also works for updating an existing installation!!! <br>
> - If you see a transparent bar just change the wallpaper from notch > wallpaper as then it would gen color configs

```bash
curl -fsSL https://raw.githubusercontent.com/tr1xem/hyprfabricated/main/install.sh | bash
```

### Manual Installation
1. Install dependencies:
    - [Fabric](https://github.com/Fabric-Development/fabric)
    - [fabric-cli](https://github.com/Fabric-Development/fabric-cli)
    - [Gray](https://github.com/Fabric-Development/gray)
    - [Matugen](https://github.com/InioX/matugen)
    - `acpi`
    - `brightnessctl`
    - `gnome-bluetooth-3.0`
    - `gpu-screen-recorder`
    - `grimblast`
    - `hypridle`
    - `hyprlock`
    - `hyprpicker`
    - `hyprsunset`
    - `imagemagick`
    - `libnotify`
    - `playerctl`
    - `swappy`
    - `swww`
    - `tesseract`
    - `uwsm`
    - `vte3`
    - `cantarell-fonts-0.100`
    - `wlinhibit`
    - `gpu-screen-recorder`
    - `grimblast-git`
    - Python dependencies:
        - pillow
        - toml
        - setproctitle
        - watchdog
        - requests
    - Fonts (automated on first run):
        - Zed Sans
        - Tabler Icons

2. Download and run Ax-Shell:
    ```bash
    git clone https://github.com/tr1xem/hyprfabricated.git ~/.config/hyprfabricated
    uwsm -- app python ~/.config/hyprfabricated/main.py > /dev/null 2>&1 & disown
    ```

<h2><sub><img src="https://raw.githubusercontent.com/Tarikul-Islam-Anik/Animated-Fluent-Emojis/master/Emojis/Travel%20and%20places/Rocket.png" alt="Rocket" width="25" height="25" /></sub> Roadmap</h2>

- [x] App Launcher
- [x] Power Menu
- [x] Wallpaper Selector
- [x] System Tray
- [x] Notifications
- [x] Terminal
- [x] Pins
- [x] Kanban Board
<<<<<<< HEAD
- [x] Sys Info
- [x] Calendar (Incomplete)
=======
- [x] Calendar
>>>>>>> 75501d9e
- [x] Color Picker
- [x] Dashboard
- [x] Bluetooth Manager
- [x] Power Manager
- [x] Settings
- [x] Screenshot
- [x] Screen Recorder
- [x] OCR
- [x] Workspaces Overview
- [ ] Network Manager
- [ ] Clipboard Manager
- [x] Emoji Manager
- [ ] Dock
- [ ] Multimodal AI Assistant
- [ ] Vertical Layout
- [ ] Multi-monitor support

# Credits

- <b>Huge Thanks to the original Project https://github.com/Axenide/Ax-Shell/ </b>
- [Amariokhz](https://github.com/mariokhz)<|MERGE_RESOLUTION|>--- conflicted
+++ resolved
@@ -95,12 +95,7 @@
 - [x] Terminal
 - [x] Pins
 - [x] Kanban Board
-<<<<<<< HEAD
-- [x] Sys Info
-- [x] Calendar (Incomplete)
-=======
 - [x] Calendar
->>>>>>> 75501d9e
 - [x] Color Picker
 - [x] Dashboard
 - [x] Bluetooth Manager
@@ -112,7 +107,7 @@
 - [x] Workspaces Overview
 - [ ] Network Manager
 - [ ] Clipboard Manager
-- [x] Emoji Manager
+- [ ] Emoji Manager
 - [ ] Dock
 - [ ] Multimodal AI Assistant
 - [ ] Vertical Layout
