@import url("./styles/colors.css");
@import url("./styles/shadows.css");
@import url("./styles/bar.css");
@import url("./styles/notch.css");
@import url("./styles/workspaces.css");
@import url("./styles/dashboard.css");
@import url("./styles/buttons.css");
@import url("./styles/pins.css");
@import url("./styles/kanban.css");
@import url("./styles/calendar.css");
@import url("./styles/controls.css");
@import url("./styles/launcher.css");
@import url("./styles/notifications.css");
@import url("./styles/wallpapers.css");
@import url("./styles/overview.css");
@import url("./styles/emoji.css");
@import url("./styles/player.css");
@import url("./styles/bluetooth.css");
@import url("./styles/power.css");
@import url("./styles/metrics.css");
@import url("./styles/tools.css");

* {
  all: unset;
  color: var(--foreground);
  font-size: 11pt;
  font-family: "Zed Sans";
  border-radius: 16px;
<<<<<<< HEAD
}

#bar-inner {
  margin: 8px;
  opacity: 1;
  transition: all 0.5s cubic-bezier(0.5, 0.25, 0, 1);
}

#bar-inner.hidden {
  margin: 8px;
  margin-top: -40px;
  opacity: 0;
}

#workspaces {
  padding: 14px;
}

#workspaces-container {
  background-color: var(--shadow);
  margin-top: 4px;
}

#workspaces > button {
  min-width: 8px;
  min-height: 8px;
  border-radius: 16px;
  transition: all 0.25s cubic-bezier(0.5, 0.25, 0, 1);
  background-color: var(--foreground);
}

#workspaces > button > label {
  font-size: 0px;
}

#workspaces > button.empty:hover {
  background-color: var(--foreground);
}

#workspaces > button.urgent {
  background-color: var(--error_dim);
}

#workspaces > button.active {
  min-width: 48px;
  min-height: 8px;
  background-color: var(--primary);
}

#workspaces > button.empty {
  background-color: alpha(var(--foreground), 0.25);
}

#date-time {
  background-color: var(--shadow);
  padding: 8px;
  border-radius: 16px;
  margin-top: 4px;
}

menu > menuitem > label,
#date-time > label {
  font-weight: bold;
}

#language {
  background-color: var(--shadow);
  padding: 8px;
  border-radius: 16px;
  margin-top: 4px;
}

menu > menuitem > label,
#language > label {
  font-weight: bold;
}

#weather {
  background-color: var(--shadow);
  padding: 8px;
  border-radius: 16px;
  margin-top: 4px;
}

#weather-label {
  font-weight: bold;
}

#systray {
  background-color: var(--shadow);
  padding: 8px;
  border-radius: 16px;
  margin-top: 4px;
}

menu {
  border: solid 1px;
  border-radius: 16px;
  border-color: var(--surface);
  background-color: var(--shadow);
  padding: 6px;
}

menu > menuitem {
  border-radius: 10px;
  padding: 6px 10px;
}

menu > menuitem:hover {
  background-color: var(--primary);
}

menu > menuitem:hover > label {
  color: var(--shadow);
}

tooltip {
  border: solid 1px;
  border-color: var(--surface);
  background-color: var(--shadow);
  animation: tooltipShow 0.25s cubic-bezier(0.5, 0.25, 0, 1);
}

@keyframes tooltipShow {
  from {
    opacity: 0;
  }
  to {
    opacity: 1;
  }
}

tooltip > * {
  padding: 6px 10px;
  border-radius: 10px;
}

#button-bar {
  padding: 4px;
  min-width: 28px;
  min-height: 28px;
  margin-top: 4px;
  border-radius: 16px;
  background-color: var(--shadow);
  transition: all 0.1s ease;
}

#button-bar-label {
  color: var(--primary);
  font-size: 20px;
  padding: 4px;
  border-radius: 12px;
  transition: all 0.1s ease;
}

#button-bar:hover #button-bar-label {
  background-color: var(--surface_bright);
}

#button-bar:active #button-bar-label {
  color: var(--shadow);
  background-color: var(--primary);
}

#corner {
  background-color: var(--shadow);
  border-radius: 0;
}

#corner-container {
  min-width: 20px;
  min-height: 20px;
}

#user-box {
  background-color: var(--shadow);
  min-width: 360px;
  min-height: 96px;
}

#button-corner {
  border-radius: 0px;
  min-width: 20px;
  min-height: 20px;
}

#notch,
#bar {
  border-radius: 0px;
=======
>>>>>>> cfcfe29a
}<|MERGE_RESOLUTION|>--- conflicted
+++ resolved
@@ -26,196 +26,4 @@
   font-size: 11pt;
   font-family: "Zed Sans";
   border-radius: 16px;
-<<<<<<< HEAD
-}
-
-#bar-inner {
-  margin: 8px;
-  opacity: 1;
-  transition: all 0.5s cubic-bezier(0.5, 0.25, 0, 1);
-}
-
-#bar-inner.hidden {
-  margin: 8px;
-  margin-top: -40px;
-  opacity: 0;
-}
-
-#workspaces {
-  padding: 14px;
-}
-
-#workspaces-container {
-  background-color: var(--shadow);
-  margin-top: 4px;
-}
-
-#workspaces > button {
-  min-width: 8px;
-  min-height: 8px;
-  border-radius: 16px;
-  transition: all 0.25s cubic-bezier(0.5, 0.25, 0, 1);
-  background-color: var(--foreground);
-}
-
-#workspaces > button > label {
-  font-size: 0px;
-}
-
-#workspaces > button.empty:hover {
-  background-color: var(--foreground);
-}
-
-#workspaces > button.urgent {
-  background-color: var(--error_dim);
-}
-
-#workspaces > button.active {
-  min-width: 48px;
-  min-height: 8px;
-  background-color: var(--primary);
-}
-
-#workspaces > button.empty {
-  background-color: alpha(var(--foreground), 0.25);
-}
-
-#date-time {
-  background-color: var(--shadow);
-  padding: 8px;
-  border-radius: 16px;
-  margin-top: 4px;
-}
-
-menu > menuitem > label,
-#date-time > label {
-  font-weight: bold;
-}
-
-#language {
-  background-color: var(--shadow);
-  padding: 8px;
-  border-radius: 16px;
-  margin-top: 4px;
-}
-
-menu > menuitem > label,
-#language > label {
-  font-weight: bold;
-}
-
-#weather {
-  background-color: var(--shadow);
-  padding: 8px;
-  border-radius: 16px;
-  margin-top: 4px;
-}
-
-#weather-label {
-  font-weight: bold;
-}
-
-#systray {
-  background-color: var(--shadow);
-  padding: 8px;
-  border-radius: 16px;
-  margin-top: 4px;
-}
-
-menu {
-  border: solid 1px;
-  border-radius: 16px;
-  border-color: var(--surface);
-  background-color: var(--shadow);
-  padding: 6px;
-}
-
-menu > menuitem {
-  border-radius: 10px;
-  padding: 6px 10px;
-}
-
-menu > menuitem:hover {
-  background-color: var(--primary);
-}
-
-menu > menuitem:hover > label {
-  color: var(--shadow);
-}
-
-tooltip {
-  border: solid 1px;
-  border-color: var(--surface);
-  background-color: var(--shadow);
-  animation: tooltipShow 0.25s cubic-bezier(0.5, 0.25, 0, 1);
-}
-
-@keyframes tooltipShow {
-  from {
-    opacity: 0;
-  }
-  to {
-    opacity: 1;
-  }
-}
-
-tooltip > * {
-  padding: 6px 10px;
-  border-radius: 10px;
-}
-
-#button-bar {
-  padding: 4px;
-  min-width: 28px;
-  min-height: 28px;
-  margin-top: 4px;
-  border-radius: 16px;
-  background-color: var(--shadow);
-  transition: all 0.1s ease;
-}
-
-#button-bar-label {
-  color: var(--primary);
-  font-size: 20px;
-  padding: 4px;
-  border-radius: 12px;
-  transition: all 0.1s ease;
-}
-
-#button-bar:hover #button-bar-label {
-  background-color: var(--surface_bright);
-}
-
-#button-bar:active #button-bar-label {
-  color: var(--shadow);
-  background-color: var(--primary);
-}
-
-#corner {
-  background-color: var(--shadow);
-  border-radius: 0;
-}
-
-#corner-container {
-  min-width: 20px;
-  min-height: 20px;
-}
-
-#user-box {
-  background-color: var(--shadow);
-  min-width: 360px;
-  min-height: 96px;
-}
-
-#button-corner {
-  border-radius: 0px;
-  min-width: 20px;
-  min-height: 20px;
-}
-
-#notch,
-#bar {
-  border-radius: 0px;
-=======
->>>>>>> cfcfe29a
 }