@import url("./styles/colors.css");
@import url("./styles/shadows.css");
@import url("./styles/bar.css");
@import url("./styles/notch.css");
@import url("./styles/dock.css");
@import url("./styles/workspaces.css");
@import url("./styles/dashboard.css");
@import url("./styles/buttons.css");
@import url("./styles/pins.css");
@import url("./styles/kanban.css");
@import url("./styles/calendar.css");
@import url("./styles/controls.css");
@import url("./styles/launcher.css");
@import url("./styles/notifications.css");
@import url("./styles/wallpapers.css");
@import url("./styles/overview.css");
@import url("./styles/emoji.css");
@import url("./styles/player.css");
@import url("./styles/bluetooth.css");
@import url("./styles/power.css");
@import url("./styles/metrics.css");
@import url("./styles/tools.css");
@import url("./styles/systemprofiles.css");
@import url("./styles/extras.css");

* {
  all: unset;
  color: var(--foreground);
  font-size: 10pt;
  font-family: "Cantarell Bold";
  border-radius: 16px;
}

<<<<<<< HEAD
@import url("./styles/widgets.css");
menu > menuitem > label {
  font-weight: bold;
=======
#applet-stack,
#calendar,
#header,
#player,
#metrics,
#pin-cell-box,
#kanban-header {
  background-color: alpha(black, 0.5);
>>>>>>> 1c816c4f
}<|MERGE_RESOLUTION|>--- conflicted
+++ resolved
@@ -31,11 +31,10 @@
   border-radius: 16px;
 }
 
-<<<<<<< HEAD
 @import url("./styles/widgets.css");
 menu > menuitem > label {
   font-weight: bold;
-=======
+}
 #applet-stack,
 #calendar,
 #header,
@@ -44,5 +43,4 @@
 #pin-cell-box,
 #kanban-header {
   background-color: alpha(black, 0.5);
->>>>>>> 1c816c4f
 }