@import url("./styles/colors.css");
@import url("./styles/shadows.css");
@import url("./styles/bar.css");
@import url("./styles/notch.css");
@import url("./styles/workspaces.css");
@import url("./styles/dashboard.css");
@import url("./styles/buttons.css");
@import url("./styles/pins.css");
@import url("./styles/kanban.css");
@import url("./styles/calendar.css");
@import url("./styles/controls.css");
@import url("./styles/launcher.css");
@import url("./styles/notifications.css");
@import url("./styles/wallpapers.css");
@import url("./styles/overview.css");
@import url("./styles/emoji.css");
@import url("./styles/player.css");
@import url("./styles/bluetooth.css");
@import url("./styles/power.css");
@import url("./styles/metrics.css");
@import url("./styles/tools.css");

* {
  all: unset;
  color: var(--foreground);
  font-size: 10pt;
  font-family: "Cantarell Bold";
  border-radius: 16px;
<<<<<<< HEAD
}

#bar-inner {
  margin: 8px;
  opacity: 1;
  transition: all 0.5s cubic-bezier(0.5, 0.25, 0, 1);
}

#bar-inner.hidden {
  margin: 8px;
  margin-top: -40px;
  opacity: 0;
}

#workspaces {
  padding: 14px;
}

#workspaces-container {
  background-color: var(--shadow);
  margin-top: 4px;
}

#workspaces > button {
  min-width: 8px;
  min-height: 8px;
  border-radius: 16px;
  transition: all 0.25s cubic-bezier(0.5, 0.25, 0, 1);
  background-color: var(--foreground);
}

#workspaces > button > label {
  font-size: 0px;
}

#workspaces > button.empty:hover {
  background-color: var(--foreground);
}

#workspaces > button.urgent {
  background-color: var(--error-dim);
}

#workspaces > button.active {
  min-width: 48px;
  min-height: 8px;
  background-color: var(--primary);
}

#workspaces > button.empty {
  background-color: alpha(var(--foreground), 0.25);
}

#date-time {
  background-color: var(--shadow);
  padding: 8px;
  border-radius: 16px;
  margin-top: 4px;
}

menu > menuitem > label,
#date-time > label {
  font-weight: bold;
}

#weather {
  background-color: var(--shadow);
  padding: 8px;
  border-radius: 16px;
  margin-top: 4px;
}

#weather-label {
  font-weight: bold;
}

#systray {
  background-color: var(--shadow);
  padding: 8px;
  border-radius: 16px;
  margin-top: 4px;
}

menu {
  border: solid 1px;
  border-radius: 16px;
  border-color: var(--surface);
  background-color: var(--shadow);
  padding: 6px;
}

menu > menuitem {
  border-radius: 10px;
  padding: 6px 10px;
}

menu > menuitem:hover {
  background-color: var(--primary);
}

menu > menuitem:hover > label {
  color: var(--shadow);
}

tooltip {
  border: solid 1px;
  font-weight: bold;
  border-color: var(--surface);
  background-color: var(--shadow);
  animation: tooltipShow 0.25s cubic-bezier(0.5, 0.25, 0, 1);
}

@keyframes tooltipShow {
  from {
    opacity: 0;
  }
  to {
    opacity: 1;
  }
}

tooltip > * {
  padding: 6px 10px;
  border-radius: 10px;
}

#button-bar {
  padding: 4px;
  min-width: 28px;
  min-height: 28px;
  margin-top: 4px;
  border-radius: 16px;
  background-color: var(--shadow);
  transition: all 0.1s ease;
}

#button-bar-label {
  color: var(--primary);
  font-size: 20px;
  padding: 4px;
  border-radius: 12px;
  transition: all 0.1s ease;
}

#button-icon-label {
  color: var(--primary);
  font-size: 20px;
  padding: 4px;
  border-radius: 11px;
  transition: all 0.1s ease;
}

#icon-label {
  color: var(--foreground);
  font-size: 20px;
  padding: 4px;
  border-radius: 11px;
  transition: all 0.1s ease;
}

#button-bar:hover #button-bar-label {
  background-color: var(--surface_bright);
}

#button-bar:active #button-bar-label {
  color: var(--shadow);
  background-color: var(--primary);
}

#corner {
  background-color: var(--shadow);
  border-radius: 0;
}

#corner-container {
  min-width: 20px;
  min-height: 20px;
}

#user-box {
  background-color: var(--shadow);
  min-width: 360px;
  min-height: 96px;
}

#button-corner {
  border-radius: 0px;
  min-width: 20px;
  min-height: 20px;
}

#notch,
#bar {
  border-radius: 0px;
}



#clock>label {
    font-size: 86px;
    transition: color 0.5s ease;
    color: alpha(var(--primary), 0.7);
    font-family: "Jost*", sans-serif;
    font-weight: 900;
    margin-bottom: -25px;
}

#date>label {
    font-size: 24px;
    transition: color 0.5s ease;
    color: alpha(var(--primary), 0.7);
    font-family: "Jost*", sans-serif;
    font-weight: 700;
    margin-bottom: -25px;
}
=======
}
>>>>>>> 0bafdbc5
<|MERGE_RESOLUTION|>--- conflicted
+++ resolved
@@ -26,7 +26,6 @@
   font-size: 10pt;
   font-family: "Cantarell Bold";
   border-radius: 16px;
-<<<<<<< HEAD
 }
 
 #bar-inner {
@@ -242,6 +241,3 @@
     font-weight: 700;
     margin-bottom: -25px;
 }
-=======
-}
->>>>>>> 0bafdbc5
