--- conflicted
+++ resolved
@@ -266,12 +266,8 @@
 
     def on_name_vanished(self, manager, player_name: Playerctl.PlayerName):
         logger.info(f"[MprisPlayer] {player_name.name} vanished")
-<<<<<<< HEAD
-        self.emit("player-vanished", player_name.name)  # type: ignore
-=======
         if not player_name.name.startswith(("chromium", "firefox")):
             self.emit("player-vanished", player_name.name)  # type: ignore
->>>>>>> 1e6c2afd
 
     @Property(object, "readable")
     def players(self):
